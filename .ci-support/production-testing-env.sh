#!/bin/bash
set -x
#
# This script is designed to help customize the production environemtn
# under which CEESD production capability is tested under a proposed change
# to illinois-ceesd/mirgecom@main. If necessary, the script sets the
# following vars:
#
# The proposed changes to test may be in a fork, or a local branch. For
# forks, the environment config files should set:
#
# export DEVELOPMENT_FORK=""   # the fork/home of the development
#
# The production capability to test against may be specified outright, or
# patched by the incoming development. The following vars control the
# production environment:
#
<<<<<<< HEAD
export PRODUCTION_BRANCH="wave-lazy-production"   # The base production branch to be installed by emirge
# export PRODUCTION_CHANGE_FORK=""  # The fork/home of production changes (if any)
# export PRODUCTION_CHANGE_BRANCH=""  # Branch from which to pull prod changes (if any)
=======
# export PRODUCTION_BRANCH=""   # The base production branch to be installed by emirge
# export PRODUCTION_FORK=""  # The fork/home of production changes (if any)
>>>>>>> 32ec9cec
#
# The production driver repo is specified by the following vars:
#
# export PRODUCTION_DRIVER_FORK=""    # the fork/home of the driver
# export PRODUCTION_DRIVER_NAME=""    # the repo for the driver
# export PRODUCTION_DRIVER_BRANCH=""  # the branch for the driver<|MERGE_RESOLUTION|>--- conflicted
+++ resolved
@@ -15,14 +15,8 @@
 # patched by the incoming development. The following vars control the
 # production environment:
 #
-<<<<<<< HEAD
 export PRODUCTION_BRANCH="wave-lazy-production"   # The base production branch to be installed by emirge
-# export PRODUCTION_CHANGE_FORK=""  # The fork/home of production changes (if any)
-# export PRODUCTION_CHANGE_BRANCH=""  # Branch from which to pull prod changes (if any)
-=======
-# export PRODUCTION_BRANCH=""   # The base production branch to be installed by emirge
 # export PRODUCTION_FORK=""  # The fork/home of production changes (if any)
->>>>>>> 32ec9cec
 #
 # The production driver repo is specified by the following vars:
 #
