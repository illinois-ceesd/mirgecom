"""Test boundary condition and bc-related functions."""

__copyright__ = """
Copyright (C) 2020 University of Illinois Board of Trustees
"""

__license__ = """
Permission is hereby granted, free of charge, to any person obtaining a copy
of this software and associated documentation files (the "Software"), to deal
in the Software without restriction, including without limitation the rights
to use, copy, modify, merge, publish, distribute, sublicense, and/or sell
copies of the Software, and to permit persons to whom the Software is
furnished to do so, subject to the following conditions:

The above copyright notice and this permission notice shall be included in
all copies or substantial portions of the Software.

THE SOFTWARE IS PROVIDED "AS IS", WITHOUT WARRANTY OF ANY KIND, EXPRESS OR
IMPLIED, INCLUDING BUT NOT LIMITED TO THE WARRANTIES OF MERCHANTABILITY,
FITNESS FOR A PARTICULAR PURPOSE AND NONINFRINGEMENT. IN NO EVENT SHALL THE
AUTHORS OR COPYRIGHT HOLDERS BE LIABLE FOR ANY CLAIM, DAMAGES OR OTHER
LIABILITY, WHETHER IN AN ACTION OF CONTRACT, TORT OR OTHERWISE, ARISING FROM,
OUT OF OR IN CONNECTION WITH THE SOFTWARE OR THE USE OR OTHER DEALINGS IN
THE SOFTWARE.
"""

import numpy as np
import numpy.linalg as la  # noqa
import logging
import pytest

from meshmode.mesh import BTAG_ALL, BTAG_NONE  # noqa
from meshmode.discretization.connection import FACE_RESTR_ALL
from mirgecom.initializers import Lump
from mirgecom.boundary import AdiabaticSlipBoundary
from mirgecom.eos import IdealSingleGas
from grudge.trace_pair import interior_trace_pair, interior_trace_pairs
from grudge.trace_pair import TracePair
from grudge.dof_desc import as_dofdesc
from mirgecom.fluid import make_conserved
from mirgecom.discretization import create_discretization_collection
from mirgecom.inviscid import (
    inviscid_facial_flux_rusanov,
    inviscid_facial_flux_hll
)
from mirgecom.gas_model import (
    GasModel,
    make_fluid_state,
    project_fluid_state,
    make_fluid_state_trace_pairs
)
import grudge.op as op

from meshmode.array_context import (  # noqa
    pytest_generate_tests_for_pyopencl_array_context
    as pytest_generate_tests)

logger = logging.getLogger(__name__)


@pytest.mark.parametrize("dim", [1, 2, 3])
@pytest.mark.parametrize("flux_func", [inviscid_facial_flux_rusanov,
                                       inviscid_facial_flux_hll])
def test_farfield_boundary(actx_factory, dim, flux_func):
    """Check FarfieldBoundary boundary treatment."""
    actx = actx_factory()
    order = 1
    from mirgecom.boundary import FarfieldBoundary

    gamma = 1.4
    kappa = 3.0
    sigma = 5.0
    ff_temp = 2.0
    ff_press = .5
    ff_vel = np.zeros(dim) + 1.0
    ff_dens = ff_press / ff_temp
    ff_ke = .5*ff_dens*np.dot(ff_vel, ff_vel)
    ff_energy = ff_press/(gamma-1) + ff_ke

    from mirgecom.initializers import Uniform
    ff_init = Uniform(dim=dim, rho=ff_dens, p=ff_press,
                      velocity=ff_vel)
    ff_momentum = ff_dens*ff_vel

    from mirgecom.transport import SimpleTransport

    gas_model = GasModel(eos=IdealSingleGas(gas_const=1.0),
                         transport=SimpleTransport(viscosity=sigma,
                                                   thermal_conductivity=kappa))
    bndry = FarfieldBoundary(numdim=dim,
                             free_stream_velocity=ff_vel,
                             free_stream_pressure=ff_press,
                             free_stream_temperature=ff_temp)

    npts_geom = 17
    a = 1.0
    b = 2.0
    mesh = _get_box_mesh(dim=dim, a=a, b=b, n=npts_geom)

    dcoll = create_discretization_collection(actx, mesh, order=order)
    nodes = actx.thaw(dcoll.nodes())
    nhat = actx.thaw(dcoll.normal(BTAG_ALL))
    print(f"{nhat=}")

    ff_cv = ff_init(nodes, eos=gas_model.eos)
    exp_ff_cv = op.project(dcoll, "vol", BTAG_ALL, ff_cv)

    from mirgecom.flux import num_flux_central

    def gradient_flux_interior(int_tpair):
        from arraycontext import outer
        normal = actx.thaw(dcoll.normal(int_tpair.dd))
        # Hard-coding central per [Bassi_1997]_ eqn 13
        flux_weak = outer(num_flux_central(int_tpair.int, int_tpair.ext), normal)
        return op.project(dcoll, int_tpair.dd, "all_faces", flux_weak)

    # utility to compare stuff on the boundary only
    # from functools import partial
    # bnd_norm = partial(op.norm, dcoll, p=np.inf, dd=BTAG_ALL)

    logger.info(f"Number of {dim}d elems: {mesh.nelements}")

    # for velocities in each direction
    # err_max = 0.0
    for vdir in range(dim):
        vel = np.zeros(shape=(dim,))

        # for velocity directions +1, and -1
        for parity in [1.0, -1.0]:
            vel[vdir] = parity
            initializer = Uniform(dim=dim, velocity=vel)
            uniform_cv = initializer(nodes, eos=gas_model.eos)
            uniform_state = make_fluid_state(cv=uniform_cv, gas_model=gas_model)
            state_minus = project_fluid_state(dcoll, "vol", BTAG_ALL,
                                              uniform_state, gas_model)

            print(f"Volume state: {uniform_state=}")
            temper = uniform_state.temperature
            print(f"Volume state: {temper=}")

            cv_interior_pairs = interior_trace_pairs(dcoll, uniform_state.cv)
            cv_int_tpair = cv_interior_pairs[0]

            state_pairs = make_fluid_state_trace_pairs(cv_interior_pairs, gas_model)
            state_pair = state_pairs[0]

            cv_flux_int = gradient_flux_interior(cv_int_tpair)
            print(f"{cv_flux_int=}")

            ff_bndry_state = bndry.farfield_state(
<<<<<<< HEAD
                dcoll, btag=BTAG_ALL, gas_model=gas_model, state_minus=state_minus)
=======
                dcoll, dd_bdry=BTAG_ALL, gas_model=gas_model,
                state_minus=state_minus)
>>>>>>> 7265bb64
            print(f"{ff_bndry_state=}")
            ff_bndry_temperature = ff_bndry_state.temperature
            print(f"{ff_bndry_temperature=}")

<<<<<<< HEAD
            cv_grad_flux_bndry = bndry.cv_gradient_flux(dcoll, btag=BTAG_ALL,
=======
            cv_grad_flux_bndry = bndry.cv_gradient_flux(dcoll, dd_bdry=BTAG_ALL,
>>>>>>> 7265bb64
                                                        gas_model=gas_model,
                                                        state_minus=state_minus)

            cv_grad_flux_allfaces = \
                op.project(dcoll, as_dofdesc(BTAG_ALL),
                           as_dofdesc(BTAG_ALL).with_dtag("all_faces"),
                           cv_grad_flux_bndry)

            print(f"{cv_grad_flux_bndry=}")

            cv_flux_bnd = cv_grad_flux_allfaces + cv_flux_int

            temperature_bc = bndry.temperature_bc(state_minus)
            print(f"{temperature_bc=}")

            t_int_tpair = interior_trace_pair(dcoll, temper)
            t_flux_int = gradient_flux_interior(t_int_tpair)
<<<<<<< HEAD
            t_flux_bc = bndry.temperature_gradient_flux(dcoll, btag=BTAG_ALL,
=======
            t_flux_bc = bndry.temperature_gradient_flux(dcoll, dd_bdry=BTAG_ALL,
>>>>>>> 7265bb64
                                                        gas_model=gas_model,
                                                        state_minus=state_minus)

            t_flux_bc = op.project(dcoll, as_dofdesc(BTAG_ALL),
                                    as_dofdesc(BTAG_ALL).with_dtag("all_faces"),
                                    t_flux_bc)

            t_flux_bnd = t_flux_bc + t_flux_int

<<<<<<< HEAD
            i_flux_bc = bndry.inviscid_divergence_flux(dcoll, btag=BTAG_ALL,
=======
            i_flux_bc = bndry.inviscid_divergence_flux(dcoll, dd_bdry=BTAG_ALL,
>>>>>>> 7265bb64
                                                       gas_model=gas_model,
                                                       state_minus=state_minus)

            nhat = actx.thaw(dcoll.normal(state_pair.dd))
            bnd_flux = flux_func(state_pair, gas_model, nhat)
            dd = state_pair.dd
            dd_allfaces = dd.with_dtag("all_faces")
            i_flux_int = op.project(dcoll, dd, dd_allfaces, bnd_flux)
            bc_dd = as_dofdesc(BTAG_ALL)
            i_flux_bc = op.project(dcoll, bc_dd, dd_allfaces, i_flux_bc)

            i_flux_bnd = i_flux_bc + i_flux_int

            print(f"{cv_flux_bnd=}")
            print(f"{t_flux_bnd=}")
            print(f"{i_flux_bnd=}")

            from mirgecom.operators import grad_operator
            dd_vol = as_dofdesc("vol")
            dd_faces = as_dofdesc("all_faces")
            grad_cv_minus = \
                op.project(dcoll, "vol", BTAG_ALL,
                              grad_operator(dcoll, dd_vol, dd_faces,
                                            uniform_state.cv, cv_flux_bnd))
            grad_t_minus = op.project(dcoll, "vol", BTAG_ALL,
                                         grad_operator(dcoll, dd_vol, dd_faces,
                                                       temper, t_flux_bnd))

            print(f"{grad_cv_minus=}")
            print(f"{grad_t_minus=}")

<<<<<<< HEAD
            v_flux_bc = bndry.viscous_divergence_flux(dcoll, btag=BTAG_ALL,
=======
            v_flux_bc = bndry.viscous_divergence_flux(dcoll, dd_bdry=BTAG_ALL,
>>>>>>> 7265bb64
                                                      gas_model=gas_model,
                                                      state_minus=state_minus,
                                                      grad_cv_minus=grad_cv_minus,
                                                      grad_t_minus=grad_t_minus)
            print(f"{v_flux_bc=}")

            assert ff_bndry_state.cv == exp_ff_cv
            assert actx.np.all(temperature_bc == ff_temp)
            for idim in range(dim):
                assert actx.np.all(ff_bndry_state.momentum_density[idim]
                                   == ff_momentum[idim])
            assert actx.np.all(ff_bndry_state.energy_density == ff_energy)


@pytest.mark.parametrize("dim", [1, 2, 3])
@pytest.mark.parametrize("flux_func", [inviscid_facial_flux_rusanov,
                                       inviscid_facial_flux_hll])
def test_outflow_boundary(actx_factory, dim, flux_func):
    """Check OutflowBoundary boundary treatment."""
    actx = actx_factory()
    order = 1
    from mirgecom.boundary import OutflowBoundary

    kappa = 3.0
    sigma = 5.0

    gas_const = 1.0
    flowbnd_press = 1.0/1.01
    flowbnd_press_bc = 2.*flowbnd_press - 1.

    c = np.sqrt(1.4)
    print(f"{flowbnd_press=}")
    print(f"{flowbnd_press_bc=}")
    print(f"{c=}")

    eos = IdealSingleGas(gas_const=gas_const)

    from mirgecom.transport import SimpleTransport
    from mirgecom.initializers import Uniform

    gas_model = GasModel(eos=eos,
                         transport=SimpleTransport(viscosity=sigma,
                                                   thermal_conductivity=kappa))
    bndry = OutflowBoundary(boundary_pressure=flowbnd_press)

    npts_geom = 17
    a = 1.0
    b = 2.0
    mesh = _get_box_mesh(dim=dim, a=a, b=b, n=npts_geom)

    dcoll = create_discretization_collection(actx, mesh, order=order)
    nodes = actx.thaw(dcoll.nodes())
    nhat = actx.thaw(dcoll.normal(BTAG_ALL))
    print(f"{nhat=}")

    # utility to compare stuff on the boundary only
    # from functools import partial
    # bnd_norm = partial(op.norm, dcoll, p=np.inf, dd=BTAG_ALL)

    logger.info(f"Number of {dim}d elems: {mesh.nelements}")

    # for velocities in each direction
    # err_max = 0.0
    for vdir in range(dim):
        vel = np.zeros(shape=(dim,))

        # for velocity directions +1, and -1
        for parity in [1.0, -1.0]:
            vel[vdir] = parity

            initializer = Uniform(dim=dim, velocity=vel)
            uniform_cv = initializer(nodes, eos=gas_model.eos)
            uniform_state = make_fluid_state(cv=uniform_cv, gas_model=gas_model)
            state_minus = project_fluid_state(dcoll, "vol", BTAG_ALL,
                                              uniform_state, gas_model)

            ones = 0*state_minus.mass_density + 1.0
            print(f"Volume state: {uniform_state=}")
            temper = uniform_state.temperature
            speed_of_sound = uniform_state.speed_of_sound
            print(f"Volume state: {temper=}")
            print(f"Volume state: {speed_of_sound=}")

            flowbnd_bndry_state = bndry.outflow_state(
<<<<<<< HEAD
                dcoll, btag=BTAG_ALL, gas_model=gas_model, state_minus=state_minus)
=======
                dcoll, dd_bdry=BTAG_ALL, gas_model=gas_model,
                state_minus=state_minus)
>>>>>>> 7265bb64
            print(f"{flowbnd_bndry_state=}")
            flowbnd_bndry_temperature = flowbnd_bndry_state.temperature
            flowbnd_bndry_pressure = flowbnd_bndry_state.pressure
            print(f"{flowbnd_bndry_temperature=}")
            print(f"{flowbnd_bndry_pressure=}")

            nhat = actx.thaw(dcoll.normal(BTAG_ALL))

            bnd_dens = 1.0*ones
            bnd_mom = bnd_dens*vel
            bnd_ener = flowbnd_press_bc/.4 + .5*np.dot(bnd_mom, bnd_mom)
            exp_flowbnd_cv = make_conserved(dim=dim, mass=bnd_dens,
                                              momentum=bnd_mom, energy=bnd_ener)

            print(f"{exp_flowbnd_cv=}")

            assert flowbnd_bndry_state.cv == exp_flowbnd_cv
            assert actx.np.all(flowbnd_bndry_temperature == flowbnd_press_bc)
            assert actx.np.all(flowbnd_bndry_pressure == flowbnd_press_bc)

            vel = 1.5*vel

            initializer = Uniform(dim=dim, velocity=vel)

            uniform_cv = initializer(nodes, eos=gas_model.eos)
            uniform_state = make_fluid_state(cv=uniform_cv, gas_model=gas_model)
            state_minus = project_fluid_state(dcoll, "vol", BTAG_ALL,
                                              uniform_state, gas_model)

            print(f"Volume state: {uniform_state=}")
            temper = uniform_state.temperature
            speed_of_sound = uniform_state.speed_of_sound
            print(f"Volume state: {temper=}")
            print(f"Volume state: {speed_of_sound=}")

            flowbnd_bndry_state = bndry.outflow_state(
<<<<<<< HEAD
                dcoll, btag=BTAG_ALL, gas_model=gas_model, state_minus=state_minus)
=======
                dcoll, dd_bdry=BTAG_ALL, gas_model=gas_model,
                state_minus=state_minus)
>>>>>>> 7265bb64
            print(f"{flowbnd_bndry_state=}")
            flowbnd_bndry_temperature = flowbnd_bndry_state.temperature
            print(f"{flowbnd_bndry_temperature=}")

            nhat = actx.thaw(dcoll.normal(BTAG_ALL))

            bnd_dens = 1.0*ones
            bnd_mom = bnd_dens*vel
            bnd_ener = flowbnd_press_bc/.4 + .5*np.dot(bnd_mom, bnd_mom)
            exp_flowbnd_cv = make_conserved(dim=dim, mass=bnd_dens,
                                              momentum=bnd_mom, energy=bnd_ener)

            assert flowbnd_bndry_state.cv == exp_flowbnd_cv


@pytest.mark.parametrize("dim", [1, 2, 3])
@pytest.mark.parametrize("flux_func", [inviscid_facial_flux_rusanov,
                                       inviscid_facial_flux_hll])
def test_isothermal_wall_boundary(actx_factory, dim, flux_func):
    """Check IsothermalWallBoundary boundary treatment."""
    actx = actx_factory()
    order = 1

    wall_temp = 2.0
    kappa = 3.0
    sigma = 5.0
    exp_temp_bc_val = wall_temp

    from mirgecom.transport import SimpleTransport
    from mirgecom.boundary import IsothermalWallBoundary

    gas_model = GasModel(eos=IdealSingleGas(gas_const=1.0),
                         transport=SimpleTransport(viscosity=sigma,
                                                   thermal_conductivity=kappa))

    wall = IsothermalWallBoundary(wall_temperature=wall_temp)

    npts_geom = 17
    a = 1.0
    b = 2.0
    mesh = _get_box_mesh(dim=dim, a=a, b=b, n=npts_geom)

    dcoll = create_discretization_collection(actx, mesh, order=order)
    nodes = actx.thaw(dcoll.nodes())
    nhat = actx.thaw(dcoll.normal(BTAG_ALL))
    print(f"{nhat=}")

    from mirgecom.flux import num_flux_central

    def gradient_flux_interior(int_tpair):
        from arraycontext import outer
        normal = actx.thaw(dcoll.normal(int_tpair.dd))
        # Hard-coding central per [Bassi_1997]_ eqn 13
        flux_weak = outer(num_flux_central(int_tpair.int, int_tpair.ext), normal)
        return op.project(dcoll, int_tpair.dd, "all_faces", flux_weak)

    # utility to compare stuff on the boundary only
    # from functools import partial
    # bnd_norm = partial(op.norm, dcoll, p=np.inf, dd=BTAG_ALL)

    logger.info(f"Number of {dim}d elems: {mesh.nelements}")

    # for velocities in each direction
    # err_max = 0.0
    for vdir in range(dim):
        vel = np.zeros(shape=(dim,))

        # for velocity directions +1, and -1
        for parity in [1.0, -1.0]:
            vel[vdir] = parity
            from mirgecom.initializers import Uniform
            initializer = Uniform(dim=dim, velocity=vel)
            uniform_cv = initializer(nodes, eos=gas_model.eos)
            uniform_state = make_fluid_state(cv=uniform_cv, gas_model=gas_model)
            state_minus = project_fluid_state(dcoll, "vol", BTAG_ALL,
                                              uniform_state, gas_model)
            ones = state_minus.mass_density*0 + 1.0
            print(f"{uniform_state=}")
            temper = uniform_state.temperature
            print(f"{temper=}")

            expected_noslip_cv = 1.0*state_minus.cv
            expected_noslip_cv = expected_noslip_cv.replace(
                momentum=0*expected_noslip_cv.momentum)

            expected_noslip_momentum = 0*vel*state_minus.mass_density
            expected_wall_temperature = \
                exp_temp_bc_val * ones

            print(f"{expected_wall_temperature=}")
            print(f"{expected_noslip_cv=}")

            cv_interior_pairs = interior_trace_pairs(dcoll, uniform_state.cv)
            cv_int_tpair = cv_interior_pairs[0]

            state_pairs = make_fluid_state_trace_pairs(cv_interior_pairs, gas_model)
            state_pair = state_pairs[0]

            cv_flux_int = gradient_flux_interior(cv_int_tpair)
            print(f"{cv_flux_int=}")

            wall_state = wall.isothermal_wall_state(
<<<<<<< HEAD
                dcoll, btag=BTAG_ALL, gas_model=gas_model, state_minus=state_minus)
=======
                dcoll, dd_bdry=BTAG_ALL, gas_model=gas_model,
                state_minus=state_minus)
>>>>>>> 7265bb64
            print(f"{wall_state=}")
            wall_temperature = wall_state.temperature
            print(f"{wall_temperature=}")

<<<<<<< HEAD
            cv_grad_flux_wall = wall.cv_gradient_flux(dcoll, btag=BTAG_ALL,
=======
            cv_grad_flux_wall = wall.cv_gradient_flux(dcoll, dd_bdry=BTAG_ALL,
>>>>>>> 7265bb64
                                                 gas_model=gas_model,
                                                 state_minus=state_minus)

            cv_grad_flux_allfaces = \
                op.project(dcoll, as_dofdesc(BTAG_ALL),
                           as_dofdesc(BTAG_ALL).with_dtag("all_faces"),
                           cv_grad_flux_wall)

            print(f"{cv_grad_flux_wall=}")

            cv_flux_bnd = cv_grad_flux_allfaces + cv_flux_int

            temperature_bc = wall.temperature_bc(state_minus)
            print(f"{temperature_bc=}")

            t_int_tpair = interior_trace_pair(dcoll, temper)
            t_flux_int = gradient_flux_interior(t_int_tpair)
<<<<<<< HEAD
            t_flux_bc = wall.temperature_gradient_flux(dcoll, btag=BTAG_ALL,
=======
            t_flux_bc = wall.temperature_gradient_flux(dcoll, dd_bdry=BTAG_ALL,
>>>>>>> 7265bb64
                                                       gas_model=gas_model,
                                                       state_minus=state_minus)

            t_flux_bc = op.project(dcoll, as_dofdesc(BTAG_ALL),
                                    as_dofdesc(BTAG_ALL).with_dtag("all_faces"),
                                    t_flux_bc)

            t_flux_bnd = t_flux_bc + t_flux_int

<<<<<<< HEAD
            i_flux_bc = wall.inviscid_divergence_flux(dcoll, btag=BTAG_ALL,
=======
            i_flux_bc = wall.inviscid_divergence_flux(dcoll, dd_bdry=BTAG_ALL,
>>>>>>> 7265bb64
                                                      gas_model=gas_model,
                                                      state_minus=state_minus)

            nhat = actx.thaw(dcoll.normal(state_pair.dd))
            bnd_flux = flux_func(state_pair, gas_model, nhat)
            dd = state_pair.dd
            dd_allfaces = dd.with_dtag("all_faces")
            i_flux_int = op.project(dcoll, dd, dd_allfaces, bnd_flux)
            bc_dd = as_dofdesc(BTAG_ALL)
            i_flux_bc = op.project(dcoll, bc_dd, dd_allfaces, i_flux_bc)

            i_flux_bnd = i_flux_bc + i_flux_int

            print(f"{cv_flux_bnd=}")
            print(f"{t_flux_bnd=}")
            print(f"{i_flux_bnd=}")

            from mirgecom.operators import grad_operator
            dd_vol = as_dofdesc("vol")
            dd_faces = as_dofdesc("all_faces")
            grad_cv_minus = \
                op.project(dcoll, "vol", BTAG_ALL,
                              grad_operator(dcoll, dd_vol, dd_faces,
                                            uniform_state.cv, cv_flux_bnd))
            grad_t_minus = op.project(dcoll, "vol", BTAG_ALL,
                                         grad_operator(dcoll, dd_vol, dd_faces,
                                                       temper, t_flux_bnd))

            print(f"{grad_cv_minus=}")
            print(f"{grad_t_minus=}")

<<<<<<< HEAD
            v_flux_bc = wall.viscous_divergence_flux(dcoll, btag=BTAG_ALL,
=======
            v_flux_bc = wall.viscous_divergence_flux(dcoll, dd_bdry=BTAG_ALL,
>>>>>>> 7265bb64
                                                     gas_model=gas_model,
                                                     state_minus=state_minus,
                                                     grad_cv_minus=grad_cv_minus,
                                                     grad_t_minus=grad_t_minus)
            print(f"{v_flux_bc=}")

            assert wall_state.cv == expected_noslip_cv
            assert actx.np.all(temperature_bc == expected_wall_temperature)
            for idim in range(dim):
                assert actx.np.all(wall_state.momentum_density[idim]
                                   == expected_noslip_momentum[idim])


@pytest.mark.parametrize("dim", [1, 2, 3])
@pytest.mark.parametrize("flux_func", [inviscid_facial_flux_rusanov,
                                       inviscid_facial_flux_hll])
def test_adiabatic_noslip_wall_boundary(actx_factory, dim, flux_func):
    """Check AdiabaticNoslipWallBoundary boundary treatment."""
    actx = actx_factory()
    order = 1

    kappa = 3.0
    sigma = 5.0

    from mirgecom.transport import SimpleTransport
    from mirgecom.boundary import AdiabaticNoslipWallBoundary

    gas_model = GasModel(eos=IdealSingleGas(gas_const=1.0),
                         transport=SimpleTransport(viscosity=sigma,
                                                   thermal_conductivity=kappa))

    wall = AdiabaticNoslipWallBoundary()

    npts_geom = 17
    a = 1.0
    b = 2.0
    mesh = _get_box_mesh(dim=dim, a=a, b=b, n=npts_geom)

    dcoll = create_discretization_collection(actx, mesh, order=order)
    nodes = actx.thaw(dcoll.nodes())
    nhat = actx.thaw(dcoll.normal(BTAG_ALL))
    print(f"{nhat=}")

    from mirgecom.flux import num_flux_central

    def gradient_flux_interior(int_tpair):
        from arraycontext import outer
        normal = actx.thaw(dcoll.normal(int_tpair.dd))
        # Hard-coding central per [Bassi_1997]_ eqn 13
        flux_weak = outer(num_flux_central(int_tpair.int, int_tpair.ext), normal)
        return op.project(dcoll, int_tpair.dd, "all_faces", flux_weak)

    # utility to compare stuff on the boundary only
    # from functools import partial
    # bnd_norm = partial(op.norm, dcoll, p=np.inf, dd=BTAG_ALL)

    logger.info(f"Number of {dim}d elems: {mesh.nelements}")

    # for velocities in each direction
    # err_max = 0.0
    for vdir in range(dim):
        vel = np.zeros(shape=(dim,))

        # for velocity directions +1, and -1
        for parity in [1.0, -1.0]:
            vel[vdir] = parity
            from mirgecom.initializers import Uniform
            initializer = Uniform(dim=dim, velocity=vel)
            uniform_cv = initializer(nodes, eos=gas_model.eos)
            uniform_state = make_fluid_state(cv=uniform_cv, gas_model=gas_model)
            state_minus = project_fluid_state(dcoll, "vol", BTAG_ALL,
                                              uniform_state, gas_model)
            print(f"{uniform_state=}")
            temper = uniform_state.temperature
            print(f"{temper=}")

            expected_adv_wall_cv = 1.0*state_minus.cv
            expected_adv_wall_cv = expected_adv_wall_cv.replace(
                momentum=-expected_adv_wall_cv.momentum)
            expected_diff_wall_cv = 1.0*state_minus.cv
            expected_diff_wall_cv = expected_diff_wall_cv.replace(
                momentum=0*expected_diff_wall_cv.momentum)

            expected_adv_momentum = -state_minus.momentum_density
            expected_diff_momentum = 0*state_minus.momentum_density
            expected_wall_temperature = state_minus.temperature

            print(f"{expected_wall_temperature=}")
            print(f"{expected_adv_wall_cv=}")
            print(f"{expected_diff_wall_cv=}")

            cv_interior_pairs = interior_trace_pairs(dcoll, uniform_state.cv)
            cv_int_tpair = cv_interior_pairs[0]

            state_pairs = make_fluid_state_trace_pairs(cv_interior_pairs, gas_model)
            state_pair = state_pairs[0]

            cv_flux_int = gradient_flux_interior(cv_int_tpair)
            print(f"{cv_flux_int=}")

            adv_wall_state = wall.adiabatic_wall_state_for_advection(
<<<<<<< HEAD
                dcoll, btag=BTAG_ALL, gas_model=gas_model, state_minus=state_minus)
            diff_wall_state = wall.adiabatic_wall_state_for_diffusion(
                dcoll, btag=BTAG_ALL, gas_model=gas_model, state_minus=state_minus)
=======
                dcoll, dd_bdry=BTAG_ALL, gas_model=gas_model,
                state_minus=state_minus)
            diff_wall_state = wall.adiabatic_wall_state_for_diffusion(
                dcoll, dd_bdry=BTAG_ALL, gas_model=gas_model,
                state_minus=state_minus)
>>>>>>> 7265bb64

            print(f"{adv_wall_state=}")
            print(f"{diff_wall_state=}")

            wall_temperature = adv_wall_state.temperature
            print(f"{wall_temperature=}")

<<<<<<< HEAD
            cv_grad_flux_wall = wall.cv_gradient_flux(dcoll, btag=BTAG_ALL,
=======
            cv_grad_flux_wall = wall.cv_gradient_flux(dcoll, dd_bdry=BTAG_ALL,
>>>>>>> 7265bb64
                                                 gas_model=gas_model,
                                                 state_minus=state_minus)

            cv_grad_flux_allfaces = \
                op.project(dcoll, as_dofdesc(BTAG_ALL),
                           as_dofdesc(BTAG_ALL).with_dtag("all_faces"),
                           cv_grad_flux_wall)

            print(f"{cv_grad_flux_wall=}")

            cv_flux_bnd = cv_grad_flux_allfaces + cv_flux_int

            temperature_bc = wall.temperature_bc(state_minus)
            print(f"{temperature_bc=}")

            t_int_tpair = interior_trace_pair(dcoll, temper)
            t_flux_int = gradient_flux_interior(t_int_tpair)
<<<<<<< HEAD
            t_flux_bc = wall.temperature_gradient_flux(dcoll, btag=BTAG_ALL,
=======
            t_flux_bc = wall.temperature_gradient_flux(dcoll, dd_bdry=BTAG_ALL,
>>>>>>> 7265bb64
                                                       gas_model=gas_model,
                                                       state_minus=state_minus)

            t_flux_bc = op.project(dcoll, as_dofdesc(BTAG_ALL),
                                    as_dofdesc(BTAG_ALL).with_dtag("all_faces"),
                                    t_flux_bc)

            t_flux_bnd = t_flux_bc + t_flux_int

<<<<<<< HEAD
            i_flux_bc = wall.inviscid_divergence_flux(dcoll, btag=BTAG_ALL,
=======
            i_flux_bc = wall.inviscid_divergence_flux(dcoll, dd_bdry=BTAG_ALL,
>>>>>>> 7265bb64
                                                      gas_model=gas_model,
                                                      state_minus=state_minus)

            nhat = actx.thaw(dcoll.normal(state_pair.dd))
            bnd_flux = flux_func(state_pair, gas_model, nhat)
            dd = state_pair.dd
            dd_allfaces = dd.with_dtag("all_faces")
            i_flux_int = op.project(dcoll, dd, dd_allfaces, bnd_flux)
            bc_dd = as_dofdesc(BTAG_ALL)
            i_flux_bc = op.project(dcoll, bc_dd, dd_allfaces, i_flux_bc)

            i_flux_bnd = i_flux_bc + i_flux_int

            print(f"{cv_flux_bnd=}")
            print(f"{t_flux_bnd=}")
            print(f"{i_flux_bnd=}")

            from mirgecom.operators import grad_operator
            dd_vol = as_dofdesc("vol")
            dd_faces = as_dofdesc("all_faces")
            grad_cv_minus = \
                op.project(dcoll, "vol", BTAG_ALL,
                              grad_operator(dcoll, dd_vol, dd_faces,
                                            uniform_state.cv, cv_flux_bnd))
            grad_t_minus = op.project(dcoll, "vol", BTAG_ALL,
                                         grad_operator(dcoll, dd_vol, dd_faces,
                                                       temper, t_flux_bnd))

            print(f"{grad_cv_minus=}")
            print(f"{grad_t_minus=}")

<<<<<<< HEAD
            v_flux_bc = wall.viscous_divergence_flux(dcoll, btag=BTAG_ALL,
=======
            v_flux_bc = wall.viscous_divergence_flux(dcoll, dd_bdry=BTAG_ALL,
>>>>>>> 7265bb64
                                                     gas_model=gas_model,
                                                     state_minus=state_minus,
                                                     grad_cv_minus=grad_cv_minus,
                                                     grad_t_minus=grad_t_minus)
            print(f"{v_flux_bc=}")

            assert adv_wall_state.cv == expected_adv_wall_cv
            assert diff_wall_state.cv == expected_diff_wall_cv
            assert actx.np.all(temperature_bc == expected_wall_temperature)
            for idim in range(dim):
                assert actx.np.all(adv_wall_state.momentum_density[idim]
                                   == expected_adv_momentum[idim])

                assert actx.np.all(diff_wall_state.momentum_density[idim]
                                   == expected_diff_momentum[idim])


@pytest.mark.parametrize("dim", [1, 2, 3])
@pytest.mark.parametrize("flux_func", [inviscid_facial_flux_rusanov,
                                       inviscid_facial_flux_hll])
def test_symmetry_wall_boundary(actx_factory, dim, flux_func):
    """Check SymmetryBoundary boundary treatment."""
    actx = actx_factory()
    order = 1

    kappa = 3.0
    sigma = 5.0

    from mirgecom.transport import SimpleTransport
    from mirgecom.boundary import SymmetryBoundary

    gas_model = GasModel(eos=IdealSingleGas(gas_const=1.0),
                         transport=SimpleTransport(viscosity=sigma,
                                                   thermal_conductivity=kappa))

    wall = SymmetryBoundary()

    npts_geom = 17
    a = 1.0
    b = 2.0
    mesh = _get_box_mesh(dim=dim, a=a, b=b, n=npts_geom)

    dcoll = create_discretization_collection(actx, mesh, order=order)
    nodes = actx.thaw(dcoll.nodes())
    nhat = actx.thaw(dcoll.normal(BTAG_ALL))
    print(f"{nhat=}")

    from mirgecom.flux import num_flux_central

    def gradient_flux_interior(int_tpair):
        from arraycontext import outer
        normal = actx.thaw(dcoll.normal(int_tpair.dd))
        # Hard-coding central per [Bassi_1997]_ eqn 13
        flux_weak = outer(num_flux_central(int_tpair.int, int_tpair.ext), normal)
        return op.project(dcoll, int_tpair.dd, "all_faces", flux_weak)

    # utility to compare stuff on the boundary only
    # from functools import partial
    # bnd_norm = partial(op.norm, dcoll, p=np.inf, dd=BTAG_ALL)

    logger.info(f"Number of {dim}d elems: {mesh.nelements}")

    # for velocities in each direction
    # err_max = 0.0
    for vdir in range(dim):
        vel = np.zeros(shape=(dim,))

        # for velocity directions +1, and -1
        for parity in [1.0, -1.0]:
            vel[vdir] = parity
            from mirgecom.initializers import Uniform
            initializer = Uniform(dim=dim, velocity=vel)
            uniform_cv = initializer(nodes, eos=gas_model.eos)
            uniform_state = make_fluid_state(cv=uniform_cv, gas_model=gas_model)
            state_minus = project_fluid_state(dcoll, "vol", BTAG_ALL,
                                              uniform_state, gas_model)
            bnd_normal = actx.thaw(dcoll.normal(BTAG_ALL))
            print(f"{bnd_normal=}")

            bnd_velocity = vel + 0*bnd_normal
            print(f"{bnd_velocity=}")

            bnd_speed = np.dot(bnd_velocity, bnd_normal)
            print(f"{bnd_speed=}")

            exp_diff_vel = vel - bnd_speed*bnd_normal
            exp_adv_vel = exp_diff_vel - bnd_speed*bnd_normal
            print(f"{exp_diff_vel=}")
            print(f"{exp_adv_vel=}")

            print(f"{uniform_state=}")
            temper = uniform_state.temperature
            print(f"{temper=}")

            expected_adv_momentum = state_minus.cv.mass*exp_adv_vel
            expected_diff_momentum = state_minus.cv.mass*exp_diff_vel
            expected_wall_temperature = state_minus.temperature

            expected_adv_wall_cv = 1.0*state_minus.cv
            expected_adv_wall_cv = expected_adv_wall_cv.replace(
                momentum=expected_adv_momentum)
            expected_diff_wall_cv = 1.0*state_minus.cv
            expected_diff_wall_cv = expected_diff_wall_cv.replace(
                momentum=expected_diff_momentum)

            print(f"{expected_wall_temperature=}")
            print(f"{expected_adv_wall_cv=}")
            print(f"{expected_diff_wall_cv=}")

            cv_interior_pairs = interior_trace_pairs(dcoll, uniform_state.cv)
            cv_int_tpair = cv_interior_pairs[0]

            state_pairs = make_fluid_state_trace_pairs(cv_interior_pairs, gas_model)
            state_pair = state_pairs[0]

            cv_flux_int = gradient_flux_interior(cv_int_tpair)
            print(f"{cv_flux_int=}")

            adv_wall_state = wall.adiabatic_wall_state_for_advection(
<<<<<<< HEAD
                dcoll, btag=BTAG_ALL, gas_model=gas_model, state_minus=state_minus)
            diff_wall_state = wall.adiabatic_wall_state_for_diffusion(
                dcoll, btag=BTAG_ALL, gas_model=gas_model, state_minus=state_minus)
=======
                dcoll, dd_bdry=BTAG_ALL, gas_model=gas_model,
                state_minus=state_minus)
            diff_wall_state = wall.adiabatic_wall_state_for_diffusion(
                dcoll, dd_bdry=BTAG_ALL, gas_model=gas_model,
                state_minus=state_minus)
>>>>>>> 7265bb64

            print(f"{adv_wall_state=}")
            print(f"{diff_wall_state=}")

            wall_temperature = adv_wall_state.temperature
            print(f"{wall_temperature=}")

<<<<<<< HEAD
            cv_grad_flux_wall = wall.cv_gradient_flux(dcoll, btag=BTAG_ALL,
=======
            cv_grad_flux_wall = wall.cv_gradient_flux(dcoll, dd_bdry=BTAG_ALL,
>>>>>>> 7265bb64
                                                 gas_model=gas_model,
                                                 state_minus=state_minus)

            cv_grad_flux_allfaces = \
                op.project(dcoll, as_dofdesc(BTAG_ALL),
                           as_dofdesc(BTAG_ALL).with_dtag("all_faces"),
                           cv_grad_flux_wall)

            print(f"{cv_grad_flux_wall=}")

            cv_flux_bnd = cv_grad_flux_allfaces + cv_flux_int

            temperature_bc = wall.temperature_bc(state_minus)
            print(f"{temperature_bc=}")

            t_int_tpair = interior_trace_pair(dcoll, temper)
            t_flux_int = gradient_flux_interior(t_int_tpair)
<<<<<<< HEAD
            t_flux_bc = wall.temperature_gradient_flux(dcoll, btag=BTAG_ALL,
=======
            t_flux_bc = wall.temperature_gradient_flux(dcoll, dd_bdry=BTAG_ALL,
>>>>>>> 7265bb64
                                                       gas_model=gas_model,
                                                       state_minus=state_minus)

            t_flux_bc = op.project(dcoll, as_dofdesc(BTAG_ALL),
                                    as_dofdesc(BTAG_ALL).with_dtag("all_faces"),
                                    t_flux_bc)

            t_flux_bnd = t_flux_bc + t_flux_int

<<<<<<< HEAD
            i_flux_bc = wall.inviscid_divergence_flux(dcoll, btag=BTAG_ALL,
=======
            i_flux_bc = wall.inviscid_divergence_flux(dcoll, dd_bdry=BTAG_ALL,
>>>>>>> 7265bb64
                                                      gas_model=gas_model,
                                                      state_minus=state_minus)

            nhat = actx.thaw(dcoll.normal(state_pair.dd))
            bnd_flux = flux_func(state_pair, gas_model, nhat)
            dd = state_pair.dd
            dd_allfaces = dd.with_dtag("all_faces")
            i_flux_int = op.project(dcoll, dd, dd_allfaces, bnd_flux)
            bc_dd = as_dofdesc(BTAG_ALL)
            i_flux_bc = op.project(dcoll, bc_dd, dd_allfaces, i_flux_bc)

            i_flux_bnd = i_flux_bc + i_flux_int

            print(f"{cv_flux_bnd=}")
            print(f"{t_flux_bnd=}")
            print(f"{i_flux_bnd=}")

            from mirgecom.operators import grad_operator
            dd_vol = as_dofdesc("vol")
            dd_faces = as_dofdesc("all_faces")
            grad_cv_minus = \
                op.project(dcoll, "vol", BTAG_ALL,
                              grad_operator(dcoll, dd_vol, dd_faces,
                                            uniform_state.cv, cv_flux_bnd))
            grad_t_minus = op.project(dcoll, "vol", BTAG_ALL,
                                         grad_operator(dcoll, dd_vol, dd_faces,
                                                       temper, t_flux_bnd))

            print(f"{grad_cv_minus=}")
            print(f"{grad_t_minus=}")

<<<<<<< HEAD
            v_flux_bc = wall.viscous_divergence_flux(dcoll, btag=BTAG_ALL,
=======
            v_flux_bc = wall.viscous_divergence_flux(dcoll, dd_bdry=BTAG_ALL,
>>>>>>> 7265bb64
                                                     gas_model=gas_model,
                                                     state_minus=state_minus,
                                                     grad_cv_minus=grad_cv_minus,
                                                     grad_t_minus=grad_t_minus)
            print(f"{v_flux_bc=}")

            assert adv_wall_state.cv == expected_adv_wall_cv
            assert diff_wall_state.cv == expected_diff_wall_cv
            assert actx.np.all(temperature_bc == expected_wall_temperature)
            for idim in range(dim):
                assert actx.np.all(adv_wall_state.momentum_density[idim]
                                   == expected_adv_momentum[idim])

                assert actx.np.all(diff_wall_state.momentum_density[idim]
                                   == expected_diff_momentum[idim])


@pytest.mark.parametrize("dim", [1, 2, 3])
def test_slipwall_identity(actx_factory, dim):
    """Identity test - check for the expected boundary solution.

    Checks that the slipwall implements the expected boundary solution:
    rho_plus = rho_minus
    v_plus = v_minus - 2 * (n_hat . v_minus) * n_hat
    mom_plus = rho_plus * v_plus
    E_plus = E_minus
    """
    actx = actx_factory()

    nel_1d = 4

    from meshmode.mesh.generation import generate_regular_rect_mesh

    mesh = generate_regular_rect_mesh(
        a=(-0.5,) * dim, b=(0.5,) * dim, nelements_per_axis=(nel_1d,) * dim
    )

    order = 3
    dcoll = create_discretization_collection(actx, mesh, order)
    nodes = actx.thaw(dcoll.nodes())
    eos = IdealSingleGas()
    orig = np.zeros(shape=(dim,))
    nhat = actx.thaw(dcoll.normal(BTAG_ALL))
    gas_model = GasModel(eos=eos)

    logger.info(f"Number of {dim}d elems: {mesh.nelements}")

    # for velocity going along each direction
    for vdir in range(dim):
        vel = np.zeros(shape=(dim,))
        # for velocity directions +1, and -1
        for parity in [1.0, -1.0]:
            vel[vdir] = parity  # Check incoming normal
            initializer = Lump(dim=dim, center=orig, velocity=vel, rhoamp=0.0)
            wall = AdiabaticSlipBoundary()

            uniform_state = initializer(nodes)
            cv_minus = op.project(dcoll, "vol", BTAG_ALL, uniform_state)
            state_minus = make_fluid_state(cv=cv_minus, gas_model=gas_model)

            def bnd_norm(vec):
                return actx.to_numpy(op.norm(dcoll, vec, p=np.inf, dd=BTAG_ALL))

            state_plus = \
                wall.adiabatic_slip_state(
                    dcoll, dd_bdry=BTAG_ALL, gas_model=gas_model,
                    state_minus=state_minus)

            bnd_pair = TracePair(
                as_dofdesc(BTAG_ALL),
                interior=state_minus.cv,
                exterior=state_plus.cv)

            # check that mass and energy are preserved
            mass_resid = bnd_pair.int.mass - bnd_pair.ext.mass
            mass_err = bnd_norm(mass_resid)
            assert mass_err == 0.0

            energy_resid = bnd_pair.int.energy - bnd_pair.ext.energy
            energy_err = bnd_norm(energy_resid)
            assert energy_err == 0.0

            # check that exterior momentum term is mom_interior - 2 * mom_normal
            mom_norm_comp = np.dot(bnd_pair.int.momentum, nhat)
            mom_norm = nhat * mom_norm_comp
            expected_mom_ext = bnd_pair.int.momentum - 2.0 * mom_norm
            mom_resid = bnd_pair.ext.momentum - expected_mom_ext
            mom_err = bnd_norm(mom_resid)

            assert mom_err == 0.0


@pytest.mark.parametrize("dim", [1, 2, 3])
@pytest.mark.parametrize("order", [1, 2, 3, 4, 5])
@pytest.mark.parametrize("flux_func", [inviscid_facial_flux_rusanov,
                                       inviscid_facial_flux_hll])
def test_slipwall_flux(actx_factory, dim, order, flux_func):
    """Check for zero boundary flux.

    Check for vanishing flux across the slipwall.
    """
    actx = actx_factory()

    wall = AdiabaticSlipBoundary()
    gas_model = GasModel(eos=IdealSingleGas())

    from pytools.convergence import EOCRecorder
    eoc = EOCRecorder()

    for nel_1d in [4, 8, 12]:
        from meshmode.mesh.generation import generate_regular_rect_mesh

        mesh = generate_regular_rect_mesh(
            a=(-0.5,) * dim, b=(0.5,) * dim, nelements_per_axis=(nel_1d,) * dim
        )

        dcoll = create_discretization_collection(actx, mesh, order=order)
        nodes = actx.thaw(dcoll.nodes())
        nhat = actx.thaw(dcoll.normal(BTAG_ALL))
        h = 1.0 / nel_1d

        def bnd_norm(vec):
            return actx.to_numpy(op.norm(dcoll, vec, p=np.inf, dd=BTAG_ALL))

        logger.info(f"Number of {dim}d elems: {mesh.nelements}")
        # for velocities in each direction
        err_max = 0.0
        for vdir in range(dim):
            vel = np.zeros(shape=(dim,))

            # for velocity directions +1, and -1
            for parity in [1.0, -1.0]:
                vel[vdir] = parity
                from mirgecom.initializers import Uniform
                initializer = Uniform(dim=dim, velocity=vel)
                uniform_state = initializer(nodes)
                fluid_state = make_fluid_state(uniform_state, gas_model)

                interior_soln = project_fluid_state(dcoll, "vol", BTAG_ALL,
                                                    state=fluid_state,
                                                    gas_model=gas_model)

                bnd_soln = wall.adiabatic_slip_state(dcoll, dd_bdry=BTAG_ALL,
                                                     gas_model=gas_model,
                                                     state_minus=interior_soln)

                bnd_pair = TracePair(
                    as_dofdesc(BTAG_ALL),
                    interior=interior_soln.cv,
                    exterior=bnd_soln.cv)
                state_pair = TracePair(
                    as_dofdesc(BTAG_ALL),
                    interior=interior_soln,
                    exterior=bnd_soln)

                # Check the total velocity component normal
                # to each surface.  It should be zero.  The
                # numerical fluxes cannot be zero.
                avg_state = 0.5*(bnd_pair.int + bnd_pair.ext)
                err_max = max(err_max, bnd_norm(np.dot(avg_state.momentum, nhat)))

                normal = actx.thaw(dcoll.normal(BTAG_ALL))
                bnd_flux = flux_func(state_pair, gas_model, normal)

                err_max = max(err_max, bnd_norm(bnd_flux.mass),
                              bnd_norm(bnd_flux.energy))

        eoc.add_data_point(h, err_max)

    message = (f"EOC:\n{eoc}")
    logger.info(message)
    assert (
        eoc.order_estimate() >= order - 0.5
        or eoc.max_error() < 1e-12
    )


# Box grid generator widget lifted from @majosm's diffusion tester
def _get_box_mesh(dim, a, b, n):
    dim_names = ["x", "y", "z"]
    boundary_tag_to_face = {}
    for i in range(dim):
        boundary_tag_to_face["-"+str(i+1)] = ["-"+dim_names[i]]
        boundary_tag_to_face["+"+str(i+1)] = ["+"+dim_names[i]]
    from meshmode.mesh.generation import generate_regular_rect_mesh
    return generate_regular_rect_mesh(a=(a,)*dim, b=(b,)*dim, n=(n,)*dim,
        boundary_tag_to_face=boundary_tag_to_face)


@pytest.mark.parametrize("dim", [1, 2, 3])
@pytest.mark.parametrize("flux_func", [inviscid_facial_flux_rusanov,
                                       inviscid_facial_flux_hll])
def test_noslip(actx_factory, dim, flux_func):
    """Check IsothermalNoSlipBoundary viscous boundary treatment."""
    actx = actx_factory()
    order = 1

    wall_temp = 2.0
    kappa = 3.0
    sigma = 5.0
    fluid_temp = 1.0
    exp_temp_bc_val = 2*wall_temp - fluid_temp

    from mirgecom.transport import SimpleTransport
    from mirgecom.boundary import IsothermalNoSlipBoundary

    gas_model = GasModel(eos=IdealSingleGas(gas_const=1.0),
                         transport=SimpleTransport(viscosity=sigma,
                                                   thermal_conductivity=kappa))

    wall = IsothermalNoSlipBoundary(wall_temperature=wall_temp)

    npts_geom = 17
    a = 1.0
    b = 2.0
    mesh = _get_box_mesh(dim=dim, a=a, b=b, n=npts_geom)

    dcoll = create_discretization_collection(actx, mesh, order=order)
    nodes = actx.thaw(dcoll.nodes())
    nhat = actx.thaw(dcoll.normal(BTAG_ALL))
    print(f"{nhat=}")

    from mirgecom.flux import num_flux_central

    def scalar_flux_interior(int_tpair):
        from arraycontext import outer
        normal = actx.thaw(dcoll.normal(int_tpair.dd))
        # Hard-coding central per [Bassi_1997]_ eqn 13
        flux_weak = outer(num_flux_central(int_tpair.int, int_tpair.ext), normal)
        return op.project(dcoll, int_tpair.dd, "all_faces", flux_weak)

    # utility to compare stuff on the boundary only
    # from functools import partial
    # bnd_norm = partial(op.norm, dcoll, p=np.inf, dd=BTAG_ALL)

    logger.info(f"Number of {dim}d elems: {mesh.nelements}")

    # for velocities in each direction
    # err_max = 0.0
    for vdir in range(dim):
        vel = np.zeros(shape=(dim,))

        # for velocity directions +1, and -1
        for parity in [1.0, -1.0]:
            vel[vdir] = parity
            from mirgecom.initializers import Uniform
            initializer = Uniform(dim=dim, velocity=vel)
            uniform_cv = initializer(nodes, eos=gas_model.eos)
            uniform_state = make_fluid_state(cv=uniform_cv, gas_model=gas_model)
            state_minus = project_fluid_state(dcoll, "vol", BTAG_ALL,
                                              uniform_state, gas_model)

            print(f"{uniform_state=}")
            temper = uniform_state.temperature
            print(f"{temper=}")

            expected_noslip_cv = 1.0*state_minus.cv
            expected_noslip_cv = expected_noslip_cv.replace(
                momentum=-expected_noslip_cv.momentum)

            expected_noslip_momentum = -vel*state_minus.mass_density
            expected_temperature_bc = \
                exp_temp_bc_val * state_minus.mass_density

            print(f"{expected_temperature_bc=}")
            print(f"{expected_noslip_cv=}")

            cv_interior_pairs = interior_trace_pairs(dcoll, uniform_state.cv)
            cv_int_tpair = cv_interior_pairs[0]

            state_pairs = make_fluid_state_trace_pairs(cv_interior_pairs, gas_model)
            state_pair = state_pairs[0]

            cv_flux_int = scalar_flux_interior(cv_int_tpair)
            print(f"{cv_flux_int=}")

            wall_state = wall.isothermal_noslip_state(
                dcoll, dd_bdry=BTAG_ALL, gas_model=gas_model,
                state_minus=state_minus)
            print(f"{wall_state=}")

            cv_grad_flux_wall = wall.cv_gradient_flux(dcoll, dd_bdry=BTAG_ALL,
                                                 gas_model=gas_model,
                                                 state_minus=state_minus)

            cv_grad_flux_allfaces = \
                op.project(dcoll, as_dofdesc(BTAG_ALL),
                           as_dofdesc(BTAG_ALL).with_dtag("all_faces"),
                           cv_grad_flux_wall)

            print(f"{cv_grad_flux_wall=}")

            cv_flux_bnd = cv_grad_flux_allfaces + cv_flux_int

            temperature_bc = wall.temperature_bc(state_minus)
            print(f"{temperature_bc=}")

            t_int_tpair = interior_trace_pair(dcoll, temper)
            t_flux_int = scalar_flux_interior(t_int_tpair)
            t_flux_bc = wall.temperature_gradient_flux(dcoll, dd_bdry=BTAG_ALL,
                                                       gas_model=gas_model,
                                                       state_minus=state_minus)

            t_flux_bc = op.project(dcoll, as_dofdesc(BTAG_ALL),
                                    as_dofdesc(BTAG_ALL).with_dtag("all_faces"),
                                    t_flux_bc)

            t_flux_bnd = t_flux_bc + t_flux_int

            i_flux_bc = wall.inviscid_divergence_flux(dcoll, dd_bdry=BTAG_ALL,
                                                      gas_model=gas_model,
                                                      state_minus=state_minus)

            nhat = actx.thaw(dcoll.normal(state_pair.dd))
            bnd_flux = flux_func(state_pair, gas_model, nhat)
            dd = state_pair.dd
            dd_allfaces = dd.with_boundary_tag(FACE_RESTR_ALL)
            i_flux_int = op.project(dcoll, dd, dd_allfaces, bnd_flux)
            bc_dd = as_dofdesc(BTAG_ALL)
            i_flux_bc = op.project(dcoll, bc_dd, dd_allfaces, i_flux_bc)

            i_flux_bnd = i_flux_bc + i_flux_int

            print(f"{cv_flux_bnd=}")
            print(f"{t_flux_bnd=}")
            print(f"{i_flux_bnd=}")

            from mirgecom.operators import grad_operator
            dd_vol = as_dofdesc("vol")
            dd_allfaces = as_dofdesc("all_faces")
            grad_cv_minus = \
                op.project(dcoll, "vol", BTAG_ALL,
                              grad_operator(dcoll, dd_vol, dd_allfaces,
                                            uniform_state.cv, cv_flux_bnd))
            grad_t_minus = op.project(dcoll, "vol", BTAG_ALL,
                                         grad_operator(dcoll, dd_vol, dd_allfaces,
                                                       temper, t_flux_bnd))

            print(f"{grad_cv_minus=}")
            print(f"{grad_t_minus=}")

            v_flux_bc = wall.viscous_divergence_flux(dcoll, dd_bdry=BTAG_ALL,
                                                     gas_model=gas_model,
                                                     state_minus=state_minus,
                                                     grad_cv_minus=grad_cv_minus,
                                                     grad_t_minus=grad_t_minus)
            print(f"{v_flux_bc=}")

            assert wall_state.cv == expected_noslip_cv
            assert actx.np.all(temperature_bc == expected_temperature_bc)
            for idim in range(dim):
                assert actx.np.all(wall_state.momentum_density[idim]
                                   == expected_noslip_momentum[idim])


class _VortexSoln:

    def __init__(self, **kwargs):
        self._dim = 2
        from mirgecom.initializers import Vortex2D
        origin = np.zeros(2)
        velocity = origin + 1
        self._initializer = Vortex2D(center=origin, velocity=velocity)

    def dim(self):
        return self._dim

    def __call__(self, r, eos, **kwargs):
        return self._initializer(x_vec=r, eos=eos)


class _PoiseuilleSoln:

    def __init__(self, **kwargs):
        self._dim = 2
        from mirgecom.initializers import PlanarPoiseuille
        self._initializer = PlanarPoiseuille()

    def dim(self):
        return self._dim

    def __call__(self, r, eos, **kwargs):
        return self._initializer(x_vec=r, eos=eos)


# This simple type of boundary is used when the user
# wants to prescribe a fixed (or time-dependent) state
# at the boundary (e.g., prescribed exact soln on the
# domain boundary).
# This test makes sure that the boundary type
# works mechanically, and gives the correct boundary solution
# given the prescribed soln.
@pytest.mark.parametrize("prescribed_soln", [_VortexSoln(), _PoiseuilleSoln()])
@pytest.mark.parametrize("flux_func", [inviscid_facial_flux_rusanov,
                                       inviscid_facial_flux_hll])
#                                             ShearflowSoln,
def test_prescribed(actx_factory, prescribed_soln, flux_func):
    """Check prescribed boundary treatment."""
    actx = actx_factory()
    order = 1
    dim = prescribed_soln.dim()

    kappa = 3.0
    sigma = 5.0

    from mirgecom.transport import SimpleTransport
    transport_model = SimpleTransport(viscosity=sigma, thermal_conductivity=kappa)

    # Functions that control PrescribedViscousBoundary (pvb):
    # Specify none to get a DummyBoundary-like behavior
    # Specify q_func to prescribe soln(Q) at the boundary (InflowOutflow likely)
    # > q_plus = q_func(nodes, eos, q_minus, **kwargs)
    # Specify (*note) q_flux_func to prescribe flux of Q through the boundary:
    # > q_flux_func(nodes, eos, q_minus, nhat, **kwargs)
    # Specify grad_q_func to prescribe grad(Q) at the boundary:
    # > s_plus = grad_q_func(nodes, eos, q_minus, grad_q_minus ,**kwargs)
    # Specify t_func to prescribe temperature at the boundary: (InflowOutflow likely)
    # > t_plus = t_func(nodes, eos, q_minus, **kwargs)
    # Prescribe (*note) t_flux to prescribe "flux of temperature" at the boundary:
    # > t_flux_func(nodes, eos, q_minus, nhat, **kwargs)
    # Prescribe grad(temperature) at the boundary with grad_t_func:
    # > grad_t_plus = grad_t_func(nodes, eos, q_minus, grad_t_minus, **kwargs)
    # Fully prescribe the inviscid or viscous flux - unusual
    # inviscid_flux_func(nodes, eos, q_minus, **kwargs)
    # viscous_flux_func(nodes, eos, q_minus, grad_q_minus, t_minus,
    #                   grad_t_minus, nhat, **kwargs)
    #
    # (*note): Most people will never change these as they are used internally
    #          to compute a DG gradient of Q and temperature.

    def _boundary_state_func(dcoll, dd_bdry, gas_model, state_minus, **kwargs):
        actx = state_minus.array_context
        bnd_discr = dcoll.discr_from_dd(dd_bdry)
        nodes = actx.thaw(bnd_discr.nodes())
        return make_fluid_state(prescribed_soln(r=nodes, eos=gas_model.eos,
                                            **kwargs), gas_model)

    from mirgecom.boundary import PrescribedFluidBoundary
    domain_boundary = \
        PrescribedFluidBoundary(boundary_state_func=_boundary_state_func)

    gas_model = GasModel(eos=IdealSingleGas(gas_const=1.0),
                         transport=transport_model)

    npts_geom = 17
    a = 1.0
    b = 2.0
    mesh = _get_box_mesh(dim=dim, a=a, b=b, n=npts_geom)

    dcoll = create_discretization_collection(actx, mesh, order=order)
    nodes = actx.thaw(dcoll.nodes())
    boundary_discr = dcoll.discr_from_dd(BTAG_ALL)
    boundary_nodes = actx.thaw(boundary_discr.nodes())
    expected_boundary_solution = prescribed_soln(r=boundary_nodes, eos=gas_model.eos)

    nhat = actx.thaw(dcoll.normal(BTAG_ALL))
    print(f"{nhat=}")

    from mirgecom.flux import num_flux_central

    def scalar_flux_interior(int_tpair):
        from arraycontext import outer
        normal = actx.thaw(dcoll.normal(int_tpair.dd))
        # Hard-coding central per [Bassi_1997]_ eqn 13
        flux_weak = outer(num_flux_central(int_tpair.int, int_tpair.ext),
                          normal)
        return op.project(dcoll, int_tpair.dd, "all_faces", flux_weak)

    logger.info(f"Number of {dim}d elems: {mesh.nelements}")
    # for velocities in each direction
    # err_max = 0.0
    for vdir in range(dim):
        vel = np.zeros(shape=(dim,))

        # for velocity directions +1, and -1
        for parity in [1.0, -1.0]:
            vel[vdir] = parity
            from mirgecom.initializers import Uniform
            initializer = Uniform(dim=dim, velocity=vel)
            cv = initializer(nodes, eos=gas_model.eos)
            state = make_fluid_state(cv, gas_model)
            state_minus = project_fluid_state(dcoll, "vol", BTAG_ALL,
                                              state, gas_model)

            print(f"{cv=}")
            temper = state.temperature
            print(f"{temper=}")

            cv_int_tpair = interior_trace_pair(dcoll, cv)
            cv_flux_int = scalar_flux_interior(cv_int_tpair)
            cv_flux_bc = domain_boundary.cv_gradient_flux(dcoll, dd_bdry=BTAG_ALL,
                                               gas_model=gas_model,
                                               state_minus=state_minus)

            cv_flux_bc = op.project(dcoll, as_dofdesc(BTAG_ALL),
                                    as_dofdesc(BTAG_ALL).with_dtag("all_faces"),
                                    cv_flux_bc)

            cv_flux_bnd = cv_flux_bc + cv_flux_int

            t_int_tpair = interior_trace_pair(dcoll, temper)
            t_flux_int = scalar_flux_interior(t_int_tpair)
            t_flux_bc = \
                domain_boundary.temperature_gradient_flux(dcoll, dd_bdry=BTAG_ALL,
                                                          gas_model=gas_model,
                                                          state_minus=state_minus)

            t_flux_bc = op.project(dcoll, as_dofdesc(BTAG_ALL),
                                    as_dofdesc(BTAG_ALL).with_dtag("all_faces"),
                                    t_flux_bc)

            t_flux_bnd = t_flux_bc + t_flux_int

            i_flux_bc = \
                domain_boundary.inviscid_divergence_flux(dcoll, dd_bdry=BTAG_ALL,
                                                         gas_model=gas_model,
                                                         state_minus=state_minus)

            cv_int_pairs = interior_trace_pairs(dcoll, cv)
            state_pairs = make_fluid_state_trace_pairs(cv_int_pairs, gas_model)
            state_pair = state_pairs[0]

            nhat = actx.thaw(dcoll.normal(state_pair.dd))
            bnd_flux = flux_func(state_pair, gas_model, nhat)
            dd = state_pair.dd
            dd_allfaces = dd.with_boundary_tag(FACE_RESTR_ALL)
            dd_bdry = as_dofdesc(BTAG_ALL)
            i_flux_bc = op.project(dcoll, dd_bdry, dd_allfaces, i_flux_bc)
            i_flux_int = op.project(dcoll, dd, dd_allfaces, bnd_flux)

            i_flux_bnd = i_flux_bc + i_flux_int

            print(f"{cv_flux_bnd=}")
            print(f"{t_flux_bnd=}")
            print(f"{i_flux_bnd=}")

            from mirgecom.operators import grad_operator
            dd_vol = as_dofdesc("vol")
            dd_allfaces = as_dofdesc("all_faces")
            grad_cv = grad_operator(dcoll, dd_vol, dd_allfaces, cv, cv_flux_bnd)
            grad_t = grad_operator(dcoll, dd_vol, dd_allfaces, temper, t_flux_bnd)
            grad_cv_minus = op.project(dcoll, "vol", BTAG_ALL, grad_cv)
            grad_t_minus = op.project(dcoll, "vol", BTAG_ALL, grad_t)

            print(f"{grad_cv_minus=}")
            print(f"{grad_t_minus=}")

            v_flux_bc = \
                domain_boundary.viscous_divergence_flux(
                    dcoll=dcoll, dd_bdry=BTAG_ALL, gas_model=gas_model,
                    state_minus=state_minus, grad_cv_minus=grad_cv_minus,
                    grad_t_minus=grad_t_minus)
            print(f"{v_flux_bc=}")
            bc_soln = \
                domain_boundary._boundary_state_pair(dcoll, BTAG_ALL, gas_model,
                                                     state_minus=state_minus).ext.cv
            assert bc_soln == expected_boundary_solution<|MERGE_RESOLUTION|>--- conflicted
+++ resolved
@@ -148,21 +148,13 @@
             print(f"{cv_flux_int=}")
 
             ff_bndry_state = bndry.farfield_state(
-<<<<<<< HEAD
-                dcoll, btag=BTAG_ALL, gas_model=gas_model, state_minus=state_minus)
-=======
                 dcoll, dd_bdry=BTAG_ALL, gas_model=gas_model,
                 state_minus=state_minus)
->>>>>>> 7265bb64
             print(f"{ff_bndry_state=}")
             ff_bndry_temperature = ff_bndry_state.temperature
             print(f"{ff_bndry_temperature=}")
 
-<<<<<<< HEAD
-            cv_grad_flux_bndry = bndry.cv_gradient_flux(dcoll, btag=BTAG_ALL,
-=======
             cv_grad_flux_bndry = bndry.cv_gradient_flux(dcoll, dd_bdry=BTAG_ALL,
->>>>>>> 7265bb64
                                                         gas_model=gas_model,
                                                         state_minus=state_minus)
 
@@ -180,11 +172,7 @@
 
             t_int_tpair = interior_trace_pair(dcoll, temper)
             t_flux_int = gradient_flux_interior(t_int_tpair)
-<<<<<<< HEAD
-            t_flux_bc = bndry.temperature_gradient_flux(dcoll, btag=BTAG_ALL,
-=======
             t_flux_bc = bndry.temperature_gradient_flux(dcoll, dd_bdry=BTAG_ALL,
->>>>>>> 7265bb64
                                                         gas_model=gas_model,
                                                         state_minus=state_minus)
 
@@ -194,11 +182,7 @@
 
             t_flux_bnd = t_flux_bc + t_flux_int
 
-<<<<<<< HEAD
-            i_flux_bc = bndry.inviscid_divergence_flux(dcoll, btag=BTAG_ALL,
-=======
             i_flux_bc = bndry.inviscid_divergence_flux(dcoll, dd_bdry=BTAG_ALL,
->>>>>>> 7265bb64
                                                        gas_model=gas_model,
                                                        state_minus=state_minus)
 
@@ -230,11 +214,7 @@
             print(f"{grad_cv_minus=}")
             print(f"{grad_t_minus=}")
 
-<<<<<<< HEAD
-            v_flux_bc = bndry.viscous_divergence_flux(dcoll, btag=BTAG_ALL,
-=======
             v_flux_bc = bndry.viscous_divergence_flux(dcoll, dd_bdry=BTAG_ALL,
->>>>>>> 7265bb64
                                                       gas_model=gas_model,
                                                       state_minus=state_minus,
                                                       grad_cv_minus=grad_cv_minus,
@@ -319,12 +299,8 @@
             print(f"Volume state: {speed_of_sound=}")
 
             flowbnd_bndry_state = bndry.outflow_state(
-<<<<<<< HEAD
-                dcoll, btag=BTAG_ALL, gas_model=gas_model, state_minus=state_minus)
-=======
                 dcoll, dd_bdry=BTAG_ALL, gas_model=gas_model,
                 state_minus=state_minus)
->>>>>>> 7265bb64
             print(f"{flowbnd_bndry_state=}")
             flowbnd_bndry_temperature = flowbnd_bndry_state.temperature
             flowbnd_bndry_pressure = flowbnd_bndry_state.pressure
@@ -361,12 +337,8 @@
             print(f"Volume state: {speed_of_sound=}")
 
             flowbnd_bndry_state = bndry.outflow_state(
-<<<<<<< HEAD
-                dcoll, btag=BTAG_ALL, gas_model=gas_model, state_minus=state_minus)
-=======
                 dcoll, dd_bdry=BTAG_ALL, gas_model=gas_model,
                 state_minus=state_minus)
->>>>>>> 7265bb64
             print(f"{flowbnd_bndry_state=}")
             flowbnd_bndry_temperature = flowbnd_bndry_state.temperature
             print(f"{flowbnd_bndry_temperature=}")
@@ -469,21 +441,13 @@
             print(f"{cv_flux_int=}")
 
             wall_state = wall.isothermal_wall_state(
-<<<<<<< HEAD
-                dcoll, btag=BTAG_ALL, gas_model=gas_model, state_minus=state_minus)
-=======
                 dcoll, dd_bdry=BTAG_ALL, gas_model=gas_model,
                 state_minus=state_minus)
->>>>>>> 7265bb64
             print(f"{wall_state=}")
             wall_temperature = wall_state.temperature
             print(f"{wall_temperature=}")
 
-<<<<<<< HEAD
-            cv_grad_flux_wall = wall.cv_gradient_flux(dcoll, btag=BTAG_ALL,
-=======
             cv_grad_flux_wall = wall.cv_gradient_flux(dcoll, dd_bdry=BTAG_ALL,
->>>>>>> 7265bb64
                                                  gas_model=gas_model,
                                                  state_minus=state_minus)
 
@@ -501,11 +465,7 @@
 
             t_int_tpair = interior_trace_pair(dcoll, temper)
             t_flux_int = gradient_flux_interior(t_int_tpair)
-<<<<<<< HEAD
-            t_flux_bc = wall.temperature_gradient_flux(dcoll, btag=BTAG_ALL,
-=======
             t_flux_bc = wall.temperature_gradient_flux(dcoll, dd_bdry=BTAG_ALL,
->>>>>>> 7265bb64
                                                        gas_model=gas_model,
                                                        state_minus=state_minus)
 
@@ -515,11 +475,7 @@
 
             t_flux_bnd = t_flux_bc + t_flux_int
 
-<<<<<<< HEAD
-            i_flux_bc = wall.inviscid_divergence_flux(dcoll, btag=BTAG_ALL,
-=======
             i_flux_bc = wall.inviscid_divergence_flux(dcoll, dd_bdry=BTAG_ALL,
->>>>>>> 7265bb64
                                                       gas_model=gas_model,
                                                       state_minus=state_minus)
 
@@ -551,11 +507,7 @@
             print(f"{grad_cv_minus=}")
             print(f"{grad_t_minus=}")
 
-<<<<<<< HEAD
-            v_flux_bc = wall.viscous_divergence_flux(dcoll, btag=BTAG_ALL,
-=======
             v_flux_bc = wall.viscous_divergence_flux(dcoll, dd_bdry=BTAG_ALL,
->>>>>>> 7265bb64
                                                      gas_model=gas_model,
                                                      state_minus=state_minus,
                                                      grad_cv_minus=grad_cv_minus,
@@ -657,17 +609,11 @@
             print(f"{cv_flux_int=}")
 
             adv_wall_state = wall.adiabatic_wall_state_for_advection(
-<<<<<<< HEAD
-                dcoll, btag=BTAG_ALL, gas_model=gas_model, state_minus=state_minus)
-            diff_wall_state = wall.adiabatic_wall_state_for_diffusion(
-                dcoll, btag=BTAG_ALL, gas_model=gas_model, state_minus=state_minus)
-=======
                 dcoll, dd_bdry=BTAG_ALL, gas_model=gas_model,
                 state_minus=state_minus)
             diff_wall_state = wall.adiabatic_wall_state_for_diffusion(
                 dcoll, dd_bdry=BTAG_ALL, gas_model=gas_model,
                 state_minus=state_minus)
->>>>>>> 7265bb64
 
             print(f"{adv_wall_state=}")
             print(f"{diff_wall_state=}")
@@ -675,11 +621,7 @@
             wall_temperature = adv_wall_state.temperature
             print(f"{wall_temperature=}")
 
-<<<<<<< HEAD
-            cv_grad_flux_wall = wall.cv_gradient_flux(dcoll, btag=BTAG_ALL,
-=======
             cv_grad_flux_wall = wall.cv_gradient_flux(dcoll, dd_bdry=BTAG_ALL,
->>>>>>> 7265bb64
                                                  gas_model=gas_model,
                                                  state_minus=state_minus)
 
@@ -697,11 +639,7 @@
 
             t_int_tpair = interior_trace_pair(dcoll, temper)
             t_flux_int = gradient_flux_interior(t_int_tpair)
-<<<<<<< HEAD
-            t_flux_bc = wall.temperature_gradient_flux(dcoll, btag=BTAG_ALL,
-=======
             t_flux_bc = wall.temperature_gradient_flux(dcoll, dd_bdry=BTAG_ALL,
->>>>>>> 7265bb64
                                                        gas_model=gas_model,
                                                        state_minus=state_minus)
 
@@ -711,11 +649,7 @@
 
             t_flux_bnd = t_flux_bc + t_flux_int
 
-<<<<<<< HEAD
-            i_flux_bc = wall.inviscid_divergence_flux(dcoll, btag=BTAG_ALL,
-=======
             i_flux_bc = wall.inviscid_divergence_flux(dcoll, dd_bdry=BTAG_ALL,
->>>>>>> 7265bb64
                                                       gas_model=gas_model,
                                                       state_minus=state_minus)
 
@@ -747,11 +681,7 @@
             print(f"{grad_cv_minus=}")
             print(f"{grad_t_minus=}")
 
-<<<<<<< HEAD
-            v_flux_bc = wall.viscous_divergence_flux(dcoll, btag=BTAG_ALL,
-=======
             v_flux_bc = wall.viscous_divergence_flux(dcoll, dd_bdry=BTAG_ALL,
->>>>>>> 7265bb64
                                                      gas_model=gas_model,
                                                      state_minus=state_minus,
                                                      grad_cv_minus=grad_cv_minus,
@@ -871,17 +801,11 @@
             print(f"{cv_flux_int=}")
 
             adv_wall_state = wall.adiabatic_wall_state_for_advection(
-<<<<<<< HEAD
-                dcoll, btag=BTAG_ALL, gas_model=gas_model, state_minus=state_minus)
-            diff_wall_state = wall.adiabatic_wall_state_for_diffusion(
-                dcoll, btag=BTAG_ALL, gas_model=gas_model, state_minus=state_minus)
-=======
                 dcoll, dd_bdry=BTAG_ALL, gas_model=gas_model,
                 state_minus=state_minus)
             diff_wall_state = wall.adiabatic_wall_state_for_diffusion(
                 dcoll, dd_bdry=BTAG_ALL, gas_model=gas_model,
                 state_minus=state_minus)
->>>>>>> 7265bb64
 
             print(f"{adv_wall_state=}")
             print(f"{diff_wall_state=}")
@@ -889,11 +813,7 @@
             wall_temperature = adv_wall_state.temperature
             print(f"{wall_temperature=}")
 
-<<<<<<< HEAD
-            cv_grad_flux_wall = wall.cv_gradient_flux(dcoll, btag=BTAG_ALL,
-=======
             cv_grad_flux_wall = wall.cv_gradient_flux(dcoll, dd_bdry=BTAG_ALL,
->>>>>>> 7265bb64
                                                  gas_model=gas_model,
                                                  state_minus=state_minus)
 
@@ -911,11 +831,7 @@
 
             t_int_tpair = interior_trace_pair(dcoll, temper)
             t_flux_int = gradient_flux_interior(t_int_tpair)
-<<<<<<< HEAD
-            t_flux_bc = wall.temperature_gradient_flux(dcoll, btag=BTAG_ALL,
-=======
             t_flux_bc = wall.temperature_gradient_flux(dcoll, dd_bdry=BTAG_ALL,
->>>>>>> 7265bb64
                                                        gas_model=gas_model,
                                                        state_minus=state_minus)
 
@@ -925,11 +841,7 @@
 
             t_flux_bnd = t_flux_bc + t_flux_int
 
-<<<<<<< HEAD
-            i_flux_bc = wall.inviscid_divergence_flux(dcoll, btag=BTAG_ALL,
-=======
             i_flux_bc = wall.inviscid_divergence_flux(dcoll, dd_bdry=BTAG_ALL,
->>>>>>> 7265bb64
                                                       gas_model=gas_model,
                                                       state_minus=state_minus)
 
@@ -961,11 +873,7 @@
             print(f"{grad_cv_minus=}")
             print(f"{grad_t_minus=}")
 
-<<<<<<< HEAD
-            v_flux_bc = wall.viscous_divergence_flux(dcoll, btag=BTAG_ALL,
-=======
             v_flux_bc = wall.viscous_divergence_flux(dcoll, dd_bdry=BTAG_ALL,
->>>>>>> 7265bb64
                                                      gas_model=gas_model,
                                                      state_minus=state_minus,
                                                      grad_cv_minus=grad_cv_minus,
