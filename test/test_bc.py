--- conflicted
+++ resolved
@@ -35,13 +35,6 @@
 from mirgecom.boundary import AdiabaticSlipBoundary
 from mirgecom.eos import IdealSingleGas
 from grudge.eager import EagerDGDiscretization
-<<<<<<< HEAD
-from grudge.dof_desc import as_dofdesc
-from grudge.trace_pair import TracePair, interior_trace_pair, interior_trace_pairs
-from meshmode.array_context import (  # noqa
-    pytest_generate_tests_for_pyopencl_array_context
-    as pytest_generate_tests)
-=======
 from grudge.trace_pair import interior_trace_pair, interior_trace_pairs
 from grudge.trace_pair import TracePair
 from grudge.dof_desc import as_dofdesc
@@ -50,7 +43,6 @@
     inviscid_facial_flux_rusanov,
     inviscid_facial_flux_hll
 )
->>>>>>> f8a0b475
 from mirgecom.gas_model import (
     GasModel,
     make_fluid_state,
@@ -325,18 +317,12 @@
             cv_flux_int = scalar_flux_interior(cv_int_tpair)
             print(f"{cv_flux_int=}")
 
-<<<<<<< HEAD
-            cv_flux_bc = wall.cv_gradient_flux(discr, dd_bdry=BTAG_ALL,
-                                               gas_model=gas_model,
-                                               state_minus=state_minus)
-            print(f"{cv_flux_bc=}")
-            cv_flux_bnd = cv_flux_bc + cv_flux_int
-=======
             wall_state = wall.isothermal_noslip_state(
-                discr, btag=BTAG_ALL, gas_model=gas_model, state_minus=state_minus)
+                discr, dd_bdry=BTAG_ALL, gas_model=gas_model,
+                state_minus=state_minus)
             print(f"{wall_state=}")
 
-            cv_grad_flux_wall = wall.cv_gradient_flux(discr, btag=BTAG_ALL,
+            cv_grad_flux_wall = wall.cv_gradient_flux(discr, dd_bdry=BTAG_ALL,
                                                  gas_model=gas_model,
                                                  state_minus=state_minus)
 
@@ -351,7 +337,6 @@
 
             temperature_bc = wall.temperature_bc(state_minus)
             print(f"{temperature_bc=}")
->>>>>>> f8a0b475
 
             t_int_tpair = interior_trace_pair(discr, temper)
             t_flux_int = scalar_flux_interior(t_int_tpair)
@@ -365,12 +350,7 @@
 
             t_flux_bnd = t_flux_bc + t_flux_int
 
-<<<<<<< HEAD
-            from mirgecom.inviscid import inviscid_facial_flux
             i_flux_bc = wall.inviscid_divergence_flux(discr, dd_bdry=BTAG_ALL,
-=======
-            i_flux_bc = wall.inviscid_divergence_flux(discr, btag=BTAG_ALL,
->>>>>>> f8a0b475
                                                       gas_model=gas_model,
                                                       state_minus=state_minus)
 
@@ -491,9 +471,9 @@
     # (*note): Most people will never change these as they are used internally
     #          to compute a DG gradient of Q and temperature.
 
-    def _boundary_state_func(discr, btag, gas_model, state_minus, **kwargs):
+    def _boundary_state_func(discr, dd_bdry, gas_model, state_minus, **kwargs):
         actx = state_minus.array_context
-        bnd_discr = discr.discr_from_dd(btag)
+        bnd_discr = discr.discr_from_dd(dd_bdry)
         nodes = thaw(bnd_discr.nodes(), actx)
         return make_fluid_state(prescribed_soln(r=nodes, eos=gas_model.eos,
                                             **kwargs), gas_model)
@@ -509,13 +489,6 @@
     a = 1.0
     b = 2.0
     mesh = _get_box_mesh(dim=dim, a=a, b=b, n=npts_geom)
-<<<<<<< HEAD
-    #    boundaries = {BTAG_ALL: wall}
-    # for i in range(dim):
-    #     boundaries[BoundaryDomainTag("-"+str(i+1))] = 0
-    #     boundaries[BoundaryDomainTag("+"+str(i+1))] = 0
-=======
->>>>>>> f8a0b475
 
     discr = EagerDGDiscretization(actx, mesh, order=order)
     nodes = thaw(discr.nodes(), actx)
@@ -558,11 +531,7 @@
 
             cv_int_tpair = interior_trace_pair(discr, cv)
             cv_flux_int = scalar_flux_interior(cv_int_tpair)
-<<<<<<< HEAD
-            cv_flux_bc = wall.cv_gradient_flux(discr, dd_bdry=BTAG_ALL,
-=======
-            cv_flux_bc = domain_boundary.cv_gradient_flux(discr, btag=BTAG_ALL,
->>>>>>> f8a0b475
+            cv_flux_bc = domain_boundary.cv_gradient_flux(discr, dd_bdry=BTAG_ALL,
                                                gas_model=gas_model,
                                                state_minus=state_minus)
 
@@ -574,19 +543,8 @@
 
             t_int_tpair = interior_trace_pair(discr, temper)
             t_flux_int = scalar_flux_interior(t_int_tpair)
-<<<<<<< HEAD
-            t_flux_bc = wall.temperature_gradient_flux(discr, dd_bdry=BTAG_ALL,
-                                                       gas_model=gas_model,
-                                                       state_minus=state_minus)
-            t_flux_bnd = t_flux_bc + t_flux_int
-
-            from mirgecom.inviscid import inviscid_facial_flux
-            i_flux_bc = wall.inviscid_divergence_flux(discr, dd_bdry=BTAG_ALL,
-                                                      gas_model=gas_model,
-                                                      state_minus=state_minus)
-=======
             t_flux_bc = \
-                domain_boundary.temperature_gradient_flux(discr, btag=BTAG_ALL,
+                domain_boundary.temperature_gradient_flux(discr, dd_bdry=BTAG_ALL,
                                                           gas_model=gas_model,
                                                           state_minus=state_minus)
 
@@ -597,11 +555,10 @@
             t_flux_bnd = t_flux_bc + t_flux_int
 
             i_flux_bc = \
-                domain_boundary.inviscid_divergence_flux(discr, btag=BTAG_ALL,
+                domain_boundary.inviscid_divergence_flux(discr, dd_bdry=BTAG_ALL,
                                                          gas_model=gas_model,
                                                          state_minus=state_minus)
 
->>>>>>> f8a0b475
             cv_int_pairs = interior_trace_pairs(discr, cv)
             state_pairs = make_fluid_state_trace_pairs(cv_int_pairs, gas_model)
             state_pair = state_pairs[0]
@@ -631,23 +588,13 @@
             print(f"{grad_cv_minus=}")
             print(f"{grad_t_minus=}")
 
-<<<<<<< HEAD
-            v_flux_bc = wall.viscous_divergence_flux(discr=discr, dd_bdry=BTAG_ALL,
-                                                     gas_model=gas_model,
-                                                     state_minus=state_minus,
-                                                     grad_cv_minus=grad_cv_minus,
-                                                     grad_t_minus=grad_t_minus)
-            print(f"{v_flux_bc=}")
-=======
             v_flux_bc = \
-                domain_boundary.viscous_divergence_flux(discr=discr, btag=BTAG_ALL,
-                                                        gas_model=gas_model,
-                                                        state_minus=state_minus,
-                                                        grad_cv_minus=grad_cv_minus,
-                                                        grad_t_minus=grad_t_minus)
+                domain_boundary.viscous_divergence_flux(
+                    discr=discr, dd_bdry=BTAG_ALL, gas_model=gas_model,
+                    state_minus=state_minus, grad_cv_minus=grad_cv_minus,
+                    grad_t_minus=grad_t_minus)
             print(f"{v_flux_bc=}")
             bc_soln = \
                 domain_boundary._boundary_state_pair(discr, BTAG_ALL, gas_model,
                                                      state_minus=state_minus).ext.cv
-            assert bc_soln == expected_boundary_solution
->>>>>>> f8a0b475
+            assert bc_soln == expected_boundary_solution