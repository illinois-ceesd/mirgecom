"""Test the Euler gas dynamics module."""

__copyright__ = """
Copyright (C) 2020 University of Illinois Board of Trustees
"""

__license__ = """
Permission is hereby granted, free of charge, to any person obtaining a copy
of this software and associated documentation files (the "Software"), to deal
in the Software without restriction, including without limitation the rights
to use, copy, modify, merge, publish, distribute, sublicense, and/or sell
copies of the Software, and to permit persons to whom the Software is
furnished to do so, subject to the following conditions:

The above copyright notice and this permission notice shall be included in
all copies or substantial portions of the Software.

THE SOFTWARE IS PROVIDED "AS IS", WITHOUT WARRANTY OF ANY KIND, EXPRESS OR
IMPLIED, INCLUDING BUT NOT LIMITED TO THE WARRANTIES OF MERCHANTABILITY,
FITNESS FOR A PARTICULAR PURPOSE AND NONINFRINGEMENT. IN NO EVENT SHALL THE
AUTHORS OR COPYRIGHT HOLDERS BE LIABLE FOR ANY CLAIM, DAMAGES OR OTHER
LIABILITY, WHETHER IN AN ACTION OF CONTRACT, TORT OR OTHERWISE, ARISING FROM,
OUT OF OR IN CONNECTION WITH THE SOFTWARE OR THE USE OR OTHER DEALINGS IN
THE SOFTWARE.
"""

import numpy as np
import numpy.random
import numpy.linalg as la  # noqa
import pyopencl.clmath  # noqa
import logging
import pytest
import math
from functools import partial

from pytools.obj_array import (
    flat_obj_array,
    make_obj_array,
)

from arraycontext import thaw
from meshmode.mesh import BTAG_ALL, BTAG_NONE  # noqa
from mirgecom.euler import euler_operator
from mirgecom.fluid import make_conserved
from mirgecom.initializers import Vortex2D, Lump, MulticomponentLump
from mirgecom.boundary import (
    PrescribedFluidBoundary,
    DummyBoundary
)
from mirgecom.eos import IdealSingleGas
from mirgecom.gas_model import (
    GasModel,
    make_fluid_state
)
from grudge.eager import EagerDGDiscretization
from meshmode.array_context import (  # noqa
    pytest_generate_tests_for_pyopencl_array_context
    as pytest_generate_tests)

from mirgecom.simutil import max_component_norm

from grudge.shortcuts import make_visualizer
from mirgecom.inviscid import get_inviscid_timestep

from mirgecom.integrators import rk4_step

logger = logging.getLogger(__name__)


@pytest.mark.parametrize("nspecies", [0, 10])
@pytest.mark.parametrize("dim", [1, 2, 3])
@pytest.mark.parametrize("order", [1, 2, 3])
@pytest.mark.parametrize("use_overintegration", [True, False])
def test_uniform_rhs(actx_factory, nspecies, dim, order, use_overintegration):
    """Test the inviscid rhs using a trivial constant/uniform state.

    This state should yield rhs = 0 to FP.  The test is performed for 1, 2,
    and 3 dimensions, with orders 1, 2, and 3, with and without passive species.
    """
    actx = actx_factory()

    tolerance = 1e-9

    from pytools.convergence import EOCRecorder
    eoc_rec0 = EOCRecorder()
    eoc_rec1 = EOCRecorder()
    # for nel_1d in [4, 8, 12]:
    for nel_1d in [4, 8]:
        from meshmode.mesh.generation import generate_regular_rect_mesh
        mesh = generate_regular_rect_mesh(
            a=(-0.5,) * dim, b=(0.5,) * dim, nelements_per_axis=(nel_1d,) * dim
        )

        logger.info(
            f"Number of {dim}d elements: {mesh.nelements}"
        )

        from grudge.dof_desc import DISCR_TAG_BASE, DISCR_TAG_QUAD
        from meshmode.discretization.poly_element import \
            default_simplex_group_factory, QuadratureSimplexGroupFactory

        discr = EagerDGDiscretization(
            actx, mesh,
            discr_tag_to_group_factory={
                DISCR_TAG_BASE: default_simplex_group_factory(
                    base_dim=dim, order=order),
                DISCR_TAG_QUAD: QuadratureSimplexGroupFactory(2*order + 1)
            }
        )

        if use_overintegration:
            quadrature_tag = DISCR_TAG_QUAD
        else:
            quadrature_tag = None

        zeros = discr.zeros(actx)
        ones = zeros + 1.0

        mass_input = discr.zeros(actx) + 1
        energy_input = discr.zeros(actx) + 2.5

        mom_input = make_obj_array(
            [discr.zeros(actx) for i in range(discr.dim)]
        )

        mass_frac_input = flat_obj_array(
            [ones / ((i + 1) * 10) for i in range(nspecies)]
        )
        species_mass_input = mass_input * mass_frac_input
        num_equations = dim + 2 + len(species_mass_input)

        cv = make_conserved(
            dim, mass=mass_input, energy=energy_input, momentum=mom_input,
            species_mass=species_mass_input)
        gas_model = GasModel(eos=IdealSingleGas())
        fluid_state = make_fluid_state(cv, gas_model)

        expected_rhs = make_conserved(
            dim, q=make_obj_array([discr.zeros(actx)
                                   for i in range(num_equations)])
        )

        from mirgecom.inviscid import inviscid_flux_rusanov
        boundaries = {BTAG_ALL: DummyBoundary()}
<<<<<<< HEAD
        inviscid_rhs = euler_operator(
            discr, state=fluid_state, gas_model=gas_model, boundaries=boundaries,
            time=0.0, inviscid_numerical_flux_func=inviscid_flux_rusanov)
=======
        inviscid_rhs = euler_operator(discr, state=fluid_state, gas_model=gas_model,
                                      boundaries=boundaries, time=0.0,
                                      quadrature_tag=quadrature_tag)
>>>>>>> 3f7e4044

        rhs_resid = inviscid_rhs - expected_rhs

        rho_resid = rhs_resid.mass
        rhoe_resid = rhs_resid.energy
        mom_resid = rhs_resid.momentum
        rhoy_resid = rhs_resid.species_mass

        rho_rhs = inviscid_rhs.mass
        rhoe_rhs = inviscid_rhs.energy
        rhov_rhs = inviscid_rhs.momentum
        rhoy_rhs = inviscid_rhs.species_mass

        logger.info(
            f"rho_rhs  = {rho_rhs}\n"
            f"rhoe_rhs = {rhoe_rhs}\n"
            f"rhov_rhs = {rhov_rhs}\n"
            f"rhoy_rhs = {rhoy_rhs}\n"
        )

        def inf_norm(x):
            return actx.to_numpy(discr.norm(x, np.inf))

        assert inf_norm(rho_resid) < tolerance
        assert inf_norm(rhoe_resid) < tolerance
        for i in range(dim):
            assert inf_norm(mom_resid[i]) < tolerance
        for i in range(nspecies):
            assert inf_norm(rhoy_resid[i]) < tolerance

        err_max = inf_norm(rho_resid)
        eoc_rec0.add_data_point(1.0 / nel_1d, err_max)

        # set a non-zero, but uniform velocity component
        for i in range(len(mom_input)):
            mom_input[i] = discr.zeros(actx) + (-1.0) ** i

        cv = make_conserved(
            dim, mass=mass_input, energy=energy_input, momentum=mom_input,
            species_mass=species_mass_input)
        gas_model = GasModel(eos=IdealSingleGas())
        fluid_state = make_fluid_state(cv, gas_model)

        boundaries = {BTAG_ALL: DummyBoundary()}
        inviscid_rhs = euler_operator(
            discr, state=fluid_state, gas_model=gas_model, boundaries=boundaries,
            time=0.0, inviscid_numerical_flux_func=inviscid_flux_rusanov)
        rhs_resid = inviscid_rhs - expected_rhs

        rho_resid = rhs_resid.mass
        rhoe_resid = rhs_resid.energy
        mom_resid = rhs_resid.momentum
        rhoy_resid = rhs_resid.species_mass

        assert inf_norm(rho_resid) < tolerance
        assert inf_norm(rhoe_resid) < tolerance

        for i in range(dim):
            assert inf_norm(mom_resid[i]) < tolerance
        for i in range(nspecies):
            assert inf_norm(rhoy_resid[i]) < tolerance

        err_max = inf_norm(rho_resid)
        eoc_rec1.add_data_point(1.0 / nel_1d, err_max)

    logger.info(
        f"V == 0 Errors:\n{eoc_rec0}"
        f"V != 0 Errors:\n{eoc_rec1}"
    )

    assert (
        eoc_rec0.order_estimate() >= order - 0.5
        or eoc_rec0.max_error() < 1e-9
    )
    assert (
        eoc_rec1.order_estimate() >= order - 0.5
        or eoc_rec1.max_error() < 1e-9
    )


@pytest.mark.parametrize("order", [1, 2, 3])
@pytest.mark.parametrize("use_overintegration", [True, False])
def test_vortex_rhs(actx_factory, order, use_overintegration):
    """Test the inviscid rhs using the non-trivial 2D isentropic vortex.

    The case is configured to yield rhs = 0. Checks several different orders
    and refinement levels to check error behavior.
    """
    actx = actx_factory()

    dim = 2

    from pytools.convergence import EOCRecorder
    eoc_rec = EOCRecorder()

    from meshmode.mesh.generation import generate_regular_rect_mesh

    for nel_1d in [32, 48, 64]:

        mesh = generate_regular_rect_mesh(
            a=(-5,) * dim, b=(5,) * dim, nelements_per_axis=(nel_1d,) * dim,
        )

        logger.info(
            f"Number of {dim}d elements:  {mesh.nelements}"
        )

        from grudge.dof_desc import DISCR_TAG_BASE, DISCR_TAG_QUAD
        from meshmode.discretization.poly_element import \
            default_simplex_group_factory, QuadratureSimplexGroupFactory

        discr = EagerDGDiscretization(
            actx, mesh,
            discr_tag_to_group_factory={
                DISCR_TAG_BASE: default_simplex_group_factory(
                    base_dim=dim, order=order),
                DISCR_TAG_QUAD: QuadratureSimplexGroupFactory(2*order + 1)
            }
        )

        if use_overintegration:
            quadrature_tag = DISCR_TAG_QUAD
        else:
            quadrature_tag = None

        nodes = thaw(discr.nodes(), actx)

        # Init soln with Vortex and expected RHS = 0
        vortex = Vortex2D(center=[0, 0], velocity=[0, 0])
        vortex_soln = vortex(nodes)
        gas_model = GasModel(eos=IdealSingleGas())
        fluid_state = make_fluid_state(vortex_soln, gas_model)

        def _vortex_boundary(discr, btag, gas_model, state_minus, **kwargs):
            actx = state_minus.array_context
            bnd_discr = discr.discr_from_dd(btag)
            nodes = thaw(bnd_discr.nodes(), actx)
            return make_fluid_state(vortex(x_vec=nodes, **kwargs), gas_model)

        boundaries = {
            BTAG_ALL: PrescribedFluidBoundary(boundary_state_func=_vortex_boundary)
        }

        from mirgecom.inviscid import inviscid_flux_rusanov
        inviscid_rhs = euler_operator(
            discr, state=fluid_state, gas_model=gas_model, boundaries=boundaries,
<<<<<<< HEAD
            time=0.0, inviscid_numerical_flux_func=inviscid_flux_rusanov)
=======
            time=0.0, quadrature_tag=quadrature_tag)
>>>>>>> 3f7e4044

        err_max = max_component_norm(discr, inviscid_rhs, np.inf)

        eoc_rec.add_data_point(1.0 / nel_1d, err_max)

    logger.info(
        f"Error for (dim,order) = ({dim},{order}):\n"
        f"{eoc_rec}"
    )

    assert (
        eoc_rec.order_estimate() >= order - 0.5
        or eoc_rec.max_error() < 1e-11
    )


@pytest.mark.parametrize("dim", [1, 2, 3])
@pytest.mark.parametrize("order", [1, 2, 3])
@pytest.mark.parametrize("use_overintegration", [True, False])
def test_lump_rhs(actx_factory, dim, order, use_overintegration):
    """Test the inviscid rhs using the non-trivial mass lump case.

    The case is tested against the analytic expressions of the RHS.
    Checks several different orders and refinement levels to check error behavior.
    """
    actx = actx_factory()

    tolerance = 1e-10
    maxxerr = 0.0

    from pytools.convergence import EOCRecorder

    eoc_rec = EOCRecorder()

    for nel_1d in [4, 8, 12]:
        from meshmode.mesh.generation import (
            generate_regular_rect_mesh,
        )

        mesh = generate_regular_rect_mesh(
            a=(-5,) * dim, b=(5,) * dim, nelements_per_axis=(nel_1d,) * dim,
        )

        logger.info(f"Number of elements: {mesh.nelements}")

        from grudge.dof_desc import DISCR_TAG_BASE, DISCR_TAG_QUAD
        from meshmode.discretization.poly_element import \
            default_simplex_group_factory, QuadratureSimplexGroupFactory

        discr = EagerDGDiscretization(
            actx, mesh,
            discr_tag_to_group_factory={
                DISCR_TAG_BASE: default_simplex_group_factory(
                    base_dim=dim, order=order),
                DISCR_TAG_QUAD: QuadratureSimplexGroupFactory(2*order + 1)
            }
        )

        if use_overintegration:
            quadrature_tag = DISCR_TAG_QUAD
        else:
            quadrature_tag = None

        nodes = thaw(discr.nodes(), actx)

        # Init soln with Lump and expected RHS = 0
        center = np.zeros(shape=(dim,))
        velocity = np.zeros(shape=(dim,))
        lump = Lump(dim=dim, center=center, velocity=velocity)
        lump_soln = lump(nodes)
        gas_model = GasModel(eos=IdealSingleGas())
        fluid_state = make_fluid_state(lump_soln, gas_model)

        def _lump_boundary(discr, btag, gas_model, state_minus, **kwargs):
            actx = state_minus.array_context
            bnd_discr = discr.discr_from_dd(btag)
            nodes = thaw(bnd_discr.nodes(), actx)
            return make_fluid_state(lump(x_vec=nodes, cv=state_minus, **kwargs),
                                    gas_model)

        boundaries = {
            BTAG_ALL: PrescribedFluidBoundary(boundary_state_func=_lump_boundary)
        }

        from mirgecom.inviscid import inviscid_flux_rusanov
        inviscid_rhs = euler_operator(
            discr, state=fluid_state, gas_model=gas_model, boundaries=boundaries,
<<<<<<< HEAD
            time=0.0, inviscid_numerical_flux_func=inviscid_flux_rusanov
=======
            time=0.0, quadrature_tag=quadrature_tag
>>>>>>> 3f7e4044
        )
        expected_rhs = lump.exact_rhs(discr, cv=lump_soln, time=0)

        err_max = max_component_norm(discr, inviscid_rhs-expected_rhs, np.inf)
        if err_max > maxxerr:
            maxxerr = err_max

        eoc_rec.add_data_point(1.0 / nel_1d, err_max)
    logger.info(f"Max error: {maxxerr}")

    logger.info(
        f"Error for (dim,order) = ({dim},{order}):\n"
        f"{eoc_rec}"
    )

    assert (
        eoc_rec.order_estimate() >= order - 0.5
        or eoc_rec.max_error() < tolerance
    )


@pytest.mark.parametrize("dim", [1, 2, 3])
@pytest.mark.parametrize("order", [1, 2, 4])
@pytest.mark.parametrize("v0", [0.0, 1.0])
@pytest.mark.parametrize("use_overintegration", [True, False])
def test_multilump_rhs(actx_factory, dim, order, v0, use_overintegration):
    """Test the Euler rhs using the non-trivial 1, 2, and 3D mass lump case.

    The case is tested against the analytic expressions of the RHS. Checks several
    different orders and refinement levels to check error behavior.
    """
    actx = actx_factory()
    nspecies = 10
    tolerance = 1e-8
    maxxerr = 0.0

    from pytools.convergence import EOCRecorder

    eoc_rec = EOCRecorder()

    for nel_1d in [4, 8, 12]:
        from meshmode.mesh.generation import (
            generate_regular_rect_mesh,
        )

        mesh = generate_regular_rect_mesh(
            a=(-1,) * dim, b=(1,) * dim, nelements_per_axis=(nel_1d,) * dim,
        )

        logger.info(f"Number of elements: {mesh.nelements}")

        from grudge.dof_desc import DISCR_TAG_BASE, DISCR_TAG_QUAD
        from meshmode.discretization.poly_element import \
            default_simplex_group_factory, QuadratureSimplexGroupFactory

        discr = EagerDGDiscretization(
            actx, mesh,
            discr_tag_to_group_factory={
                DISCR_TAG_BASE: default_simplex_group_factory(
                    base_dim=dim, order=order),
                DISCR_TAG_QUAD: QuadratureSimplexGroupFactory(2*order + 1)
            }
        )

        if use_overintegration:
            quadrature_tag = DISCR_TAG_QUAD
        else:
            quadrature_tag = None

        nodes = thaw(discr.nodes(), actx)

        centers = make_obj_array([np.zeros(shape=(dim,)) for i in range(nspecies)])
        spec_y0s = np.ones(shape=(nspecies,))
        spec_amplitudes = np.ones(shape=(nspecies,))

        velocity = np.zeros(shape=(dim,))
        velocity[0] = v0
        rho0 = 2.0

        lump = MulticomponentLump(dim=dim, nspecies=nspecies, rho0=rho0,
                                  spec_centers=centers, velocity=velocity,
                                  spec_y0s=spec_y0s, spec_amplitudes=spec_amplitudes)

        lump_soln = lump(nodes)
        gas_model = GasModel(eos=IdealSingleGas())
        fluid_state = make_fluid_state(lump_soln, gas_model)

        def _my_boundary(discr, btag, gas_model, state_minus, **kwargs):
            actx = state_minus.array_context
            bnd_discr = discr.discr_from_dd(btag)
            nodes = thaw(bnd_discr.nodes(), actx)
            return make_fluid_state(lump(x_vec=nodes, **kwargs), gas_model)

        boundaries = {
            BTAG_ALL: PrescribedFluidBoundary(boundary_state_func=_my_boundary)
        }

        from mirgecom.inviscid import inviscid_flux_rusanov
        inviscid_rhs = euler_operator(
            discr, state=fluid_state, gas_model=gas_model, boundaries=boundaries,
<<<<<<< HEAD
            time=0.0, inviscid_numerical_flux_func=inviscid_flux_rusanov
=======
            time=0.0, quadrature_tag=quadrature_tag
>>>>>>> 3f7e4044
        )
        expected_rhs = lump.exact_rhs(discr, cv=lump_soln, time=0)

        print(f"inviscid_rhs = {inviscid_rhs}")
        print(f"expected_rhs = {expected_rhs}")

        err_max = actx.to_numpy(
            discr.norm((inviscid_rhs-expected_rhs), np.inf))
        if err_max > maxxerr:
            maxxerr = err_max

        eoc_rec.add_data_point(1.0 / nel_1d, err_max)

        logger.info(f"Max error: {maxxerr}")

    logger.info(
        f"Error for (dim,order) = ({dim},{order}):\n"
        f"{eoc_rec}"
    )

    assert (
        eoc_rec.order_estimate() >= order - 0.5
        or eoc_rec.max_error() < tolerance
    )


# Basic timestepping loop for the Euler operator
def _euler_flow_stepper(actx, parameters):
    logging.basicConfig(format="%(message)s", level=logging.INFO)

    mesh = parameters["mesh"]
    t = parameters["time"]
    order = parameters["order"]
    t_final = parameters["tfinal"]
    initializer = parameters["initializer"]
    exittol = parameters["exittol"]
    casename = parameters["casename"]
    boundaries = parameters["boundaries"]
    eos = parameters["eos"]
    cfl = parameters["cfl"]
    dt = parameters["dt"]
    constantcfl = parameters["constantcfl"]
    nstepstatus = parameters["nstatus"]
    use_overintegration = parameters["use_overintegration"]

    if t_final <= t:
        return(0.0)

    rank = 0
    dim = mesh.dim
    istep = 0

    from grudge.dof_desc import DISCR_TAG_BASE, DISCR_TAG_QUAD
    from meshmode.discretization.poly_element import \
        default_simplex_group_factory, QuadratureSimplexGroupFactory

    discr = EagerDGDiscretization(
        actx, mesh,
        discr_tag_to_group_factory={
            DISCR_TAG_BASE: default_simplex_group_factory(
                base_dim=dim, order=order),
            DISCR_TAG_QUAD: QuadratureSimplexGroupFactory(2*order + 1)
        }
    )

    if use_overintegration:
        quadrature_tag = DISCR_TAG_QUAD
    else:
        quadrature_tag = None

    nodes = thaw(discr.nodes(), actx)

    cv = initializer(nodes)
    gas_model = GasModel(eos=eos)
    fluid_state = make_fluid_state(cv, gas_model)

    sdt = cfl * get_inviscid_timestep(discr, fluid_state)

    initname = initializer.__class__.__name__
    eosname = eos.__class__.__name__
    logger.info(
        f"Num {dim}d order-{order} elements: {mesh.nelements}\n"
        f"Timestep:        {dt}\n"
        f"Final time:      {t_final}\n"
        f"Status freq:     {nstepstatus}\n"
        f"Initialization:  {initname}\n"
        f"EOS:             {eosname}"
    )

    vis = make_visualizer(discr, order)

    def write_soln(state, write_status=True):
        dv = eos.dependent_vars(cv=state)
        expected_result = initializer(nodes, t=t)
        result_resid = state - expected_result
        maxerr = [np.max(np.abs(result_resid[i].get())) for i in range(dim + 2)]
        mindv = [np.min(dvfld.get()) for dvfld in dv]
        maxdv = [np.max(dvfld.get()) for dvfld in dv]

        if write_status is True:
            statusmsg = (
                f"Status: Step({istep}) Time({t})\n"
                f"------   P({mindv[0]},{maxdv[0]})\n"
                f"------   T({mindv[1]},{maxdv[1]})\n"
                f"------   dt,cfl = ({dt},{cfl})\n"
                f"------   Err({maxerr})"
            )
            logger.info(statusmsg)

        io_fields = ["cv", state]
        io_fields += eos.split_fields(dim, dv)
        io_fields.append(("exact_soln", expected_result))
        io_fields.append(("residual", result_resid))
        nameform = casename + "-{iorank:04d}-{iostep:06d}.vtu"
        visfilename = nameform.format(iorank=rank, iostep=istep)
        vis.write_vtk_file(visfilename, io_fields)

        return maxerr

    from mirgecom.inviscid import inviscid_flux_rusanov

    def rhs(t, q):
        fluid_state = make_fluid_state(q, gas_model)
        return euler_operator(discr, fluid_state, boundaries=boundaries,
                              gas_model=gas_model, time=t,
<<<<<<< HEAD
                              inviscid_numerical_flux_func=inviscid_flux_rusanov)
=======
                              quadrature_tag=quadrature_tag)
>>>>>>> 3f7e4044

    filter_order = 8
    eta = .5
    alpha = -1.0*np.log(np.finfo(float).eps)
    nummodes = int(1)
    for _ in range(dim):
        nummodes *= int(order + dim + 1)
    nummodes /= math.factorial(int(dim))
    cutoff = int(eta * order)

    from mirgecom.filter import (
        exponential_mode_response_function as xmrfunc,
        filter_modally
    )
    frfunc = partial(xmrfunc, alpha=alpha, filter_order=filter_order)

    while t < t_final:

        if constantcfl is True:
            dt = sdt
        else:
            cfl = dt / sdt

        if nstepstatus > 0:
            if istep % nstepstatus == 0:
                write_soln(state=cv)

        cv = rk4_step(cv, t, dt, rhs)
        cv = filter_modally(discr, "vol", cutoff, frfunc, cv)
        fluid_state = make_fluid_state(cv, gas_model)

        t += dt
        istep += 1

        sdt = cfl * get_inviscid_timestep(discr, fluid_state)

    if nstepstatus > 0:
        logger.info("Writing final dump.")
        maxerr = max(write_soln(cv, False))
    else:
        expected_result = initializer(nodes, time=t)
        maxerr = max_component_norm(discr, cv-expected_result, np.inf)

    logger.info(f"Max Error: {maxerr}")
    if maxerr > exittol:
        raise ValueError("Solution failed to follow expected result.")

    return(maxerr)


@pytest.mark.parametrize("order", [2, 3, 4])
@pytest.mark.parametrize("use_overintegration", [True, False])
def test_isentropic_vortex(actx_factory, order, use_overintegration):
    """Advance the 2D isentropic vortex case in time with non-zero velocities.

    This test uses an RK4 timestepping scheme, and checks the advanced field values
    against the exact/analytic expressions. This tests all parts of the Euler module
    working together, with results converging at the expected rates vs. the order.
    """
    actx = actx_factory()

    dim = 2

    from pytools.convergence import EOCRecorder

    eoc_rec = EOCRecorder()

    for nel_1d in [16, 32, 64]:
        from meshmode.mesh.generation import (
            generate_regular_rect_mesh,
        )

        mesh = generate_regular_rect_mesh(
            a=(-5.0,) * dim, b=(5.0,) * dim, nelements_per_axis=(nel_1d,) * dim
        )

        exittol = 1.0
        t_final = 0.001
        cfl = 1.0
        vel = np.zeros(shape=(dim,))
        orig = np.zeros(shape=(dim,))
        vel[:dim] = 1.0
        dt = .0001
        initializer = Vortex2D(center=orig, velocity=vel)
        casename = "Vortex"

        def _vortex_boundary(discr, btag, state_minus, gas_model, **kwargs):
            actx = state_minus.array_context
            bnd_discr = discr.discr_from_dd(btag)
            nodes = thaw(bnd_discr.nodes(), actx)
            return make_fluid_state(initializer(x_vec=nodes, **kwargs), gas_model)

        boundaries = {
            BTAG_ALL: PrescribedFluidBoundary(boundary_state_func=_vortex_boundary)
        }

        eos = IdealSingleGas()
        t = 0
        flowparams = {"dim": dim, "dt": dt, "order": order, "time": t,
                      "boundaries": boundaries, "initializer": initializer,
                      "eos": eos, "casename": casename, "mesh": mesh,
                      "tfinal": t_final, "exittol": exittol, "cfl": cfl,
                      "constantcfl": False, "nstatus": 0,
                      "use_overintegration": use_overintegration}
        maxerr = _euler_flow_stepper(actx, flowparams)
        eoc_rec.add_data_point(1.0 / nel_1d, maxerr)

    logger.info(
        f"Error for (dim,order) = ({dim},{order}):\n"
        f"{eoc_rec}"
    )

    assert (
        eoc_rec.order_estimate() >= order - 0.5
        or eoc_rec.max_error() < 1e-11
    )<|MERGE_RESOLUTION|>--- conflicted
+++ resolved
@@ -142,15 +142,11 @@
 
         from mirgecom.inviscid import inviscid_flux_rusanov
         boundaries = {BTAG_ALL: DummyBoundary()}
-<<<<<<< HEAD
-        inviscid_rhs = euler_operator(
-            discr, state=fluid_state, gas_model=gas_model, boundaries=boundaries,
-            time=0.0, inviscid_numerical_flux_func=inviscid_flux_rusanov)
-=======
-        inviscid_rhs = euler_operator(discr, state=fluid_state, gas_model=gas_model,
-                                      boundaries=boundaries, time=0.0,
-                                      quadrature_tag=quadrature_tag)
->>>>>>> 3f7e4044
+        inviscid_rhs = \
+            euler_operator(discr, state=fluid_state, gas_model=gas_model,
+                           boundaries=boundaries, time=0.0,
+                           quadrature_tag=quadrature_tag,
+                           inviscid_numerical_flux_func=inviscid_flux_rusanov)
 
         rhs_resid = inviscid_rhs - expected_rhs
 
@@ -297,11 +293,8 @@
         from mirgecom.inviscid import inviscid_flux_rusanov
         inviscid_rhs = euler_operator(
             discr, state=fluid_state, gas_model=gas_model, boundaries=boundaries,
-<<<<<<< HEAD
-            time=0.0, inviscid_numerical_flux_func=inviscid_flux_rusanov)
-=======
-            time=0.0, quadrature_tag=quadrature_tag)
->>>>>>> 3f7e4044
+            time=0.0, inviscid_numerical_flux_func=inviscid_flux_rusanov,
+            quadrature_tag=quadrature_tag)
 
         err_max = max_component_norm(discr, inviscid_rhs, np.inf)
 
@@ -389,11 +382,8 @@
         from mirgecom.inviscid import inviscid_flux_rusanov
         inviscid_rhs = euler_operator(
             discr, state=fluid_state, gas_model=gas_model, boundaries=boundaries,
-<<<<<<< HEAD
-            time=0.0, inviscid_numerical_flux_func=inviscid_flux_rusanov
-=======
-            time=0.0, quadrature_tag=quadrature_tag
->>>>>>> 3f7e4044
+            time=0.0, inviscid_numerical_flux_func=inviscid_flux_rusanov,
+            quadrature_tag=quadrature_tag
         )
         expected_rhs = lump.exact_rhs(discr, cv=lump_soln, time=0)
 
@@ -494,11 +484,8 @@
         from mirgecom.inviscid import inviscid_flux_rusanov
         inviscid_rhs = euler_operator(
             discr, state=fluid_state, gas_model=gas_model, boundaries=boundaries,
-<<<<<<< HEAD
-            time=0.0, inviscid_numerical_flux_func=inviscid_flux_rusanov
-=======
-            time=0.0, quadrature_tag=quadrature_tag
->>>>>>> 3f7e4044
+            time=0.0, inviscid_numerical_flux_func=inviscid_flux_rusanov,
+            quadrature_tag=quadrature_tag
         )
         expected_rhs = lump.exact_rhs(discr, cv=lump_soln, time=0)
 
@@ -624,11 +611,8 @@
         fluid_state = make_fluid_state(q, gas_model)
         return euler_operator(discr, fluid_state, boundaries=boundaries,
                               gas_model=gas_model, time=t,
-<<<<<<< HEAD
-                              inviscid_numerical_flux_func=inviscid_flux_rusanov)
-=======
+                              inviscid_numerical_flux_func=inviscid_flux_rusanov,
                               quadrature_tag=quadrature_tag)
->>>>>>> 3f7e4044
 
     filter_order = 8
     eta = .5
