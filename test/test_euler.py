--- conflicted
+++ resolved
@@ -307,14 +307,9 @@
 
         from mirgecom.inviscid import inviscid_facial_flux
 
-<<<<<<< HEAD
-        interior_face_flux = inviscid_facial_flux(
-            discr, eos=IdealSingleGas(), q_tpair=interior_trace_pair(discr, fields))
-=======
         # Check the boundary facial fluxes as called on an interior boundary
         interior_face_flux = inviscid_facial_flux(
             discr, eos=IdealSingleGas(), cv_tpair=interior_trace_pair(discr, cv))
->>>>>>> 25e80216
 
         def inf_norm(data):
             if len(data) > 0:
@@ -322,7 +317,6 @@
             else:
                 return 0.0
 
-        # iff_split = split_conserved(dim, interior_face_flux)
         assert inf_norm(interior_face_flux.mass) < tolerance
         assert inf_norm(interior_face_flux.energy) < tolerance
         assert inf_norm(interior_face_flux.species_mass) < tolerance
@@ -352,14 +346,11 @@
         dir_mom = discr.project("vol", BTAG_ALL, mom_input)
         dir_mf = discr.project("vol", BTAG_ALL, species_mass_input)
 
-<<<<<<< HEAD
-=======
         dir_bval = make_conserved(dim, mass=dir_mass, energy=dir_e,
                                   momentum=dir_mom, species_mass=dir_mf)
         dir_bc = make_conserved(dim, mass=dir_mass, energy=dir_e,
                                 momentum=dir_mom, species_mass=dir_mf)
 
->>>>>>> 25e80216
         boundary_flux = inviscid_facial_flux(
             discr, eos=IdealSingleGas(),
             cv_tpair=TracePair(BTAG_ALL, interior=dir_bval, exterior=dir_bc)
@@ -733,13 +724,9 @@
 
     discr = EagerDGDiscretization(actx, mesh, order=order)
     nodes = thaw(actx, discr.nodes())
-<<<<<<< HEAD
-    fields = initializer(nodes)
-    sdt = cfl * get_inviscid_timestep(discr, eos=eos, q=fields)
-=======
+
     cv = initializer(nodes)
-    sdt = get_inviscid_timestep(discr, eos=eos, cfl=cfl, cv=cv)
->>>>>>> 25e80216
+    sdt = cfl * get_inviscid_timestep(discr, eos=eos, cv=cv)
 
     initname = initializer.__class__.__name__
     eosname = eos.__class__.__name__
@@ -819,22 +806,14 @@
         t += dt
         istep += 1
 
-<<<<<<< HEAD
-        sdt = cfl * get_inviscid_timestep(discr, eos=eos, q=fields)
-=======
-        sdt = get_inviscid_timestep(discr, eos=eos, cfl=cfl, cv=cv)
->>>>>>> 25e80216
+        sdt = cfl * get_inviscid_timestep(discr, eos=eos, cv=cv)
 
     if nstepstatus > 0:
         logger.info("Writing final dump.")
         maxerr = max(write_soln(cv, False))
     else:
         expected_result = initializer(nodes, time=t)
-<<<<<<< HEAD
-        maxerr = discr.norm(fields - expected_result, np.inf)
-=======
         maxerr = discr.norm((cv - expected_result).join(), np.inf)
->>>>>>> 25e80216
 
     logger.info(f"Max Error: {maxerr}")
     if maxerr > exittol:
