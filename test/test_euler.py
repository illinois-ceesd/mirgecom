"""Test the Euler gas dynamics module."""

__copyright__ = """
Copyright (C) 2020 University of Illinois Board of Trustees
"""

__license__ = """
Permission is hereby granted, free of charge, to any person obtaining a copy
of this software and associated documentation files (the "Software"), to deal
in the Software without restriction, including without limitation the rights
to use, copy, modify, merge, publish, distribute, sublicense, and/or sell
copies of the Software, and to permit persons to whom the Software is
furnished to do so, subject to the following conditions:

The above copyright notice and this permission notice shall be included in
all copies or substantial portions of the Software.

THE SOFTWARE IS PROVIDED "AS IS", WITHOUT WARRANTY OF ANY KIND, EXPRESS OR
IMPLIED, INCLUDING BUT NOT LIMITED TO THE WARRANTIES OF MERCHANTABILITY,
FITNESS FOR A PARTICULAR PURPOSE AND NONINFRINGEMENT. IN NO EVENT SHALL THE
AUTHORS OR COPYRIGHT HOLDERS BE LIABLE FOR ANY CLAIM, DAMAGES OR OTHER
LIABILITY, WHETHER IN AN ACTION OF CONTRACT, TORT OR OTHERWISE, ARISING FROM,
OUT OF OR IN CONNECTION WITH THE SOFTWARE OR THE USE OR OTHER DEALINGS IN
THE SOFTWARE.
"""

import numpy as np
import numpy.random
import numpy.linalg as la  # noqa
import pyopencl.clmath  # noqa
import logging
import pytest
import math
from functools import partial

from pytools.obj_array import (
    flat_obj_array,
    make_obj_array,
)

from meshmode.dof_array import thaw
from meshmode.mesh import BTAG_ALL, BTAG_NONE  # noqa
from grudge.eager import interior_trace_pair
from grudge.symbolic.primitives import TracePair
from mirgecom.euler import euler_operator
from mirgecom.fluid import make_conserved
from mirgecom.initializers import Vortex2D, Lump, MulticomponentLump
from mirgecom.boundary import (
    PrescribedInviscidBoundary,
    DummyBoundary
)
from mirgecom.eos import IdealSingleGas
from grudge.eager import EagerDGDiscretization
from meshmode.array_context import (  # noqa
    pytest_generate_tests_for_pyopencl_array_context
    as pytest_generate_tests)


from grudge.shortcuts import make_visualizer
from mirgecom.inviscid import (
    get_inviscid_timestep,
    inviscid_flux
)

from mirgecom.integrators import rk4_step

logger = logging.getLogger(__name__)


@pytest.mark.parametrize("nspecies", [0, 1, 10])
@pytest.mark.parametrize("dim", [1, 2, 3])
def test_inviscid_flux(actx_factory, nspecies, dim):
    """Identity test - directly check inviscid flux routine
    :func:`mirgecom.inviscid.inviscid_flux` against the exact expected result.
    This test is designed to fail if the flux routine is broken.

    The expected inviscid flux is:
      F(q) = <rhoV, (E+p)V, rho(V.x.V) + pI, rhoY V>
    """
    actx = actx_factory()

    nel_1d = 16

    from meshmode.mesh.generation import generate_regular_rect_mesh

    #    for dim in [1, 2, 3]:
    mesh = generate_regular_rect_mesh(
        a=(-0.5,) * dim, b=(0.5,) * dim, nelements_per_axis=(nel_1d,) * dim
    )

    order = 3
    discr = EagerDGDiscretization(actx, mesh, order=order)
    eos = IdealSingleGas()

    logger.info(f"Number of {dim}d elems: {mesh.nelements}")

    def rand():
        ary = discr.zeros(actx)
        for grp_ary in ary:
            grp_ary.set(np.random.rand(*grp_ary.shape))
        return ary

    mass = rand()
    energy = rand()
    mom = make_obj_array([rand() for _ in range(dim)])

    mass_fractions = make_obj_array([rand() for _ in range(nspecies)])
    species_mass = mass * mass_fractions

    cv = make_conserved(dim, mass=mass, energy=energy, momentum=mom,
                        species_mass=species_mass)

    # {{{ create the expected result

    p = eos.pressure(cv)
    escale = (energy + p) / mass

    numeq = dim + 2 + nspecies

    expected_flux = np.zeros((numeq, dim), dtype=object)
    expected_flux[0] = mom
    expected_flux[1] = mom * escale

    for i in range(dim):
        for j in range(dim):
            expected_flux[2+i, j] = (mom[i] * mom[j] / mass + (p if i == j else 0))

    for i in range(nspecies):
        expected_flux[dim+2+i] = mom * mass_fractions[i]

    expected_flux = make_conserved(dim, q=expected_flux)

    # }}}

    flux = inviscid_flux(discr, eos, cv)
    flux_resid = flux - expected_flux

    for i in range(numeq, dim):
        for j in range(dim):
            assert (la.norm(flux_resid[i, j].get())) == 0.0


@pytest.mark.parametrize("dim", [1, 2, 3])
def test_inviscid_flux_components(actx_factory, dim):
    """Test uniform pressure case.

    Checks that the Euler-internal inviscid flux routine
    :func:`mirgecom.inviscid.inviscid_flux` returns exactly the expected result
    with a constant pressure and no flow.

    Expected inviscid flux is:
      F(q) = <rhoV, (E+p)V, rho(V.x.V) + pI>

    Checks that only diagonal terms of the momentum flux:
      [ rho(V.x.V) + pI ] are non-zero and return the correctly calculated p.
    """
    actx = actx_factory()

    eos = IdealSingleGas()

    p0 = 1.0

    nel_1d = 4

    from meshmode.mesh.generation import generate_regular_rect_mesh
    mesh = generate_regular_rect_mesh(
        a=(-0.5,) * dim, b=(0.5,) * dim, nelements_per_axis=(nel_1d,) * dim
    )

    order = 3
    discr = EagerDGDiscretization(actx, mesh, order=order)
    eos = IdealSingleGas()

    logger.info(f"Number of {dim}d elems: {mesh.nelements}")
    # === this next block tests 1,2,3 dimensions,
    # with single and multiple nodes/states. The
    # purpose of this block is to ensure that when
    # all components of V = 0, the flux recovers
    # the expected values (and p0 within tolerance)
    # === with V = 0, fixed P = p0
    tolerance = 1e-15
    nodes = thaw(actx, discr.nodes())
    mass = discr.zeros(actx) + np.dot(nodes, nodes) + 1.0
    mom = make_obj_array([discr.zeros(actx) for _ in range(dim)])
    p_exact = discr.zeros(actx) + p0
    energy = p_exact / 0.4 + 0.5 * np.dot(mom, mom) / mass
    cv = make_conserved(dim, mass=mass, energy=energy, momentum=mom)
    p = eos.pressure(cv)
    flux = inviscid_flux(discr, eos, cv)
    assert discr.norm(p - p_exact, np.inf) < tolerance
    logger.info(f"{dim}d flux = {flux}")

    # for velocity zero, these components should be == zero
    assert discr.norm(flux.mass, 2) == 0.0
    assert discr.norm(flux.energy, 2) == 0.0

    # The momentum diagonal should be p
    # Off-diagonal should be identically 0
    assert discr.norm(flux.momentum - p0*np.identity(dim), np.inf) < tolerance


@pytest.mark.parametrize(("dim", "livedim"), [
    (1, 0),
    (2, 0),
    (2, 1),
    (3, 0),
    (3, 1),
    (3, 2),
    ])
def test_inviscid_mom_flux_components(actx_factory, dim, livedim):
    r"""Constant pressure, V != 0:

    Checks that the flux terms are returned in the proper order by running
    only 1 non-zero velocity component at-a-time.
    """
    actx = actx_factory()

    eos = IdealSingleGas()

    p0 = 1.0

    nel_1d = 4

    from meshmode.mesh.generation import generate_regular_rect_mesh
    mesh = generate_regular_rect_mesh(
        a=(-0.5,) * dim, b=(0.5,) * dim, nelements_per_axis=(nel_1d,) * dim
    )

    order = 3
    discr = EagerDGDiscretization(actx, mesh, order=order)
    nodes = thaw(actx, discr.nodes())

    tolerance = 1e-15
    for livedim in range(dim):
        mass = discr.zeros(actx) + 1.0 + np.dot(nodes, nodes)
        mom = make_obj_array([discr.zeros(actx) for _ in range(dim)])
        mom[livedim] = mass
        p_exact = discr.zeros(actx) + p0
        energy = (
            p_exact / (eos.gamma() - 1.0)
            + 0.5 * np.dot(mom, mom) / mass
        )
        cv = make_conserved(dim, mass=mass, energy=energy, momentum=mom)
        p = eos.pressure(cv)
        assert discr.norm(p - p_exact, np.inf) < tolerance
        flux = inviscid_flux(discr, eos, cv)
        logger.info(f"{dim}d flux = {flux}")
        vel_exact = mom / mass

        # first two components should be nonzero in livedim only
        assert discr.norm(flux.mass - mom, np.inf) == 0
        eflux_exact = (energy + p_exact)*vel_exact
        assert discr.norm(flux.energy - eflux_exact, np.inf) == 0

        logger.info("Testing momentum")
        xpmomflux = mass*np.outer(vel_exact, vel_exact) + p_exact*np.identity(dim)
        assert discr.norm(flux.momentum - xpmomflux, np.inf) < tolerance


@pytest.mark.parametrize("nspecies", [0, 10])
@pytest.mark.parametrize("order", [1, 2, 3])
@pytest.mark.parametrize("dim", [1, 2, 3])
def test_facial_flux(actx_factory, nspecies, order, dim):
    """Check the flux across element faces by prescribing states (q)
    with known fluxes. Only uniform states are tested currently - ensuring
    that the Lax-Friedrichs flux terms which are proportional to jumps in
    state data vanish.

    Since the returned fluxes use state data which has been interpolated
    to-and-from the element faces, this test is grid-dependent.
    """
    actx = actx_factory()

    tolerance = 1e-14
    p0 = 1.0

    from meshmode.mesh.generation import generate_regular_rect_mesh
    from pytools.convergence import EOCRecorder

    eoc_rec0 = EOCRecorder()
    eoc_rec1 = EOCRecorder()
    for nel_1d in [4, 8, 12]:

        mesh = generate_regular_rect_mesh(
            a=(-0.5,) * dim, b=(0.5,) * dim, nelements_per_axis=(nel_1d,) * dim
        )

        logger.info(f"Number of elements: {mesh.nelements}")

        discr = EagerDGDiscretization(actx, mesh, order=order)
        zeros = discr.zeros(actx)
        ones = zeros + 1.0

        mass_input = discr.zeros(actx) + 1.0
        energy_input = discr.zeros(actx) + 2.5
        mom_input = flat_obj_array(
            [discr.zeros(actx) for i in range(discr.dim)]
        )
        mass_frac_input = flat_obj_array(
            [ones / ((i + 1) * 10) for i in range(nspecies)]
        )
        species_mass_input = mass_input * mass_frac_input

        cv = make_conserved(
            dim, mass=mass_input, energy=energy_input, momentum=mom_input,
            species_mass=species_mass_input)

        from mirgecom.inviscid import inviscid_facial_flux

<<<<<<< HEAD
        interior_face_flux = inviscid_facial_flux(
            discr, eos=IdealSingleGas(), q_tpair=interior_trace_pair(discr, fields))
=======
        # Check the boundary facial fluxes as called on an interior boundary
        interior_face_flux = inviscid_facial_flux(
            discr, eos=IdealSingleGas(), cv_tpair=interior_trace_pair(discr, cv))
>>>>>>> 25e80216

        def inf_norm(data):
            if len(data) > 0:
                return discr.norm(data, np.inf, dd="all_faces")
            else:
                return 0.0

        # iff_split = split_conserved(dim, interior_face_flux)
        assert inf_norm(interior_face_flux.mass) < tolerance
        assert inf_norm(interior_face_flux.energy) < tolerance
        assert inf_norm(interior_face_flux.species_mass) < tolerance

        # The expected pressure is 1.0 (by design). And the flux diagonal is
        # [rhov_x*v_x + p] (etc) since we have zero velocities it's just p.
        #
        # The off-diagonals are zero. We get a {ndim}-vector for each
        # dimension, the flux for the x-component of momentum (for example) is:
        # f_momx = < 1.0, 0 , 0> , then we return f_momx .dot. normal, which
        # can introduce negative values.
        #
        # (Explanation courtesy of Mike Campbell,
        # https://github.com/illinois-ceesd/mirgecom/pull/44#discussion_r463304292)

        nhat = thaw(actx, discr.normal("int_faces"))
        mom_flux_exact = discr.project("int_faces", "all_faces", p0*nhat)
        print(f"{mom_flux_exact=}")
        print(f"{interior_face_flux.momentum=}")
        momerr = inf_norm(interior_face_flux.momentum - mom_flux_exact)
        assert momerr < tolerance
        eoc_rec0.add_data_point(1.0 / nel_1d, momerr)

        # Check the boundary facial fluxes as called on a domain boundary
        dir_mass = discr.project("vol", BTAG_ALL, mass_input)
        dir_e = discr.project("vol", BTAG_ALL, energy_input)
        dir_mom = discr.project("vol", BTAG_ALL, mom_input)
        dir_mf = discr.project("vol", BTAG_ALL, species_mass_input)

<<<<<<< HEAD
=======
        dir_bval = make_conserved(dim, mass=dir_mass, energy=dir_e,
                                  momentum=dir_mom, species_mass=dir_mf)
        dir_bc = make_conserved(dim, mass=dir_mass, energy=dir_e,
                                momentum=dir_mom, species_mass=dir_mf)

>>>>>>> 25e80216
        boundary_flux = inviscid_facial_flux(
            discr, eos=IdealSingleGas(),
            cv_tpair=TracePair(BTAG_ALL, interior=dir_bval, exterior=dir_bc)
        )

        assert inf_norm(boundary_flux.mass) < tolerance
        assert inf_norm(boundary_flux.energy) < tolerance
        assert inf_norm(boundary_flux.species_mass) < tolerance

        nhat = thaw(actx, discr.normal(BTAG_ALL))
        mom_flux_exact = discr.project(BTAG_ALL, "all_faces", p0*nhat)
        momerr = inf_norm(boundary_flux.momentum - mom_flux_exact)
        assert momerr < tolerance

        eoc_rec1.add_data_point(1.0 / nel_1d, momerr)

    logger.info(
        f"standalone Errors:\n{eoc_rec0}"
        f"boundary Errors:\n{eoc_rec1}"
    )
    assert (
        eoc_rec0.order_estimate() >= order - 0.5
        or eoc_rec0.max_error() < 1e-9
    )
    assert (
        eoc_rec1.order_estimate() >= order - 0.5
        or eoc_rec1.max_error() < 1e-9
    )


@pytest.mark.parametrize("nspecies", [0, 10])
@pytest.mark.parametrize("dim", [1, 2, 3])
@pytest.mark.parametrize("order", [1, 2, 3])
def test_uniform_rhs(actx_factory, nspecies, dim, order):
    """Tests the inviscid rhs using a trivial constant/uniform state which
    should yield rhs = 0 to FP.  The test is performed for 1, 2, and 3 dimensions.
    """

    actx = actx_factory()

    tolerance = 1e-9

    from pytools.convergence import EOCRecorder
    eoc_rec0 = EOCRecorder()
    eoc_rec1 = EOCRecorder()
    # for nel_1d in [4, 8, 12]:
    for nel_1d in [4, 8]:
        from meshmode.mesh.generation import generate_regular_rect_mesh
        mesh = generate_regular_rect_mesh(
            a=(-0.5,) * dim, b=(0.5,) * dim, nelements_per_axis=(nel_1d,) * dim
        )

        logger.info(
            f"Number of {dim}d elements: {mesh.nelements}"
        )

        discr = EagerDGDiscretization(actx, mesh, order=order)
        zeros = discr.zeros(actx)
        ones = zeros + 1.0

        mass_input = discr.zeros(actx) + 1
        energy_input = discr.zeros(actx) + 2.5

        mom_input = make_obj_array(
            [discr.zeros(actx) for i in range(discr.dim)]
        )

        mass_frac_input = flat_obj_array(
            [ones / ((i + 1) * 10) for i in range(nspecies)]
        )
        species_mass_input = mass_input * mass_frac_input
        num_equations = dim + 2 + len(species_mass_input)

        cv = make_conserved(
            dim, mass=mass_input, energy=energy_input, momentum=mom_input,
            species_mass=species_mass_input)

        expected_rhs = make_conserved(
            dim, q=make_obj_array([discr.zeros(actx)
                                   for i in range(num_equations)])
        )

        boundaries = {BTAG_ALL: DummyBoundary()}
        inviscid_rhs = euler_operator(discr, eos=IdealSingleGas(),
                                      boundaries=boundaries, cv=cv, t=0.0)
        rhs_resid = inviscid_rhs - expected_rhs

        rho_resid = rhs_resid.mass
        rhoe_resid = rhs_resid.energy
        mom_resid = rhs_resid.momentum
        rhoy_resid = rhs_resid.species_mass

        rho_rhs = inviscid_rhs.mass
        rhoe_rhs = inviscid_rhs.energy
        rhov_rhs = inviscid_rhs.momentum
        rhoy_rhs = inviscid_rhs.species_mass

        logger.info(
            f"rho_rhs  = {rho_rhs}\n"
            f"rhoe_rhs = {rhoe_rhs}\n"
            f"rhov_rhs = {rhov_rhs}\n"
            f"rhoy_rhs = {rhoy_rhs}\n"
        )

        assert discr.norm(rho_resid, np.inf) < tolerance
        assert discr.norm(rhoe_resid, np.inf) < tolerance
        for i in range(dim):
            assert discr.norm(mom_resid[i], np.inf) < tolerance
        for i in range(nspecies):
            assert discr.norm(rhoy_resid[i], np.inf) < tolerance

        err_max = discr.norm(rho_resid, np.inf)
        eoc_rec0.add_data_point(1.0 / nel_1d, err_max)

        # set a non-zero, but uniform velocity component
        for i in range(len(mom_input)):
            mom_input[i] = discr.zeros(actx) + (-1.0) ** i

        cv = make_conserved(
            dim, mass=mass_input, energy=energy_input, momentum=mom_input,
            species_mass=species_mass_input)

        boundaries = {BTAG_ALL: DummyBoundary()}
        inviscid_rhs = euler_operator(discr, eos=IdealSingleGas(),
                                      boundaries=boundaries, cv=cv, t=0.0)
        rhs_resid = inviscid_rhs - expected_rhs

        rho_resid = rhs_resid.mass
        rhoe_resid = rhs_resid.energy
        mom_resid = rhs_resid.momentum
        rhoy_resid = rhs_resid.species_mass

        assert discr.norm(rho_resid, np.inf) < tolerance
        assert discr.norm(rhoe_resid, np.inf) < tolerance

        for i in range(dim):
            assert discr.norm(mom_resid[i], np.inf) < tolerance
        for i in range(nspecies):
            assert discr.norm(rhoy_resid[i], np.inf) < tolerance

        err_max = discr.norm(rho_resid, np.inf)
        eoc_rec1.add_data_point(1.0 / nel_1d, err_max)

    logger.info(
        f"V == 0 Errors:\n{eoc_rec0}"
        f"V != 0 Errors:\n{eoc_rec1}"
    )

    assert (
        eoc_rec0.order_estimate() >= order - 0.5
        or eoc_rec0.max_error() < 1e-9
    )
    assert (
        eoc_rec1.order_estimate() >= order - 0.5
        or eoc_rec1.max_error() < 1e-9
    )


@pytest.mark.parametrize("order", [1, 2, 3])
def test_vortex_rhs(actx_factory, order):
    """Tests the inviscid rhs using the non-trivial 2D isentropic vortex
    case configured to yield rhs = 0. Checks several different orders and
    refinement levels to check error behavior.
    """

    actx = actx_factory()

    dim = 2

    from pytools.convergence import EOCRecorder
    eoc_rec = EOCRecorder()

    from meshmode.mesh.generation import generate_regular_rect_mesh

    for nel_1d in [32, 48, 64]:

        mesh = generate_regular_rect_mesh(
            a=(-5,) * dim, b=(5,) * dim, nelements_per_axis=(nel_1d,) * dim,
        )

        logger.info(
            f"Number of {dim}d elements:  {mesh.nelements}"
        )

        discr = EagerDGDiscretization(actx, mesh, order=order)
        nodes = thaw(actx, discr.nodes())

        # Init soln with Vortex and expected RHS = 0
        vortex = Vortex2D(center=[0, 0], velocity=[0, 0])
        vortex_soln = vortex(nodes)
        boundaries = {
            BTAG_ALL: PrescribedInviscidBoundary(fluid_solution_func=vortex)
        }

        inviscid_rhs = euler_operator(
            discr, eos=IdealSingleGas(), boundaries=boundaries,
            cv=vortex_soln, t=0.0)

        err_max = discr.norm(inviscid_rhs.join(), np.inf)
        eoc_rec.add_data_point(1.0 / nel_1d, err_max)

    logger.info(
        f"Error for (dim,order) = ({dim},{order}):\n"
        f"{eoc_rec}"
    )

    assert (
        eoc_rec.order_estimate() >= order - 0.5
        or eoc_rec.max_error() < 1e-11
    )


@pytest.mark.parametrize("dim", [1, 2, 3])
@pytest.mark.parametrize("order", [1, 2, 3])
def test_lump_rhs(actx_factory, dim, order):
    """Tests the inviscid rhs using the non-trivial 1, 2, and 3D mass lump
    case against the analytic expressions of the RHS. Checks several different
    orders and refinement levels to check error behavior.
    """
    actx = actx_factory()

    tolerance = 1e-10
    maxxerr = 0.0

    from pytools.convergence import EOCRecorder

    eoc_rec = EOCRecorder()

    for nel_1d in [4, 8, 12]:
        from meshmode.mesh.generation import (
            generate_regular_rect_mesh,
        )

        mesh = generate_regular_rect_mesh(
            a=(-5,) * dim, b=(5,) * dim, nelements_per_axis=(nel_1d,) * dim,
        )

        logger.info(f"Number of elements: {mesh.nelements}")

        discr = EagerDGDiscretization(actx, mesh, order=order)
        nodes = thaw(actx, discr.nodes())

        # Init soln with Lump and expected RHS = 0
        center = np.zeros(shape=(dim,))
        velocity = np.zeros(shape=(dim,))
        lump = Lump(dim=dim, center=center, velocity=velocity)
        lump_soln = lump(nodes)
        boundaries = {
            BTAG_ALL: PrescribedInviscidBoundary(fluid_solution_func=lump)
        }
        inviscid_rhs = euler_operator(
            discr, eos=IdealSingleGas(), boundaries=boundaries, cv=lump_soln, t=0.0)
        expected_rhs = lump.exact_rhs(discr, cv=lump_soln, time=0)

        err_max = discr.norm((inviscid_rhs-expected_rhs).join(), np.inf)
        if err_max > maxxerr:
            maxxerr = err_max

        eoc_rec.add_data_point(1.0 / nel_1d, err_max)
    logger.info(f"Max error: {maxxerr}")

    logger.info(
        f"Error for (dim,order) = ({dim},{order}):\n"
        f"{eoc_rec}"
    )

    assert (
        eoc_rec.order_estimate() >= order - 0.5
        or eoc_rec.max_error() < tolerance
    )


@pytest.mark.parametrize("dim", [1, 2, 3])
@pytest.mark.parametrize("order", [1, 2, 4])
@pytest.mark.parametrize("v0", [0.0, 1.0])
def test_multilump_rhs(actx_factory, dim, order, v0):
    """Tests the inviscid rhs using the non-trivial 1, 2, and 3D mass lump case
    against the analytic expressions of the RHS. Checks several different orders
    and refinement levels to check error behavior.
    """
    actx = actx_factory()
    nspecies = 10
    tolerance = 1e-8
    maxxerr = 0.0

    from pytools.convergence import EOCRecorder

    eoc_rec = EOCRecorder()

    for nel_1d in [4, 8, 16]:
        from meshmode.mesh.generation import (
            generate_regular_rect_mesh,
        )

        mesh = generate_regular_rect_mesh(
            a=(-1,) * dim, b=(1,) * dim, nelements_per_axis=(nel_1d,) * dim,
        )

        logger.info(f"Number of elements: {mesh.nelements}")

        discr = EagerDGDiscretization(actx, mesh, order=order)
        nodes = thaw(actx, discr.nodes())

        centers = make_obj_array([np.zeros(shape=(dim,)) for i in range(nspecies)])
        spec_y0s = np.ones(shape=(nspecies,))
        spec_amplitudes = np.ones(shape=(nspecies,))

        velocity = np.zeros(shape=(dim,))
        velocity[0] = v0
        rho0 = 2.0

        lump = MulticomponentLump(dim=dim, nspecies=nspecies, rho0=rho0,
                                  spec_centers=centers, velocity=velocity,
                                  spec_y0s=spec_y0s, spec_amplitudes=spec_amplitudes)

        lump_soln = lump(nodes)
        boundaries = {
            BTAG_ALL: PrescribedInviscidBoundary(fluid_solution_func=lump)
        }

        inviscid_rhs = euler_operator(
            discr, eos=IdealSingleGas(), boundaries=boundaries, cv=lump_soln, t=0.0)
        expected_rhs = lump.exact_rhs(discr, cv=lump_soln, time=0)
        print(f"inviscid_rhs = {inviscid_rhs}")
        print(f"expected_rhs = {expected_rhs}")
        err_max = discr.norm((inviscid_rhs-expected_rhs).join(), np.inf)
        if err_max > maxxerr:
            maxxerr = err_max

        eoc_rec.add_data_point(1.0 / nel_1d, err_max)
    logger.info(f"Max error: {maxxerr}")

    logger.info(
        f"Error for (dim,order) = ({dim},{order}):\n"
        f"{eoc_rec}"
    )

    assert (
        eoc_rec.order_estimate() >= order - 0.5
        or eoc_rec.max_error() < tolerance
    )


def _euler_flow_stepper(actx, parameters):
    """
    Implements a generic time stepping loop for testing an inviscid flow
    using a spectral filter.
    """
    logging.basicConfig(format="%(message)s", level=logging.INFO)

    mesh = parameters["mesh"]
    t = parameters["time"]
    order = parameters["order"]
    t_final = parameters["tfinal"]
    initializer = parameters["initializer"]
    exittol = parameters["exittol"]
    casename = parameters["casename"]
    boundaries = parameters["boundaries"]
    eos = parameters["eos"]
    cfl = parameters["cfl"]
    dt = parameters["dt"]
    constantcfl = parameters["constantcfl"]
    nstepstatus = parameters["nstatus"]

    if t_final <= t:
        return(0.0)

    rank = 0
    dim = mesh.dim
    istep = 0

    discr = EagerDGDiscretization(actx, mesh, order=order)
    nodes = thaw(actx, discr.nodes())
    cv = initializer(nodes)
    sdt = get_inviscid_timestep(discr, eos=eos, cfl=cfl, cv=cv)

    initname = initializer.__class__.__name__
    eosname = eos.__class__.__name__
    logger.info(
        f"Num {dim}d order-{order} elements: {mesh.nelements}\n"
        f"Timestep:        {dt}\n"
        f"Final time:      {t_final}\n"
        f"Status freq:     {nstepstatus}\n"
        f"Initialization:  {initname}\n"
        f"EOS:             {eosname}"
    )

    vis = make_visualizer(discr, order)

    def write_soln(state, write_status=True):
        dv = eos.dependent_vars(cv=state)
        expected_result = initializer(nodes, t=t)
        result_resid = (state - expected_result).join()
        maxerr = [np.max(np.abs(result_resid[i].get())) for i in range(dim + 2)]
        mindv = [np.min(dvfld.get()) for dvfld in dv]
        maxdv = [np.max(dvfld.get()) for dvfld in dv]

        if write_status is True:
            statusmsg = (
                f"Status: Step({istep}) Time({t})\n"
                f"------   P({mindv[0]},{maxdv[0]})\n"
                f"------   T({mindv[1]},{maxdv[1]})\n"
                f"------   dt,cfl = ({dt},{cfl})\n"
                f"------   Err({maxerr})"
            )
            logger.info(statusmsg)

        io_fields = ["cv", state]
        io_fields += eos.split_fields(dim, dv)
        io_fields.append(("exact_soln", expected_result))
        io_fields.append(("residual", result_resid))
        nameform = casename + "-{iorank:04d}-{iostep:06d}.vtu"
        visfilename = nameform.format(iorank=rank, iostep=istep)
        vis.write_vtk_file(visfilename, io_fields)

        return maxerr

    def rhs(t, q):
        return euler_operator(discr, eos=eos, boundaries=boundaries, cv=q, t=t)

    filter_order = 8
    eta = .5
    alpha = -1.0*np.log(np.finfo(float).eps)
    nummodes = int(1)
    for _ in range(dim):
        nummodes *= int(order + dim + 1)
    nummodes /= math.factorial(int(dim))
    cutoff = int(eta * order)

    from mirgecom.filter import (
        exponential_mode_response_function as xmrfunc,
        filter_modally
    )
    frfunc = partial(xmrfunc, alpha=alpha, filter_order=filter_order)

    while t < t_final:

        if constantcfl is True:
            dt = sdt
        else:
            cfl = dt / sdt

        if nstepstatus > 0:
            if istep % nstepstatus == 0:
                write_soln(state=cv)

        cv = rk4_step(cv, t, dt, rhs)
        cv = make_conserved(
            dim, q=filter_modally(discr, "vol", cutoff, frfunc, cv.join())
        )

        t += dt
        istep += 1

        sdt = get_inviscid_timestep(discr, eos=eos, cfl=cfl, cv=cv)

    if nstepstatus > 0:
        logger.info("Writing final dump.")
        maxerr = max(write_soln(cv, False))
    else:
        expected_result = initializer(nodes, time=t)
<<<<<<< HEAD
        maxerr = discr.norm(fields - expected_result, np.inf)
=======
        maxerr = discr.norm((cv - expected_result).join(), np.inf)
>>>>>>> 25e80216

    logger.info(f"Max Error: {maxerr}")
    if maxerr > exittol:
        raise ValueError("Solution failed to follow expected result.")

    return(maxerr)


@pytest.mark.parametrize("order", [2, 3, 4])
def test_isentropic_vortex(actx_factory, order):
    """Advance the 2D isentropic vortex case in time with non-zero velocities
    using an RK4 timestepping scheme. Check the advanced field values against
    the exact/analytic expressions.

    This tests all parts of the Euler module working together, with results
    converging at the expected rates vs. the order.
    """
    actx = actx_factory()

    dim = 2

    from pytools.convergence import EOCRecorder

    eoc_rec = EOCRecorder()

    for nel_1d in [16, 32, 64]:
        from meshmode.mesh.generation import (
            generate_regular_rect_mesh,
        )

        mesh = generate_regular_rect_mesh(
            a=(-5.0,) * dim, b=(5.0,) * dim, nelements_per_axis=(nel_1d,) * dim
        )

        exittol = 1.0
        t_final = 0.001
        cfl = 1.0
        vel = np.zeros(shape=(dim,))
        orig = np.zeros(shape=(dim,))
        vel[:dim] = 1.0
        dt = .0001
        initializer = Vortex2D(center=orig, velocity=vel)
        casename = "Vortex"
        boundaries = {
            BTAG_ALL: PrescribedInviscidBoundary(fluid_solution_func=initializer)
        }
        eos = IdealSingleGas()
        t = 0
        flowparams = {"dim": dim, "dt": dt, "order": order, "time": t,
                      "boundaries": boundaries, "initializer": initializer,
                      "eos": eos, "casename": casename, "mesh": mesh,
                      "tfinal": t_final, "exittol": exittol, "cfl": cfl,
                      "constantcfl": False, "nstatus": 0}
        maxerr = _euler_flow_stepper(actx, flowparams)
        eoc_rec.add_data_point(1.0 / nel_1d, maxerr)

    logger.info(
        f"Error for (dim,order) = ({dim},{order}):\n"
        f"{eoc_rec}"
    )

    assert (
        eoc_rec.order_estimate() >= order - 0.5
        or eoc_rec.max_error() < 1e-11
    )<|MERGE_RESOLUTION|>--- conflicted
+++ resolved
@@ -307,14 +307,9 @@
 
         from mirgecom.inviscid import inviscid_facial_flux
 
-<<<<<<< HEAD
-        interior_face_flux = inviscid_facial_flux(
-            discr, eos=IdealSingleGas(), q_tpair=interior_trace_pair(discr, fields))
-=======
         # Check the boundary facial fluxes as called on an interior boundary
         interior_face_flux = inviscid_facial_flux(
             discr, eos=IdealSingleGas(), cv_tpair=interior_trace_pair(discr, cv))
->>>>>>> 25e80216
 
         def inf_norm(data):
             if len(data) > 0:
@@ -352,14 +347,11 @@
         dir_mom = discr.project("vol", BTAG_ALL, mom_input)
         dir_mf = discr.project("vol", BTAG_ALL, species_mass_input)
 
-<<<<<<< HEAD
-=======
         dir_bval = make_conserved(dim, mass=dir_mass, energy=dir_e,
                                   momentum=dir_mom, species_mass=dir_mf)
         dir_bc = make_conserved(dim, mass=dir_mass, energy=dir_e,
                                 momentum=dir_mom, species_mass=dir_mf)
 
->>>>>>> 25e80216
         boundary_flux = inviscid_facial_flux(
             discr, eos=IdealSingleGas(),
             cv_tpair=TracePair(BTAG_ALL, interior=dir_bval, exterior=dir_bc)
@@ -821,11 +813,7 @@
         maxerr = max(write_soln(cv, False))
     else:
         expected_result = initializer(nodes, time=t)
-<<<<<<< HEAD
-        maxerr = discr.norm(fields - expected_result, np.inf)
-=======
         maxerr = discr.norm((cv - expected_result).join(), np.inf)
->>>>>>> 25e80216
 
     logger.info(f"Max Error: {maxerr}")
     if maxerr > exittol:
