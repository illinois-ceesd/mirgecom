from __future__ import division, absolute_import, print_function

__copyright__ = """Copyright (C) 2020 University of Illinois Board of Trustees"""

__license__ = """
Permission is hereby granted, free of charge, to any person obtaining a copy
of this software and associated documentation files (the "Software"), to deal
in the Software without restriction, including without limitation the rights
to use, copy, modify, merge, publish, distribute, sublicense, and/or sell
copies of the Software, and to permit persons to whom the Software is
furnished to do so, subject to the following conditions:

The above copyright notice and this permission notice shall be included in
all copies or substantial portions of the Software.

THE SOFTWARE IS PROVIDED "AS IS", WITHOUT WARRANTY OF ANY KIND, EXPRESS OR
IMPLIED, INCLUDING BUT NOT LIMITED TO THE WARRANTIES OF MERCHANTABILITY,
FITNESS FOR A PARTICULAR PURPOSE AND NONINFRINGEMENT. IN NO EVENT SHALL THE
AUTHORS OR COPYRIGHT HOLDERS BE LIABLE FOR ANY CLAIM, DAMAGES OR OTHER
LIABILITY, WHETHER IN AN ACTION OF CONTRACT, TORT OR OTHERWISE, ARISING FROM,
OUT OF OR IN CONNECTION WITH THE SOFTWARE OR THE USE OR OTHER DEALINGS IN
THE SOFTWARE.
"""

import numpy as np
import numpy.linalg as la  # noqa
import pyopencl as cl
import pyopencl.clrandom
import pyopencl.clmath
import logging
from pytools.obj_array import (
    flat_obj_array,
    make_obj_array,
)
from meshmode.mesh import BTAG_ALL, BTAG_NONE  # noqa
from meshmode.array_context import PyOpenCLArrayContext
from meshmode.dof_array import thaw

from grudge.symbolic.primitives import TracePair
from mirgecom.euler import inviscid_operator
from mirgecom.euler import get_inviscid_timestep
from mirgecom.initializers import Vortex2D
from mirgecom.initializers import Lump
from mirgecom.boundary import PrescribedBoundary
from mirgecom.eos import IdealSingleGas
from mirgecom.integrators import rk4_step
from grudge.eager import EagerDGDiscretization
from pyopencl.tools import (  # noqa
    pytest_generate_tests_for_pyopencl as pytest_generate_tests,
)


def test_inviscid_flux():
    """Checks that the Euler-internal inviscid flux
    routine (_inviscid_flux) returns exactly the
    expected result. The test checks flux for 1,
    2, and 3 spatial dimensions.

    The test is in 3 parts:

    - Exact expression: Checks the returned flux
      against the exact expressions:
      F(q) = <rhoV, (E+p)V, rho(V.x.V) + pI>
    - Prescribed p, V = 0:  Checks that only
      diagonal terms of the momentum flux
      [ rho(V.x.V) + pI ] are non-zero and return
      the correctly calculated p.
    - Prescribed p, V != 0: Checks that the
      flux terms are returned in the proper
      order by running only 1 non-zero velocity
      component at-a-time.
    """
<<<<<<< HEAD
    #    ctx = cl.create_some_context(interactive=False)
    #    queue = cl.CommandQueue(ctx)

    iotag = "test_inviscid_flux: "
=======
>>>>>>> 4d20a05a

    cl_ctx = cl.create_some_context()
    queue = cl.CommandQueue(cl_ctx)

    dim = 2
    nel_1d = 16

    from meshmode.mesh.generation import generate_regular_rect_mesh

    for dim in [1, 2, 3]:
        mesh = generate_regular_rect_mesh(
            a=(-0.5,) * dim, b=(0.5,) * dim, n=(nel_1d,) * dim
        )

        order = 3
        discr = EagerDGDiscretization(actx, mesh, order=order)
        eos = IdealSingleGas()

        logging.info(f"Number of {dim}d elems: {mesh.nelements}")

        mass = cl.clrandom.rand(queue, (mesh.nelements,), dtype=np.float64)
        energy = cl.clrandom.rand(queue, (mesh.nelements,), dtype=np.float64)
        mom = make_obj_array(
            [
                cl.clrandom.rand(
                    queue, (mesh.nelements,), dtype=np.float64
                )
                for i in range(dim)
            ]
        )

        q = flat_obj_array(mass, energy, mom)

        # Create the expected result
        p = eos.pressure(q)
        escale = (energy + p) / mass

        expected_mass_flux = mom
        expected_energy_flux = mom * make_obj_array([escale])
        expected_mom_flux = make_obj_array(
            [
                (mom[i] * mom[j] / mass + (p if i == j else 0))
            ]
        )
        expected_flux = flat_obj_array(
            expected_mass_flux, expected_energy_flux, expected_mom_flux
        )

        from mirgecom.euler import _inviscid_flux

        flux = _inviscid_flux(discr, q, eos)
        flux_resid = flux - expected_flux

        for i in range((dim + 2) * dim):
            assert (la.norm(flux_resid[i].get())) == 0.0

    class MyDiscr:
        def __init__(self, dim=1):
            self.dim = dim

    p0 = 1.0

    # === this next block tests 1,2,3 dimensions,
    # with single and multiple nodes/states. The
    # purpose of this block is to ensure that when
    # all components of V = 0, the flux recovers
    # the expected values (and p0 within tolerance)
    # === with V = 0, fixed P = p0
    tolerance = 1e-15
    for dim in [1, 2, 3]:
        for ntestnodes in [1, 10, 100]:
            fake_dis = MyDiscr(dim)
            mass = cl.clrandom.rand(queue, (ntestnodes,), dtype=np.float64)
            energy = cl.clrandom.rand(queue, (ntestnodes,), dtype=np.float64)
            mom = make_obj_array(
                [
                    cl.clrandom.rand(queue, (ntestnodes,), dtype=np.float64)
                    for i in range(dim)
                ]
            )
            p = cl.clrandom.rand(queue, (ntestnodes,), dtype=np.float64)

            for i in range(ntestnodes):
                mass[i] = 1.0 + i
                p[i] = p0
                for j in range(dim):
                    mom[j][i] = 0.0 * mass[i]
            energy = p / 0.4 + 0.5 * np.dot(mom, mom) / mass
            q = flat_obj_array(mass, energy, mom)
            p = eos.pressure(q)
            flux = _inviscid_flux(fake_dis, q, eos)

            logging.info(f"{dim}d flux = {flux}")

            # for velocity zero, these components should be == zero
            for i in range(2 * dim):
                for j in range(ntestnodes):
                    assert flux[i][j].get() == 0.0

            # The momentum diagonal should be p
            # Off-diagonal should be identically 0
            for i in range(dim):
                for j in range(dim):
                    print(f"(i,j) = ({i},{j})")
                    if i != j:
                        for n in range(ntestnodes):
                            assert flux[(2 + i) * dim + j][n].get() == 0.0
                    else:
                        for n in range(ntestnodes):
                            assert flux[(2 + i) * dim + j][n].get() == p[n]
                            assert (
                                np.abs(flux[(2 + i) * dim + j][n].get() - p0)
                                < tolerance
                            )

    # === this next block tests 1,2,3 dimensions, single and multiple nodes
    # === with V = 1 (in some dimension), fixed P = p0
    # In this test, we verify that there is no spurious numerical noise
    # generated by non-zero momentum terms into unrelated flux components
    # by checking that the terms that should be are identically zero.
    # And we verify that the expected components have the expected values
    # by using an input state calculated using an input pressure (P0).
    # We expect calculated flux components to be floating point equal,
    # but not bitwise equal to the expected fluxes.
    for dim in [1, 2, 3]:
        for livedim in range(dim):
            for ntestnodes in [1, 10, 100]:
                fake_dis = MyDiscr(dim)
                mass = cl.clrandom.rand(queue, (ntestnodes,), dtype=np.float64)
                energy = cl.clrandom.rand(queue, (ntestnodes,), dtype=np.float64)
                mom = make_obj_array(
                    [
                        cl.clrandom.rand(queue, (ntestnodes,), dtype=np.float64)
                        for i in range(dim)
                    ]
                )
                p = cl.clrandom.rand(queue, (ntestnodes,), dtype=np.float64)

                for i in range(ntestnodes):
                    mass[i] = 1.0 + i
                    p[i] = p0
                    for j in range(dim):
                        mom[j][i] = 0.0 * mass[i]
                    mom[livedim][i] = mass[i]
                energy = p / (eos.gamma() - 1.0) + 0.5 * np.dot(mom, mom) / mass
                q = flat_obj_array(mass, energy, mom)
                p = eos.pressure(q)
                flux = _inviscid_flux(fake_dis, q, eos)

                logging.info(f"{dim}d flux = {flux}")

                # first two components should be nonzero in livedim only
                expected_flux = mom
                logging.info("Testing continuity")
                for i in range(dim):
                    assert la.norm((flux[i] - expected_flux[i]).get()) == 0.0
                    if i != livedim:
                        assert la.norm(flux[i].get()) == 0.0
                    else:
                        assert la.norm(flux[i].get()) > 0.0

                logging.info("Testing energy")
                expected_flux = mom * make_obj_array([(energy + p) / mass])
                for i in range(dim):
                    assert la.norm((flux[dim + i] - expected_flux[i]).get()) == 0.0
                    if i != livedim:
                        assert la.norm(flux[dim + i].get()) == 0.0
                    else:
                        assert la.norm(flux[dim + i].get()) > 0.0

                logging.info("Testing momentum")

                xpmomflux = make_obj_array(
                    [
                        (mom[i] * mom[j] / mass + (p if i == j else 0))
                        for i in range(dim)
                        for j in range(dim)
                    ]
                )
                for i in range(dim):
                    expected_flux = xpmomflux[i * dim: (i + 1) * dim]
                    fluxindex = (2 + i) * dim
                    for j in range(dim):
                        assert (
                            la.norm((flux[fluxindex + j] - expected_flux[j]).get())
                            == 0
                        )
                        if i == j:
                            if i == livedim:
                                assert la.norm(flux[fluxindex + j].get()) > 0.0
                            else:
                                # just for sanity - make sure the flux recovered the
                                # prescribed value of p0 (within fp tol)
                                for k in range(ntestnodes):
                                    assert (
                                        np.abs(flux[fluxindex + j][k] - p0)
                                        < tolerance
                                    )
                        else:
                            assert la.norm(flux[fluxindex + j].get()) == 0.0


def test_facial_flux():
    """Check the flux across element faces by
    prescribing states (q) with known fluxes. Only
    uniform states are tested currently - ensuring
    that the Lax-Friedrichs flux terms which are
    proportional to jumps in state data vanish.

    Since the returned fluxes use state data which
    has been interpolated to-and-from the element
    faces, this test is grid-dependent.
    """
    cl_ctx = cl.create_some_context()
    queue = cl.CommandQueue(cl_ctx)
    actx = PyOpenCLArrayContext(queue)
<<<<<<< HEAD

    iotag = "test_facial_flux: "
=======
>>>>>>> 4d20a05a

    tolerance = 1e-14
    p0 = 1.0

    from meshmode.mesh.generation import generate_regular_rect_mesh

    for order in [1, 2, 3]:
        for dim in [1, 2, 3]:
            from pytools.convergence import EOCRecorder

            eoc_rec0 = EOCRecorder()
            eoc_rec1 = EOCRecorder()
            for nel_1d in [4, 8, 12]:

                mesh = generate_regular_rect_mesh(
                    a=(-0.5,) * dim, b=(0.5,) * dim, n=(nel_1d,) * dim
                )

                #                order = 3

                logging.info(f"Number of elements: {mesh.nelements}")

                discr = EagerDGDiscretization(actx, mesh, order=order)

                mass_input = discr.zeros(actx)
                energy_input = discr.zeros(actx)
                mom_input = flat_obj_array(
                    [discr.zeros(actx) for i in range(discr.dim)]
                )

                # This sets p = 1
                mass_input[:] = 1.0
                energy_input[:] = 2.5

                fields = flat_obj_array(mass_input, energy_input, mom_input)

                from mirgecom.euler import _facial_flux
                from mirgecom.euler import _interior_trace_pair

                interior_face_flux = _facial_flux(
                    discr, w_tpair=_interior_trace_pair(discr, fields)
                )

                err = np.max(
                    np.array(
                        [
                            la.norm(interior_face_flux[i].get(), np.inf)
                            for i in range(0, 2)
                        ]
                    )
                )

                assert err < tolerance

                err1 = err
                # mom flux max should be p = 1 + (any interp error)
                maxmomerr = 0.0
                for i in range(2, 2 + discr.dim):
                    err = np.max(
                        np.array(
                            [
                                la.norm(
                                    interior_face_flux[i].get(), np.inf
                                )
                            ]
                        )
                    )
                    err = np.abs(err - p0)
                    if err > maxmomerr:
                        maxmomerr = err
                    assert err < tolerance
                errrec = np.maximum(err1, maxmomerr)
                eoc_rec0.add_data_point(1.0 / nel_1d, errrec)

                # Check the boundary facial fluxes as called on a boundary
                dir_mass = discr.interp("vol", BTAG_ALL, mass_input)
                dir_e = discr.interp("vol", BTAG_ALL, energy_input)
                dir_mom = discr.interp("vol", BTAG_ALL, mom_input)

                dir_bval = flat_obj_array(dir_mass, dir_e, dir_mom)
                dir_bc = flat_obj_array(dir_mass, dir_e, dir_mom)

                boundary_flux = _facial_flux(
                    discr, w_tpair=TracePair(BTAG_ALL, dir_bval, dir_bc)
                )

                err = np.max(
                    np.array(
                        [
                            la.norm(boundary_flux[i].get(), np.inf)
                            for i in range(0, 2)
                        ]
                    )
                )

                assert err < tolerance
                err1 = err

                # mom flux should be  == p ~= p0
                maxmomerr = 0.0
                for i in range(2, 2 + discr.dim):
                    err = np.max(
                        np.array(
                            [la.norm(boundary_flux[i].get(), np.inf)]
                        )
                    )
                    err = np.abs(err - p0)
                    assert err < tolerance
                    if err > maxmomerr:
                        maxmomerr = err
                errrec = np.maximum(err1, maxmomerr)
                eoc_rec1.add_data_point(1.0 / nel_1d, errrec)

            message = (
                f"standalone Errors:\n{eoc_rec0}" f"boundary Errors:\n{eoc_rec1}"
            )
            logging.info(message)
            assert (
                eoc_rec0.order_estimate() >= order - 0.5
                or eoc_rec0.max_error() < 1e-9
            )
            assert (
                eoc_rec1.order_estimate() >= order - 0.5
                or eoc_rec1.max_error() < 1e-9
            )


def test_uniform_rhs():
    """Tests the inviscid rhs using a trivial
    constant/uniform state which should
    yield rhs = 0.  The test is performed
    for 1, 2, and 3 dimensions.
    """
    cl_ctx = cl.create_some_context()
    queue = cl.CommandQueue(cl_ctx)
    actx = PyOpenCLArrayContext(queue)
<<<<<<< HEAD

    iotag = "test_uniform_flow: "
=======
>>>>>>> 4d20a05a

    tolerance = 1e-9
    maxxerr = 0.0

    from meshmode.mesh.generation import generate_regular_rect_mesh

    for dim in [1, 2, 3]:
        for order in [1, 2, 3]:

            #            from pytools.convergence import EOCRecorder

            #            eoc_rec0 = EOCRecorder()
            #            eoc_rec1 = EOCRecorder()

            for nel_1d in [4, 8, 12]:

                mesh = generate_regular_rect_mesh(
                    a=(-0.5,) * dim, b=(0.5,) * dim, n=(nel_1d,) * dim
                )

                logging.info(f"Number of {dim}d elements: {mesh.nelements}")

                discr = EagerDGDiscretization(actx, mesh, order=order)

                mass_input = discr.zeros(actx)
                energy_input = discr.zeros(actx)

                # this sets p = p0 = 1.0
                mass_input[:] = 1.0
                energy_input[:] = 2.5

                mom_input = flat_obj_array(
                    [discr.zeros(actx) for i in range(discr.dim)]
<<<<<<< HEAD
                )
                fields = flat_obj_array(
                    mass_input, energy_input, mom_input
                )
=======
                )
                fields = flat_obj_array(mass_input, energy_input, mom_input)

>>>>>>> 4d20a05a
                expected_rhs = flat_obj_array(
                    [discr.zeros(actx) for i in range(discr.dim + 2)]
                )

                inviscid_rhs = inviscid_operator(discr, fields)
                rhs_resid = inviscid_rhs - expected_rhs

                mass_resid = rhs_resid[0]
                masse_resid = rhs_resid[1]
                mom_resid = rhs_resid[2:]

                rho_rhs = inviscid_rhs[0]
                rhoe_rhs = inviscid_rhs[1]
                rhov_rhs = inviscid_rhs[2:]

                message = (
                    f"rho_rhs  = {rho_rhs}\n"
                    f"rhoe_rhs = {rhoe_rhs}\n"
                    f"rhov_rhs = {rhov_rhs}"
                )
                logging.info(message)
                assert np.max(np.abs(rho_resid.get())) < tolerance
                assert np.max(np.abs(rhoe_resid.get())) < tolerance
                for i in range(dim):
                    assert np.max(np.abs(mom_resid[i].get())) < tolerance

                err_max = np.max(np.abs(rhs_resid[i].get()))
                #                eoc_rec0.add_data_point(1.0 / nel_1d, err_max)
                assert err_max < tolerance
                if err_max > maxxerr:
                    maxxerr = err_max
<<<<<<< HEAD

=======
                    
>>>>>>> 4d20a05a
                # set a non-zero, but uniform velocity component
                i = 0

                for mom_component in mom_input:
                    mom_component[:] = (-1.0) ** i
                    i = i + 1

                inviscid_rhs = inviscid_operator(discr, fields)
                rhs_resid = inviscid_rhs - expected_rhs

                rho_resid = rhs_resid[0]
                rhoe_resid = rhs_resid[1]
                mom_resid = rhs_resid[2:]

                assert np.max(np.abs(rho_resid.get())) < tolerance
                assert np.max(np.abs(rhoe_resid.get())) < tolerance
                for i in range(dim):
                    assert np.max(np.abs(mom_resid[i].get())) < tolerance

                err_max = np.max(np.abs(rhs_resid[i].get()))
                #                eoc_rec1.add_data_point(1.0 / nel_1d, err_max)
                assert err_max < tolerance
                if err_max > maxxerr:
                    maxxerr = err_max
            #            message = (
            #                f"{iotag}V == 0 Errors:\n{eoc_rec0}"
            #                f"{iotag}V != 0 Errors:\n{eoc_rec1}"
            #            )
            #            print(message)
            #            assert (
            #                eoc_rec0.order_estimate() >= order - 0.5
            #                or eoc_rec0.max_error() < 1e-9
            #            )
            #            assert (
            #                eoc_rec1.order_estimate() >= order - 0.5
            #                or eoc_rec1.max_error() < 1e-9
            #            )


# def test_vortex_rhs(ctx_factory):
def test_vortex_rhs():
    """Tests the inviscid rhs using the non-trivial
    2D isentropic vortex case configured to yield
    rhs = 0. Checks several different orders
    and refinement levels to check error
    behavior.
    """
    #    cl_ctx = ctx_factory()
    cl_ctx = cl.create_some_context()
    queue = cl.CommandQueue(cl_ctx)
    actx = PyOpenCLArrayContext(queue)

<<<<<<< HEAD
    iotag = "test_vortex_rhs: "
=======
>>>>>>> 4d20a05a
    dim = 2

    for order in [1, 2, 3]:

        from pytools.convergence import EOCRecorder

        eoc_rec = EOCRecorder()

        from meshmode.mesh.generation import generate_regular_rect_mesh

        for nel_1d in [16, 32, 64]:

            mesh = generate_regular_rect_mesh(
                a=(-5,) * dim, b=(5,) * dim, n=(nel_1d,) * dim,
            )

            logging.info(f"Number of {dim}d elements:  {mesh.nelements}")

            discr = EagerDGDiscretization(actx, mesh, order=order)
            nodes = thaw(actx, discr.nodes())

            # Init soln with Vortex and expected RHS = 0
            vortex = Vortex2D(center=[0, 0], velocity=[0, 0])
            vortex_soln = vortex(0, nodes)
            boundaries = {BTAG_ALL: PrescribedBoundary(vortex)}

            inviscid_rhs = inviscid_operator(
                discr, vortex_soln, t=0, boundaries=boundaries
            )

            # - these are only used in viz
            # gamma = 1.4
            # rho = vortex_soln[0]
            # energy = vortex_soln[1]
            # momentum = vortex_soln[2:]
            # p = 0.4 * (energy - 0.5*np.dot(momentum,momentum)/rho)
            # exp_p = rho ** gamma

            err_max = np.max(
                np.array(
                    [la.norm(inviscid_rhs[i].get(), np.inf) for i in range(dim + 2)]
                )
            )

            eoc_rec.add_data_point(1.0 / nel_1d, err_max)

        message = f"Error for (dim,order) = ({dim},{order}):\n" f"{eoc_rec}"
        logging.info(message)

        assert (
            eoc_rec.order_estimate() >= order - 0.5 or eoc_rec.max_error() < 1e-11
        )


def test_lump_rhs():
    """Tests the inviscid rhs using the non-trivial
    1, 2, and 3D mass lump case against the analytic
    expressions of the RHS. Checks several different
    orders and refinement levels to check error behavior.
    """
    #    cl_ctx = ctx_factory()
    cl_ctx = cl.create_some_context()
    queue = cl.CommandQueue(cl_ctx)
    actx = PyOpenCLArrayContext(queue)

<<<<<<< HEAD
    iotag = "test_lump_rhs: "
=======
>>>>>>> 4d20a05a
    tolerance = 1e-10
    maxxerr = 0.0

    for dim in [1, 2, 3]:
        for order in [1, 2, 3]:
            from pytools.convergence import EOCRecorder

            eoc_rec = EOCRecorder()

            for nel_1d in [4, 8, 12]:
                from meshmode.mesh.generation import generate_regular_rect_mesh

                mesh = generate_regular_rect_mesh(
                    a=(-5,) * dim, b=(5,) * dim, n=(nel_1d,) * dim,
                )

                logging.info(f"Number of elements: {mesh.nelements}")

                discr = EagerDGDiscretization(actx, mesh, order=order)
                nodes = thaw(actx, discr.nodes())

                # Init soln with Lump and expected RHS = 0
                center = np.zeros(shape=(dim,))
                velocity = np.zeros(shape=(dim,))
                lump = Lump(center=center, velocity=velocity)
                lump_soln = lump(0, nodes)
                boundaries = {BTAG_ALL: PrescribedBoundary(lump)}
                inviscid_rhs = inviscid_operator(
                    discr, lump_soln, t=0.0, boundaries=boundaries
                )
                expected_rhs = lump.exact_rhs(discr, lump_soln, 0)

                err_max = np.max(
                    np.array(
                        [
                            la.norm(
                                (inviscid_rhs[i] - expected_rhs[i]).get(), np.inf,
                            )
                            for i in range(dim + 2)
                        ]
                    )
                )
                if err_max > maxxerr:
                    maxxerr = err_max
                    
                eoc_rec.add_data_point(1.0 / nel_1d, err_max)
            logging.info(f"Max error: {maxxerr}")
            message = f"Error for (dim,order) = ({dim},{order}):\n" f"{eoc_rec}"
            logging.info(message)
            assert (
                eoc_rec.order_estimate() >= order - 0.5
                or eoc_rec.max_error() < tolerance
            )


def test_isentropic_vortex():
    """Advance the 2D isentropic vortex case in
    time with non-zero velocities using an RK4
    timestepping scheme. Check the advanced field
    values against the exact/analytic expressions.

    This tests all parts of the Euler module working
    together, with results converging at the expected
    rates vs. the order.
    """
    cl_ctx = cl.create_some_context()
    queue = cl.CommandQueue(cl_ctx)
    actx = PyOpenCLArrayContext(queue)
<<<<<<< HEAD

    iotag = "test_isentropic_vortex: "
=======
>>>>>>> 4d20a05a

    dim = 2

    for order in [1, 2, 3]:
        from pytools.convergence import EOCRecorder

        eoc_rec = EOCRecorder()

        for nel_1d in [16, 32, 64]:
            from meshmode.mesh.generation import (
                generate_regular_rect_mesh,
            )

            mesh = generate_regular_rect_mesh(
                a=(-5.0,) * dim, b=(5.0,) * dim, n=(nel_1d,) * dim
            )

            t = 0
            t_final = 0.01
            istep = 0

            discr = EagerDGDiscretization(actx, mesh, order=order)
            nodes = thaw(actx, discr.nodes())

            vel = np.zeros(shape=(dim,))
            orig = np.zeros(shape=(dim,))
            vel[0] = 1.0
            vel[1] = 1.0
            initializer = Vortex2D(center=orig, velocity=vel)
            #    initializer = Lump(center=orig,velocity=vel)
            boundaries = {BTAG_ALL: PrescribedBoundary(initializer)}
            eos = IdealSingleGas()

            fields = initializer(0, nodes)

            cfl = 1.0
            sdt = get_inviscid_timestep(discr, fields, c=cfl, eos=eos)
            constantcfl = False
            dt = 0.001
            nstep_status = 10

            initname = initializer.__class__.__name__
            eosname = eos.__class__.__name__
            message = (
                f"Num {dim}d elements: {mesh.nelements}\n"
                f"Timestep:        {dt}\n"
                f"Final time:      {t_final}\n"
                f"Status freq:     {nstep_status}\n"
                f"Initialization:  {initname}\n"
                f"EOS:             {eosname}"
            )
            logging.info(message)

            def write_soln():
                expected_result = initializer(t, nodes)
                result_resid = fields - expected_result
                maxerr = [
                    np.max(np.abs(result_resid[i].get())) for i in range(dim + 2)
                ]
                dv = eos(fields)
                mindv = [np.min(dvfld.get()) for dvfld in dv]
                maxdv = [np.max(dvfld.get()) for dvfld in dv]

                statusmsg = (
                    f"Status: Step({istep}) Time({t})\n"
                    f"------   P({mindv[0]},{maxdv[0]})\n"
                    f"------   T({mindv[1]},{maxdv[1]})\n"
                    f"------   dt,cfl = ({dt},{cfl})\n"
                    f"------   Err({maxerr})"
                )
                print(statusmsg)
                return np.max(maxerr)

            def rhs(t, w):
                return inviscid_operator(
                    discr, w=w, t=t, boundaries=boundaries, eos=eos
                )

            while t < t_final:

                if constantcfl is True:
                    dt = sdt
                else:
                    cfl = dt / sdt

                if istep % nstep_status == 0:
                    maxerr = write_soln()

                fields = rk4_step(fields, t, dt, rhs)
                t += dt
                istep += 1

                sdt = get_inviscid_timestep(discr, fields, c=cfl, eos=eos)

            logging.info("Writing final dump.")
            maxerr = write_soln()

            eoc_rec.add_data_point(1.0 / nel_1d, maxerr)

        message = f"Error for (dim,order) = ({dim},{order}):\n" f"{eoc_rec}"
        logging.info(message)
        assert (
            eoc_rec.order_estimate() >= order - 0.5 or eoc_rec.max_error() < 1e-11
        )


# vim: foldmethod=marker


# PYOPENCL_TEST=port python -m pudb test_euler.py 'test_isentropic_vortex(cl._csc)'
if __name__ == "__main__":
    import sys

    if len(sys.argv) > 1:
        exec(sys.argv[1])
    else:
        from pytest import main

        main([__file__])<|MERGE_RESOLUTION|>--- conflicted
+++ resolved
@@ -70,14 +70,6 @@
       order by running only 1 non-zero velocity
       component at-a-time.
     """
-<<<<<<< HEAD
-    #    ctx = cl.create_some_context(interactive=False)
-    #    queue = cl.CommandQueue(ctx)
-
-    iotag = "test_inviscid_flux: "
-=======
->>>>>>> 4d20a05a
-
     cl_ctx = cl.create_some_context()
     queue = cl.CommandQueue(cl_ctx)
 
@@ -293,11 +285,6 @@
     cl_ctx = cl.create_some_context()
     queue = cl.CommandQueue(cl_ctx)
     actx = PyOpenCLArrayContext(queue)
-<<<<<<< HEAD
-
-    iotag = "test_facial_flux: "
-=======
->>>>>>> 4d20a05a
 
     tolerance = 1e-14
     p0 = 1.0
@@ -434,11 +421,6 @@
     cl_ctx = cl.create_some_context()
     queue = cl.CommandQueue(cl_ctx)
     actx = PyOpenCLArrayContext(queue)
-<<<<<<< HEAD
-
-    iotag = "test_uniform_flow: "
-=======
->>>>>>> 4d20a05a
 
     tolerance = 1e-9
     maxxerr = 0.0
@@ -472,16 +454,10 @@
 
                 mom_input = flat_obj_array(
                     [discr.zeros(actx) for i in range(discr.dim)]
-<<<<<<< HEAD
                 )
                 fields = flat_obj_array(
                     mass_input, energy_input, mom_input
                 )
-=======
-                )
-                fields = flat_obj_array(mass_input, energy_input, mom_input)
-
->>>>>>> 4d20a05a
                 expected_rhs = flat_obj_array(
                     [discr.zeros(actx) for i in range(discr.dim + 2)]
                 )
@@ -513,11 +489,7 @@
                 assert err_max < tolerance
                 if err_max > maxxerr:
                     maxxerr = err_max
-<<<<<<< HEAD
-
-=======
-                    
->>>>>>> 4d20a05a
+
                 # set a non-zero, but uniform velocity component
                 i = 0
 
@@ -570,10 +542,6 @@
     queue = cl.CommandQueue(cl_ctx)
     actx = PyOpenCLArrayContext(queue)
 
-<<<<<<< HEAD
-    iotag = "test_vortex_rhs: "
-=======
->>>>>>> 4d20a05a
     dim = 2
 
     for order in [1, 2, 3]:
@@ -639,10 +607,6 @@
     queue = cl.CommandQueue(cl_ctx)
     actx = PyOpenCLArrayContext(queue)
 
-<<<<<<< HEAD
-    iotag = "test_lump_rhs: "
-=======
->>>>>>> 4d20a05a
     tolerance = 1e-10
     maxxerr = 0.0
 
@@ -711,11 +675,6 @@
     cl_ctx = cl.create_some_context()
     queue = cl.CommandQueue(cl_ctx)
     actx = PyOpenCLArrayContext(queue)
-<<<<<<< HEAD
-
-    iotag = "test_isentropic_vortex: "
-=======
->>>>>>> 4d20a05a
 
     dim = 2
 
