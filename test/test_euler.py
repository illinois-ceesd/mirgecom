--- conflicted
+++ resolved
@@ -37,10 +37,6 @@
 from meshmode.array_context import PyOpenCLArrayContext
 from meshmode.dof_array import thaw
 
-<<<<<<< HEAD
-=======
-# TODO: Remove grudge dependence?
->>>>>>> 3773e154
 from grudge.symbolic.primitives import TracePair
 from mirgecom.euler import inviscid_operator
 from mirgecom.euler import get_inviscid_timestep
@@ -104,11 +100,7 @@
         energy = cl.clrandom.rand(
             queue, (mesh.nelements,), dtype=np.float64
         )
-<<<<<<< HEAD
         mom = make_obj_array(
-=======
-        momentum = make_obj_array(
->>>>>>> 3773e154
             [
                 cl.clrandom.rand(
                     queue, (mesh.nelements,), dtype=np.float64
@@ -117,28 +109,17 @@
             ]
         )
 
-<<<<<<< HEAD
         q = flat_obj_array(mass, energy, mom)
-=======
-        q = flat_obj_array(mass, energy, momentum)
->>>>>>> 3773e154
 
         # Create the expected result
         p = eos.pressure(q)
         escale = (energy + p) / mass
-<<<<<<< HEAD
+
         expected_mass_flux = mom
         expected_energy_flux = mom * make_obj_array([escale])
         expected_mom_flux = make_obj_array(
             [
                 (mom[i] * mom[j] / mass + (p if i == j else 0))
-=======
-        expected_mass_flux = momentum
-        expected_energy_flux = momentum * make_obj_array([escale])
-        expected_mom_flux = make_obj_array(
-            [
-                (momentum[i] * momentum[j] / mass + (p if i == j else 0))
->>>>>>> 3773e154
                 for i in range(dim)
                 for j in range(dim)
             ]
@@ -177,11 +158,7 @@
             energy = cl.clrandom.rand(
                 queue, (ntestnodes,), dtype=np.float64
             )
-<<<<<<< HEAD
             mom = make_obj_array(
-=======
-            momentum = make_obj_array(
->>>>>>> 3773e154
                 [
                     cl.clrandom.rand(
                         queue, (ntestnodes,), dtype=np.float64
@@ -195,15 +172,9 @@
                 mass[i] = 1.0 + i
                 p[i] = p0
                 for j in range(dim):
-<<<<<<< HEAD
                     mom[j][i] = 0.0 * mass[i]
             energy = p / 0.4 + 0.5 * np.dot(mom, mom) / mass
             q = flat_obj_array(mass, energy, mom)
-=======
-                    momentum[j][i] = 0.0 * mass[i]
-            energy = p / 0.4 + 0.5 * np.dot(momentum, momentum) / mass
-            q = flat_obj_array(mass, energy, momentum)
->>>>>>> 3773e154
             p = eos.pressure(q)
             flux = _inviscid_flux(fake_dis, q, eos)
 
@@ -256,11 +227,7 @@
                 energy = cl.clrandom.rand(
                     queue, (ntestnodes,), dtype=np.float64
                 )
-<<<<<<< HEAD
                 mom = make_obj_array(
-=======
-                momentum = make_obj_array(
->>>>>>> 3773e154
                     [
                         cl.clrandom.rand(
                             queue, (ntestnodes,), dtype=np.float64
@@ -276,7 +243,6 @@
                     mass[i] = 1.0 + i
                     p[i] = p0
                     for j in range(dim):
-<<<<<<< HEAD
                         mom[j][i] = 0.0 * mass[i]
                     mom[livedim][i] = mass[i]
                 energy = (
@@ -284,27 +250,13 @@
                     + 0.5 * np.dot(mom, mom) / mass
                 )
                 q = flat_obj_array(mass, energy, mom)
-=======
-                        momentum[j][i] = 0.0 * mass[i]
-                    momentum[livedim][i] = mass[i]
-
-                energy = (
-                    p / (eos.gamma() - 1.0)
-                    + 0.5 * np.dot(momentum, momentum) / mass
-                )
-                q = flat_obj_array(mass, energy, momentum)
->>>>>>> 3773e154
                 p = eos.pressure(q)
                 flux = _inviscid_flux(fake_dis, q, eos)
 
                 print(f"{iotag}{dim}d flux = {flux}")
 
                 # first two components should be nonzero in livedim only
-<<<<<<< HEAD
                 expected_flux = mom
-=======
-                expected_flux = momentum
->>>>>>> 3773e154
                 print(f"{iotag}Testing continuity")
                 for i in range(dim):
                     assert (
@@ -317,11 +269,7 @@
                         assert la.norm(flux[i].get()) > 0.0
 
                 print(f"{iotag}Testing energy")
-<<<<<<< HEAD
                 expected_flux = mom * make_obj_array(
-=======
-                expected_flux = momentum * make_obj_array(
->>>>>>> 3773e154
                     [(energy + p) / mass]
                 )
                 for i in range(dim):
@@ -339,11 +287,7 @@
                 print(f"{iotag}Testing momentum")
                 xpmomflux = make_obj_array(
                     [
-<<<<<<< HEAD
                         (mom[i] * mom[j] / mass + (p if i == j else 0))
-=======
-                        (momentum[i] * momentum[j] / mass + (p if i == j else 0))
->>>>>>> 3773e154
                         for i in range(dim)
                         for j in range(dim)
                     ]
@@ -401,12 +345,6 @@
 
     iotag = "test_facial_flux: "
 
-<<<<<<< HEAD
-=======
-    dim = 2
-    nel_1d = 16
-
->>>>>>> 3773e154
     tolerance = 1e-14
     p0 = 1.0
 
@@ -418,11 +356,7 @@
 
             eoc_rec0 = EOCRecorder()
             eoc_rec1 = EOCRecorder()
-<<<<<<< HEAD
             for nel_1d in [4, 8, 12]:
-=======
-            for nel_1d in [4, 8, 16]:
->>>>>>> 3773e154
 
                 mesh = generate_regular_rect_mesh(
                     a=(-0.5,) * dim, b=(0.5,) * dim, n=(nel_1d,) * dim
@@ -543,11 +477,7 @@
 def test_uniform_rhs():
     """Tests the inviscid rhs using a trivial
     constant/uniform state which should
-<<<<<<< HEAD
     yield rhs = 0 to FP.  The test is performed
-=======
-    yield rhs = 0.  The test is performed
->>>>>>> 3773e154
     for 1, 2, and 3 dimensions.
     """
     cl_ctx = cl.create_some_context()
@@ -556,18 +486,14 @@
 
     iotag = "test_uniform_flow: "
 
-<<<<<<< HEAD
     tolerance = 1e-9
     maxxerr = 0.0
-=======
-    tolerance = 1e-4
-
->>>>>>> 3773e154
+
     from meshmode.mesh.generation import generate_regular_rect_mesh
 
     for dim in [1, 2, 3]:
         for order in [1, 2, 3]:
-<<<<<<< HEAD
+
             #            from pytools.convergence import EOCRecorder
 
             #            eoc_rec0 = EOCRecorder()
@@ -575,15 +501,6 @@
 
             for nel_1d in [4, 8, 12]:
 
-=======
-            from pytools.convergence import EOCRecorder
-
-            eoc_rec0 = EOCRecorder()
-            eoc_rec1 = EOCRecorder()
-
-            for nel_1d in [8, 16, 32]:
-
->>>>>>> 3773e154
                 mesh = generate_regular_rect_mesh(
                     a=(-0.5,) * dim, b=(0.5,) * dim, n=(nel_1d,) * dim
                 )
@@ -591,21 +508,12 @@
                 print(
                     f"{iotag}Number of {dim}d elements: {mesh.nelements}"
                 )
-<<<<<<< HEAD
 
                 discr = EagerDGDiscretization(cl_ctx, mesh, order=order)
 
                 mass_input = discr.zeros(queue)
                 energy_input = discr.zeros(queue)
 
-=======
-
-                discr = EagerDGDiscretization(actx, mesh, order=order)
-
-                mass_input = discr.zeros(actx)
-                energy_input = discr.zeros(actx)
-
->>>>>>> 3773e154
                 # this sets p = p0 = 1.0
                 mass_input[:] = 1.0
                 energy_input[:] = 2.5
@@ -616,13 +524,6 @@
                 fields = flat_obj_array(
                     mass_input, energy_input, mom_input
                 )
-<<<<<<< HEAD
-                fields = flat_obj_array(
-                    mass_input, energy_input, mom_input
-                )
-=======
->>>>>>> 3773e154
-
                 expected_rhs = flat_obj_array(
                     [discr.zeros(actx) for i in range(discr.dim + 2)]
                 )
@@ -630,13 +531,8 @@
                 inviscid_rhs = inviscid_operator(discr, fields)
                 rhs_resid = inviscid_rhs - expected_rhs
 
-<<<<<<< HEAD
                 rho_resid = rhs_resid[0]
                 rhoe_resid = rhs_resid[1]
-=======
-                mass_resid = rhs_resid[0]
-                masse_resid = rhs_resid[1]
->>>>>>> 3773e154
                 mom_resid = rhs_resid[2:]
 
                 rho_rhs = inviscid_rhs[0]
@@ -650,30 +546,19 @@
                 )
                 print(message)
 
-<<<<<<< HEAD
                 assert np.max(np.abs(rho_resid.get())) < tolerance
                 assert np.max(np.abs(rhoe_resid.get())) < tolerance
-=======
-                assert np.max(np.abs(mass_resid.get())) < tolerance
-                assert np.max(np.abs(masse_resid.get())) < tolerance
->>>>>>> 3773e154
                 for i in range(dim):
                     assert (
                         np.max(np.abs(mom_resid[i].get())) < tolerance
                     )
-<<<<<<< HEAD
 
                 err_max = np.max(np.abs(rhs_resid[i].get()))
                 #                eoc_rec0.add_data_point(1.0 / nel_1d, err_max)
                 assert(err_max < tolerance)
                 if err_max > maxxerr:
                     maxxerr = err_max
-=======
-
-                err_max = np.max(np.abs(rhs_resid[i].get()))
-                eoc_rec0.add_data_point(1.0 / nel_1d, err_max)
-
->>>>>>> 3773e154
+                    
                 # set a non-zero, but uniform velocity component
                 i = 0
 
@@ -688,20 +573,10 @@
                 rhoe_resid = rhs_resid[1]
                 mom_resid = rhs_resid[2:]
 
-<<<<<<< HEAD
                 assert np.max(np.abs(rho_resid.get())) < tolerance
                 assert np.max(np.abs(rhoe_resid.get())) < tolerance
                 for i in range(dim):
                     assert np.max(np.abs(mom_resid[i].get())) < tolerance
-=======
-                assert la.norm(rho_resid.get()) < tolerance
-                assert la.norm(rhoe_resid.get()) < tolerance
-                for i in range(dim):
-                    assert la.norm(mom_resid[i].get()) < tolerance
-
-                err_max = np.max(np.abs(rhs_resid[i].get()))
-                eoc_rec1.add_data_point(1.0 / nel_1d, err_max)
->>>>>>> 3773e154
 
                 err_max = np.max(np.abs(rhs_resid[i].get()))
                 #                eoc_rec1.add_data_point(1.0 / nel_1d, err_max)
@@ -757,13 +632,8 @@
                 f"{iotag}Number of {dim}d elements:  {mesh.nelements}"
             )
 
-<<<<<<< HEAD
-            discr = EagerDGDiscretization(cl_ctx, mesh, order=order)
-            nodes = discr.nodes().with_queue(queue)
-=======
             discr = EagerDGDiscretization(actx, mesh, order=order)
             nodes = thaw(actx, discr.nodes())
->>>>>>> 3773e154
 
             # Init soln with Vortex and expected RHS = 0
             vortex = Vortex2D(center=[0, 0], velocity=[0, 0])
@@ -825,11 +695,7 @@
 
             eoc_rec = EOCRecorder()
 
-<<<<<<< HEAD
             for nel_1d in [4, 8, 12]:
-=======
-            for nel_1d in [4, 8, 16]:
->>>>>>> 3773e154
                 from meshmode.mesh.generation import (
                     generate_regular_rect_mesh,
                 )
@@ -867,13 +733,8 @@
                         ]
                     )
                 )
-<<<<<<< HEAD
                 if err_max > maxxerr:
                     maxxerr = err_max
-=======
-
-                eoc_rec.add_data_point(1.0 / nel_1d, err_max)
->>>>>>> 3773e154
 
                 eoc_rec.add_data_point(1.0 / nel_1d, err_max)
             print(f"{iotag}Max error: {maxxerr}")
