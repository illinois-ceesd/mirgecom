"""Test the Euler gas dynamics module."""

__copyright__ = """
Copyright (C) 2020 University of Illinois Board of Trustees
"""

__license__ = """
Permission is hereby granted, free of charge, to any person obtaining a copy
of this software and associated documentation files (the "Software"), to deal
in the Software without restriction, including without limitation the rights
to use, copy, modify, merge, publish, distribute, sublicense, and/or sell
copies of the Software, and to permit persons to whom the Software is
furnished to do so, subject to the following conditions:

The above copyright notice and this permission notice shall be included in
all copies or substantial portions of the Software.

THE SOFTWARE IS PROVIDED "AS IS", WITHOUT WARRANTY OF ANY KIND, EXPRESS OR
IMPLIED, INCLUDING BUT NOT LIMITED TO THE WARRANTIES OF MERCHANTABILITY,
FITNESS FOR A PARTICULAR PURPOSE AND NONINFRINGEMENT. IN NO EVENT SHALL THE
AUTHORS OR COPYRIGHT HOLDERS BE LIABLE FOR ANY CLAIM, DAMAGES OR OTHER
LIABILITY, WHETHER IN AN ACTION OF CONTRACT, TORT OR OTHERWISE, ARISING FROM,
OUT OF OR IN CONNECTION WITH THE SOFTWARE OR THE USE OR OTHER DEALINGS IN
THE SOFTWARE.
"""

import logging
import math
from functools import partial
import pytest
import numpy as np

from pytools.convergence import EOCRecorder
from pytools.obj_array import (
    flat_obj_array,
    make_obj_array,
)

from mirgecom.euler import euler_operator
from mirgecom.fluid import make_conserved
from mirgecom.initializers import Vortex2D, Lump, MulticomponentLump
from mirgecom.boundary import (
    PrescribedFluidBoundary,
    DummyBoundary
)
from mirgecom.eos import IdealSingleGas
from mirgecom.gas_model import (
    GasModel,
    make_fluid_state
)
from mirgecom.discretization import create_discretization_collection
from mirgecom.simutil import max_component_norm
from mirgecom.inviscid import (
    get_inviscid_timestep,
    inviscid_facial_flux_rusanov,
    inviscid_facial_flux_hll
)
from mirgecom.integrators import rk4_step

import grudge.op as op
from grudge.dof_desc import DISCR_TAG_QUAD
from grudge.shortcuts import make_visualizer

from meshmode.array_context import (  # noqa
    pytest_generate_tests_for_pyopencl_array_context
    as pytest_generate_tests)
from meshmode.mesh import BTAG_ALL
from meshmode.mesh.generation import generate_regular_rect_mesh

logger = logging.getLogger(__name__)

#import os
#os.environ['CUDA_VISIBLE_DEVICES'] = '-1'


@pytest.mark.parametrize("nspecies", [0, 10])
@pytest.mark.parametrize("dim", [1, 2, 3])
@pytest.mark.parametrize("order", [1, 2, 3])
@pytest.mark.parametrize("use_overintegration", [True, False])
@pytest.mark.parametrize("numerical_flux_func", [inviscid_facial_flux_rusanov,
                                                 inviscid_facial_flux_hll])
def test_uniform_rhs(actx_factory, nspecies, dim, order, use_overintegration,
                     numerical_flux_func):
    """Test the inviscid rhs using a trivial constant/uniform state.

    This state should yield rhs = 0 to FP.  The test is performed for 1, 2,
    and 3 dimensions, with orders 1, 2, and 3, with and without passive species.
    """
    actx = actx_factory()

    tolerance = 1e-9

    eoc_rec0 = EOCRecorder()
    eoc_rec1 = EOCRecorder()
    for nel_1d in [4, 8, 12]:
        mesh = generate_regular_rect_mesh(
            a=(-0.5,) * dim, b=(0.5,) * dim, nelements_per_axis=(nel_1d,) * dim
        )

        logger.info(
            f"Number of {dim}d elements: {mesh.nelements}"
        )

        dcoll = create_discretization_collection(actx, mesh, order=order,
                                                 quadrature_order=2*order+1)

        if use_overintegration:
            quadrature_tag = DISCR_TAG_QUAD
        else:
            quadrature_tag = None

        zeros = dcoll.zeros(actx)
        ones = zeros + 1.0

        mass_input = dcoll.zeros(actx) + 1
        energy_input = dcoll.zeros(actx) + 2.5

        mom_input = make_obj_array(
            [dcoll.zeros(actx) for i in range(dcoll.dim)]
        )

        mass_frac_input = flat_obj_array(
            [ones / ((i + 1) * 10) for i in range(nspecies)]
        )
        species_mass_input = mass_input * mass_frac_input
        num_equations = dim + 2 + len(species_mass_input)

        cv = make_conserved(
            dim, mass=mass_input, energy=energy_input, momentum=mom_input,
            species_mass=species_mass_input)
        gas_model = GasModel(eos=IdealSingleGas())
        fluid_state = make_fluid_state(cv, gas_model)

        expected_rhs = make_conserved(
            dim, q=make_obj_array([dcoll.zeros(actx)
                                   for i in range(num_equations)])
        )

        boundaries = {BTAG_ALL: DummyBoundary()}
        inviscid_rhs = \
            euler_operator(dcoll, state=fluid_state, gas_model=gas_model,
                           boundaries=boundaries, time=0.0,
                           quadrature_tag=quadrature_tag,
                           inviscid_numerical_flux_func=numerical_flux_func)

        rhs_resid = inviscid_rhs - expected_rhs

        rho_resid = rhs_resid.mass
        rhoe_resid = rhs_resid.energy
        mom_resid = rhs_resid.momentum
        rhoy_resid = rhs_resid.species_mass

        rho_rhs = inviscid_rhs.mass
        rhoe_rhs = inviscid_rhs.energy
        rhov_rhs = inviscid_rhs.momentum
        rhoy_rhs = inviscid_rhs.species_mass

        logger.info(
            f"rho_rhs  = {rho_rhs}\n"
            f"rhoe_rhs = {rhoe_rhs}\n"
            f"rhov_rhs = {rhov_rhs}\n"
            f"rhoy_rhs = {rhoy_rhs}\n"
        )

        def inf_norm(x):
            return actx.to_numpy(op.norm(dcoll, x, np.inf))  # noqa

        assert inf_norm(rho_resid) < tolerance
        assert inf_norm(rhoe_resid) < tolerance
        for i in range(dim):
            assert inf_norm(mom_resid[i]) < tolerance
        for i in range(nspecies):
            assert inf_norm(rhoy_resid[i]) < tolerance

        err_max = inf_norm(rho_resid)
        eoc_rec0.add_data_point(1.0 / nel_1d, err_max)

        # set a non-zero, but uniform velocity component
        for i in range(len(mom_input)):
            mom_input[i] = dcoll.zeros(actx) + (-1.0) ** i

        cv = make_conserved(
            dim, mass=mass_input, energy=energy_input, momentum=mom_input,
            species_mass=species_mass_input)
        gas_model = GasModel(eos=IdealSingleGas())
        fluid_state = make_fluid_state(cv, gas_model)

        boundaries = {BTAG_ALL: DummyBoundary()}
        inviscid_rhs = euler_operator(
            dcoll, state=fluid_state, gas_model=gas_model, boundaries=boundaries,
            time=0.0, inviscid_numerical_flux_func=numerical_flux_func)
        rhs_resid = inviscid_rhs - expected_rhs

        rho_resid = rhs_resid.mass
        rhoe_resid = rhs_resid.energy
        mom_resid = rhs_resid.momentum
        rhoy_resid = rhs_resid.species_mass

        assert inf_norm(rho_resid) < tolerance
        assert inf_norm(rhoe_resid) < tolerance

        for i in range(dim):
            assert inf_norm(mom_resid[i]) < tolerance
        for i in range(nspecies):
            assert inf_norm(rhoy_resid[i]) < tolerance

        err_max = inf_norm(rho_resid)
        eoc_rec1.add_data_point(1.0 / nel_1d, err_max)

    logger.info(
        f"V == 0 Errors:\n{eoc_rec0}"
        f"V != 0 Errors:\n{eoc_rec1}"
    )

    assert (
        eoc_rec0.order_estimate() >= order - 0.5
        or eoc_rec0.max_error() < 1e-9
    )
    assert (
        eoc_rec1.order_estimate() >= order - 0.5
        or eoc_rec1.max_error() < 1e-9
    )


@pytest.mark.parametrize("nspecies", [0, 10])
@pytest.mark.parametrize("dim", [1, 2, 3])
@pytest.mark.parametrize("order", [2, 3, 4])
def test_entropy_to_conserved_conversion(actx_factory, nspecies, dim, order):
    """Test the entropy-to-conservative vars conversion utility.

    The test is performed for 1, 2, and 3 dimensions, with orders 2, 3, and 4,
    with and without passive species.
    """
    actx = actx_factory()

    tolerance = 1e-9

    from pytools.convergence import EOCRecorder
    eoc_rec0 = EOCRecorder()
    eoc_rec1 = EOCRecorder()

    # for nel_1d in [4, 8, 12]:
    for nel_1d in [4, 8]:
        from meshmode.mesh.generation import generate_regular_rect_mesh
        mesh = generate_regular_rect_mesh(
            a=(-0.5,) * dim, b=(0.5,) * dim, nelements_per_axis=(nel_1d,) * dim
        )

        logger.info(
            f"Number of {dim}d elements: {mesh.nelements}"
        )

        dcoll = create_discretization_collection(actx, mesh, order=order,
                                                 quadrature_order=2*order+1)
        # quadrature_tag = DISCR_TAG_QUAD

        zeros = dcoll.zeros(actx)
        ones = zeros + 1.0

        mass_input = dcoll.zeros(actx) + 1
        energy_input = dcoll.zeros(actx) + 2.5

        mom_input = make_obj_array(
            [dcoll.zeros(actx) for i in range(dcoll.dim)]
        )

        mass_frac_input = flat_obj_array(
            [ones / ((i + 1) * 10) for i in range(nspecies)]
        )
        species_mass_input = mass_input * mass_frac_input
        num_equations = dim + 2 + len(species_mass_input)

        cv = make_conserved(
            dim, mass=mass_input, energy=energy_input, momentum=mom_input,
            species_mass=species_mass_input)
        gas_model = GasModel(eos=IdealSingleGas())
        # fluid_state = make_fluid_state(cv, gas_model)

        from mirgecom.gas_model import (
            conservative_to_entropy_vars,
            entropy_to_conservative_vars
        )
        temp_state = make_fluid_state(cv, gas_model)
        gamma = gas_model.eos.gamma(temp_state.cv, temp_state.temperature)
        # if isinstance(gamma, DOFArray):
        #    gamma = op.project(dcoll, src, tgt, gamma)
        ev_sd = conservative_to_entropy_vars(gamma, temp_state)
        cv_sd = entropy_to_conservative_vars(gamma, ev_sd)
        cv_resid = cv - cv_sd

        # expected_cv_diff = make_conserved(
        #     dim, q=make_obj_array([dcoll.zeros(actx)
        #                            for i in range(num_equations)])
        # )

        expected_rhs = make_conserved(  # noqa
            dim, q=make_obj_array([dcoll.zeros(actx)
                                   for i in range(num_equations)])
        )

        # boundaries = {BTAG_ALL: DummyBoundary()}
        # inviscid_rhs = \
        #    euler_operator(dcoll, state=fluid_state, gas_model=gas_model,
        #                   boundaries=boundaries, time=0.0,
        #                   quadrature_tag=quadrature_tag, use_esdg=True)

        # rhs_resid = inviscid_rhs - expected_rhs

        rho_resid = cv_resid.mass
        rhoe_resid = cv_resid.energy
        mom_resid = cv_resid.momentum
        rhoy_resid = cv_resid.species_mass

        rho_mcv = cv_sd.mass
        rhoe_mcv = cv_sd.energy
        rhov_mcv = cv_sd.momentum
        rhoy_mcv = cv_sd.species_mass

        print(
            f"{rho_mcv=}\n"
            f"{rhoe_mcv=}\n"
            f"{rhov_mcv=}\n"
            f"{rhoy_mcv=}\n"
        )

        def inf_norm(x):
            return actx.to_numpy(op.norm(dcoll, x, np.inf))  # noqa

        assert inf_norm(rho_resid) < tolerance
        assert inf_norm(rhoe_resid) < tolerance
        for i in range(dim):
            assert inf_norm(mom_resid[i]) < tolerance
        for i in range(nspecies):
            assert inf_norm(rhoy_resid[i]) < tolerance

        err_max = inf_norm(rho_resid)
        eoc_rec0.add_data_point(1.0 / nel_1d, err_max)

        # set a non-zero, but uniform velocity component
        for i in range(len(mom_input)):
            mom_input[i] = dcoll.zeros(actx) + (-1.0) ** i

        cv = make_conserved(
            dim, mass=mass_input, energy=energy_input, momentum=mom_input,
            species_mass=species_mass_input)
        gas_model = GasModel(eos=IdealSingleGas())
        # fluid_state = make_fluid_state(cv, gas_model)

        temp_state = make_fluid_state(cv, gas_model)
        gamma = gas_model.eos.gamma(temp_state.cv, temp_state.temperature)
        # if isinstance(gamma, DOFArray):
        #    gamma = op.project(dcoll, src, tgt, gamma)
        ev_sd = conservative_to_entropy_vars(gamma, temp_state)
        cv_sd = entropy_to_conservative_vars(gamma, ev_sd)
        cv_resid = cv - cv_sd

        # boundaries = {BTAG_ALL: DummyBoundary()}
        # inviscid_rhs = 0
        # inviscid_rhs = euler_operator(
        #    dcoll, state=fluid_state, gas_model=gas_model, boundaries=boundaries,
        #    time=0.0, inviscid_numerical_flux_func=numerical_flux_func)
        # rhs_resid = inviscid_rhs - expected_rhs

        rho_resid = cv_resid.mass
        rhoe_resid = cv_resid.energy
        mom_resid = cv_resid.momentum
        rhoy_resid = cv_resid.species_mass

        assert inf_norm(rho_resid) < tolerance
        assert inf_norm(rhoe_resid) < tolerance

        for i in range(dim):
            assert inf_norm(mom_resid[i]) < tolerance
        for i in range(nspecies):
            assert inf_norm(rhoy_resid[i]) < tolerance

        err_max = inf_norm(rho_resid)
        eoc_rec1.add_data_point(1.0 / nel_1d, err_max)

    logger.info(
        f"V == 0 Errors:\n{eoc_rec0}"
        f"V != 0 Errors:\n{eoc_rec1}"
    )

    assert (
        eoc_rec0.order_estimate() >= order - 0.5
        or eoc_rec0.max_error() < 1e-9
    )
    assert (
        eoc_rec1.order_estimate() >= order - 0.5
        or eoc_rec1.max_error() < 1e-9
    )


@pytest.mark.parametrize("order", [1, 2, 3])
@pytest.mark.parametrize("use_overintegration", [True, False])
@pytest.mark.parametrize("numerical_flux_func", [inviscid_facial_flux_rusanov,
                                                 inviscid_facial_flux_hll])
def test_vortex_rhs(actx_factory, order, use_overintegration, numerical_flux_func):
    """Test the inviscid rhs using the non-trivial 2D isentropic vortex.

    The case is configured to yield rhs = 0. Checks several different orders
    and refinement levels to check error behavior.
    """
    actx = actx_factory()

    dim = 2

    eoc_rec = EOCRecorder()

    def _vortex_boundary(dcoll, dd_bdry, gas_model, state_minus, **kwargs):
        actx = state_minus.array_context
        bnd_discr = dcoll.discr_from_dd(dd_bdry)
        nodes = actx.thaw(bnd_discr.nodes())
        return make_fluid_state(vortex(x_vec=nodes, **kwargs), gas_model)

    for nel_1d in [32, 48, 64]:
        mesh = generate_regular_rect_mesh(
            a=(-5,) * dim, b=(5,) * dim, nelements_per_axis=(nel_1d,) * dim,
        )

        logger.info(
            f"Number of {dim}d elements:  {mesh.nelements}"
        )

        dcoll = create_discretization_collection(actx, mesh, order=order,
                                                 quadrature_order=2*order+1)

        if use_overintegration:
            quadrature_tag = DISCR_TAG_QUAD
        else:
            quadrature_tag = None

        nodes = actx.thaw(dcoll.nodes())

        # Init soln with Vortex and expected RHS = 0
        vortex = Vortex2D(center=[0, 0], velocity=[0, 0])
        vortex_soln = vortex(nodes)
        gas_model = GasModel(eos=IdealSingleGas())
        fluid_state = make_fluid_state(vortex_soln, gas_model)

<<<<<<< HEAD
=======
        def _vortex_boundary(dcoll, dd_bdry, gas_model, state_minus, **kwargs):
            actx = state_minus.array_context
            bnd_discr = dcoll.discr_from_dd(dd_bdry)
            nodes = actx.thaw(bnd_discr.nodes())
            return make_fluid_state(vortex(x_vec=nodes, **kwargs), gas_model)  # noqa

>>>>>>> c2e9a6cc
        boundaries = {
            BTAG_ALL: PrescribedFluidBoundary(boundary_state_func=_vortex_boundary)
        }

        inviscid_rhs = euler_operator(
            dcoll, state=fluid_state, gas_model=gas_model, boundaries=boundaries,
            time=0.0, inviscid_numerical_flux_func=numerical_flux_func,
            quadrature_tag=quadrature_tag)

        err_max = max_component_norm(dcoll, inviscid_rhs, np.inf)

        eoc_rec.add_data_point(1.0 / nel_1d, err_max)

    logger.info(
        f"Error for (dim,order) = ({dim},{order}):\n"
        f"{eoc_rec}"
    )

    assert (
        eoc_rec.order_estimate() >= order - 0.5
        or eoc_rec.max_error() < 1e-11
    )


@pytest.mark.parametrize("dim", [1, 2, 3])
@pytest.mark.parametrize("order", [1, 2, 3])
@pytest.mark.parametrize("use_overintegration", [True, False])
@pytest.mark.parametrize("numerical_flux_func", [inviscid_facial_flux_rusanov,
                                                 inviscid_facial_flux_hll])
def test_lump_rhs(actx_factory, dim, order, use_overintegration,
                  numerical_flux_func):
    """Test the inviscid rhs using the non-trivial mass lump case.

    The case is tested against the analytic expressions of the RHS.
    Checks several different orders and refinement levels to check error behavior.
    """
    actx = actx_factory()

    tolerance = 1e-10
    maxxerr = 0.0

    eoc_rec = EOCRecorder()

    def _lump_boundary(dcoll, dd_bdry, gas_model, state_minus, **kwargs):
        actx = state_minus.array_context
        bnd_discr = dcoll.discr_from_dd(dd_bdry)
        nodes = actx.thaw(bnd_discr.nodes())
        return make_fluid_state(lump(x_vec=nodes, cv=state_minus, **kwargs),
                                gas_model)

    for nel_1d in [4, 8, 12]:
        mesh = generate_regular_rect_mesh(
            a=(-5,) * dim, b=(5,) * dim, nelements_per_axis=(nel_1d,) * dim,
        )

        logger.info(f"Number of elements: {mesh.nelements}")

        dcoll = create_discretization_collection(actx, mesh, order=order,
                                                 quadrature_order=2*order+1)

        if use_overintegration:
            quadrature_tag = DISCR_TAG_QUAD
        else:
            quadrature_tag = None

        nodes = actx.thaw(dcoll.nodes())

        # Init soln with Lump and expected RHS = 0
        center = np.zeros(shape=(dim,))
        velocity = np.zeros(shape=(dim,))
        lump = Lump(dim=dim, center=center, velocity=velocity)
        lump_soln = lump(nodes)
        gas_model = GasModel(eos=IdealSingleGas())
        fluid_state = make_fluid_state(lump_soln, gas_model)

<<<<<<< HEAD
=======
        def _lump_boundary(dcoll, dd_bdry, gas_model, state_minus, **kwargs):
            actx = state_minus.array_context
            bnd_discr = dcoll.discr_from_dd(dd_bdry)
            nodes = actx.thaw(bnd_discr.nodes())
            return make_fluid_state(lump(x_vec=nodes, cv=state_minus, **kwargs),  # noqa
                                    gas_model)

>>>>>>> c2e9a6cc
        boundaries = {
            BTAG_ALL: PrescribedFluidBoundary(boundary_state_func=_lump_boundary)
        }

        inviscid_rhs = euler_operator(
            dcoll, state=fluid_state, gas_model=gas_model, boundaries=boundaries,
            time=0.0, inviscid_numerical_flux_func=numerical_flux_func,
            quadrature_tag=quadrature_tag
        )
        expected_rhs = lump.exact_rhs(dcoll, cv=lump_soln, time=0)

        err_max = max_component_norm(dcoll, inviscid_rhs-expected_rhs, np.inf)
        if err_max > maxxerr:
            maxxerr = err_max

        eoc_rec.add_data_point(1.0 / nel_1d, err_max)
    logger.info(f"Max error: {maxxerr}")

    logger.info(
        f"Error for (dim,order) = ({dim},{order}):\n"
        f"{eoc_rec}"
    )

    assert (
        eoc_rec.order_estimate() >= order - 0.5
        or eoc_rec.max_error() < tolerance
    )


@pytest.mark.parametrize("dim", [1, 2, 3])
@pytest.mark.parametrize("order", [1, 2, 4])
@pytest.mark.parametrize("v0", [0.0, 1.0])
@pytest.mark.parametrize("use_overintegration", [True, False])
@pytest.mark.parametrize("numerical_flux_func", [inviscid_facial_flux_rusanov,
                                                 inviscid_facial_flux_hll])
def test_multilump_rhs(actx_factory, dim, order, v0, use_overintegration,
                       numerical_flux_func):
    """Test the Euler rhs using the non-trivial 1, 2, and 3D mass lump case.

    The case is tested against the analytic expressions of the RHS. Checks several
    different orders and refinement levels to check error behavior.
    """
    actx = actx_factory()
    nspecies = 10
    tolerance = 1e-8
    maxxerr = 0.0

    eoc_rec = EOCRecorder()

    def _my_boundary(dcoll, dd_bdry, gas_model, state_minus, **kwargs):
        actx = state_minus.array_context
        bnd_discr = dcoll.discr_from_dd(dd_bdry)
        nodes = actx.thaw(bnd_discr.nodes())
        return make_fluid_state(lump(x_vec=nodes, **kwargs), gas_model)

    for nel_1d in [4, 8, 12]:
        mesh = generate_regular_rect_mesh(
            a=(-1,) * dim, b=(1,) * dim, nelements_per_axis=(nel_1d,) * dim,
        )

        logger.info(f"Number of elements: {mesh.nelements}")

        dcoll = create_discretization_collection(actx, mesh, order=order,
                                                 quadrature_order=2*order+1)

        if use_overintegration:
            quadrature_tag = DISCR_TAG_QUAD
        else:
            quadrature_tag = None

        nodes = actx.thaw(dcoll.nodes())

        centers = make_obj_array([np.zeros(shape=(dim,)) for i in range(nspecies)])
        spec_y0s = np.ones(shape=(nspecies,))
        spec_amplitudes = np.ones(shape=(nspecies,))

        velocity = np.zeros(shape=(dim,))
        velocity[0] = v0
        rho0 = 2.0

        lump = MulticomponentLump(dim=dim, nspecies=nspecies, rho0=rho0,
                                  spec_centers=centers, velocity=velocity,
                                  spec_y0s=spec_y0s, spec_amplitudes=spec_amplitudes)

        lump_soln = lump(nodes)
        gas_model = GasModel(eos=IdealSingleGas())
        fluid_state = make_fluid_state(lump_soln, gas_model)

<<<<<<< HEAD
=======
        def _my_boundary(dcoll, dd_bdry, gas_model, state_minus, **kwargs):
            actx = state_minus.array_context
            bnd_discr = dcoll.discr_from_dd(dd_bdry)
            nodes = actx.thaw(bnd_discr.nodes())
            return make_fluid_state(lump(x_vec=nodes, **kwargs), gas_model)  # noqa

>>>>>>> c2e9a6cc
        boundaries = {
            BTAG_ALL: PrescribedFluidBoundary(boundary_state_func=_my_boundary)
        }

        inviscid_rhs = euler_operator(
            dcoll, state=fluid_state, gas_model=gas_model, boundaries=boundaries,
            time=0.0, inviscid_numerical_flux_func=numerical_flux_func,
            quadrature_tag=quadrature_tag
        )
        expected_rhs = lump.exact_rhs(dcoll, cv=lump_soln, time=0)

        print(f"inviscid_rhs = {inviscid_rhs}")
        print(f"expected_rhs = {expected_rhs}")

        err_max = actx.to_numpy(
            op.norm(dcoll, (inviscid_rhs-expected_rhs), np.inf))
        if err_max > maxxerr:
            maxxerr = err_max

        eoc_rec.add_data_point(1.0 / nel_1d, err_max)

        logger.info(f"Max error: {maxxerr}")

    logger.info(
        f"Error for (dim,order) = ({dim},{order}):\n"
        f"{eoc_rec}"
    )

    assert (
        eoc_rec.order_estimate() >= order - 0.5
        or eoc_rec.max_error() < tolerance
    )


# Basic timestepping loop for the Euler operator
def _euler_flow_stepper(actx, parameters):
    logging.basicConfig(format="%(message)s", level=logging.INFO)

    mesh = parameters["mesh"]
    t = parameters["time"]
    order = parameters["order"]
    t_final = parameters["tfinal"]
    initializer = parameters["initializer"]
    exittol = parameters["exittol"]
    casename = parameters["casename"]
    boundaries = parameters["boundaries"]
    eos = parameters["eos"]
    cfl = parameters["cfl"]
    dt = parameters["dt"]
    constantcfl = parameters["constantcfl"]
    nstepstatus = parameters["nstatus"]
    use_overintegration = parameters["use_overintegration"]
    numerical_flux_func = parameters["numerical_flux_func"]

    if t_final <= t:
        return 0.0

    rank = 0
    dim = mesh.dim
    istep = 0

    dcoll = create_discretization_collection(actx, mesh, order,
                                             quadrature_order=2*order+1)

    if use_overintegration:
        quadrature_tag = DISCR_TAG_QUAD
    else:
        quadrature_tag = None

    nodes = actx.thaw(dcoll.nodes())

    cv = initializer(nodes)
    gas_model = GasModel(eos=eos)
    fluid_state = make_fluid_state(cv, gas_model)

    sdt = cfl * get_inviscid_timestep(dcoll, fluid_state)

    initname = initializer.__class__.__name__
    eosname = eos.__class__.__name__
    logger.info(
        f"Num {dim}d order-{order} elements: {mesh.nelements}\n"
        f"Timestep:        {dt}\n"
        f"Final time:      {t_final}\n"
        f"Status freq:     {nstepstatus}\n"
        f"Initialization:  {initname}\n"
        f"EOS:             {eosname}"
    )

    vis = make_visualizer(dcoll, order)

    def write_soln(state, write_status=True):
        dv = eos.dependent_vars(cv=state)
        expected_result = initializer(nodes, t=t)
        result_resid = state - expected_result
        maxerr = [np.max(np.abs(result_resid[i].get())) for i in range(dim + 2)]
        mindv = [np.min(dvfld.get()) for dvfld in dv]
        maxdv = [np.max(dvfld.get()) for dvfld in dv]

        if write_status is True:
            statusmsg = (
                f"Status: Step({istep}) Time({t})\n"
                f"------   P({mindv[0]},{maxdv[0]})\n"
                f"------   T({mindv[1]},{maxdv[1]})\n"
                f"------   dt,cfl = ({dt},{cfl})\n"
                f"------   Err({maxerr})"
            )
            logger.info(statusmsg)

        io_fields = ["cv", state]
        io_fields += eos.split_fields(dim, dv)
        io_fields.append(("exact_soln", expected_result))
        io_fields.append(("residual", result_resid))
        nameform = casename + "-{iorank:04d}-{iostep:06d}.vtu"
        visfilename = nameform.format(iorank=rank, iostep=istep)
        vis.write_vtk_file(visfilename, io_fields)

        return maxerr

    def rhs(t, q):
        fluid_state = make_fluid_state(q, gas_model)
        return euler_operator(dcoll, fluid_state, boundaries=boundaries,
                              gas_model=gas_model, time=t,
                              inviscid_numerical_flux_func=numerical_flux_func,
                              quadrature_tag=quadrature_tag)

    filter_order = 8
    eta = .5
    alpha = -1.0*np.log(np.finfo(float).eps)
    nummodes = int(1)
    for _ in range(dim):
        nummodes *= int(order + dim + 1)
    nummodes /= math.factorial(int(dim))
    cutoff = int(eta * order)

    from mirgecom.filter import (
        exponential_mode_response_function as xmrfunc,
        filter_modally
    )
    frfunc = partial(xmrfunc, alpha=alpha, filter_order=filter_order)

    while t < t_final:

        if constantcfl is True:
            dt = sdt
        else:
            cfl = dt / sdt

        if nstepstatus > 0:
            if istep % nstepstatus == 0:
                write_soln(state=cv)

        cv = rk4_step(cv, t, dt, rhs)
        cv = filter_modally(dcoll, cutoff, frfunc, cv)
        fluid_state = make_fluid_state(cv, gas_model)

        t += dt
        istep += 1

        sdt = cfl * get_inviscid_timestep(dcoll, fluid_state)

    if nstepstatus > 0:
        logger.info("Writing final dump.")
        maxerr = max(write_soln(cv, False))
    else:
        expected_result = initializer(nodes, time=t)
        maxerr = max_component_norm(dcoll, cv-expected_result, np.inf)

    logger.info(f"Max Error: {maxerr}")
    if maxerr > exittol:
        raise ValueError("Solution failed to follow expected result.")

    return maxerr


@pytest.mark.parametrize("order", [2, 3, 4])
@pytest.mark.parametrize("use_overintegration", [True, False])
@pytest.mark.parametrize("numerical_flux_func", [inviscid_facial_flux_rusanov,
                                                 inviscid_facial_flux_hll])
def test_isentropic_vortex(actx_factory, order, use_overintegration,
                           numerical_flux_func):
    """Advance the 2D isentropic vortex case in time with non-zero velocities.

    This test uses an RK4 timestepping scheme, and checks the advanced field values
    against the exact/analytic expressions. This tests all parts of the Euler module
    working together, with results converging at the expected rates vs. the order.
    """
    actx = actx_factory()

    dim = 2

    eoc_rec = EOCRecorder()

    def _vortex_boundary(dcoll, dd_bdry, state_minus, gas_model, **kwargs):
        actx = state_minus.array_context
        bnd_discr = dcoll.discr_from_dd(dd_bdry)
        nodes = actx.thaw(bnd_discr.nodes())
        return make_fluid_state(initializer(x_vec=nodes, **kwargs), gas_model)

    for nel_1d in [16, 32, 64]:
        mesh = generate_regular_rect_mesh(
            a=(-5.0,) * dim, b=(5.0,) * dim, nelements_per_axis=(nel_1d,) * dim
        )

        exittol = 1.0
        t_final = 0.001
        cfl = 1.0
        vel = np.zeros(shape=(dim,))
        orig = np.zeros(shape=(dim,))
        vel[:dim] = 1.0
        dt = .0001
        initializer = Vortex2D(center=orig, velocity=vel)
        casename = "Vortex"

<<<<<<< HEAD
=======
        def _vortex_boundary(dcoll, dd_bdry, state_minus, gas_model, **kwargs):
            actx = state_minus.array_context
            bnd_discr = dcoll.discr_from_dd(dd_bdry)
            nodes = actx.thaw(bnd_discr.nodes())
            return make_fluid_state(initializer(x_vec=nodes, **kwargs), gas_model)  # noqa

>>>>>>> c2e9a6cc
        boundaries = {
            BTAG_ALL: PrescribedFluidBoundary(boundary_state_func=_vortex_boundary)
        }

        eos = IdealSingleGas()
        t = 0
        flowparams = {"dim": dim, "dt": dt, "order": order, "time": t,
                      "boundaries": boundaries, "initializer": initializer,
                      "eos": eos, "casename": casename, "mesh": mesh,
                      "tfinal": t_final, "exittol": exittol, "cfl": cfl,
                      "constantcfl": False, "nstatus": 0,
                      "use_overintegration": use_overintegration,
                      "numerical_flux_func": numerical_flux_func}
        maxerr = _euler_flow_stepper(actx, flowparams)
        eoc_rec.add_data_point(1.0 / nel_1d, maxerr)

    logger.info(
        f"Error for (dim,order) = ({dim},{order}):\n"
        f"{eoc_rec}"
    )

    assert (
        eoc_rec.order_estimate() >= order - 0.5
        or eoc_rec.max_error() < 1e-11
    )<|MERGE_RESOLUTION|>--- conflicted
+++ resolved
@@ -439,15 +439,6 @@
         gas_model = GasModel(eos=IdealSingleGas())
         fluid_state = make_fluid_state(vortex_soln, gas_model)
 
-<<<<<<< HEAD
-=======
-        def _vortex_boundary(dcoll, dd_bdry, gas_model, state_minus, **kwargs):
-            actx = state_minus.array_context
-            bnd_discr = dcoll.discr_from_dd(dd_bdry)
-            nodes = actx.thaw(bnd_discr.nodes())
-            return make_fluid_state(vortex(x_vec=nodes, **kwargs), gas_model)  # noqa
-
->>>>>>> c2e9a6cc
         boundaries = {
             BTAG_ALL: PrescribedFluidBoundary(boundary_state_func=_vortex_boundary)
         }
@@ -523,16 +514,6 @@
         gas_model = GasModel(eos=IdealSingleGas())
         fluid_state = make_fluid_state(lump_soln, gas_model)
 
-<<<<<<< HEAD
-=======
-        def _lump_boundary(dcoll, dd_bdry, gas_model, state_minus, **kwargs):
-            actx = state_minus.array_context
-            bnd_discr = dcoll.discr_from_dd(dd_bdry)
-            nodes = actx.thaw(bnd_discr.nodes())
-            return make_fluid_state(lump(x_vec=nodes, cv=state_minus, **kwargs),  # noqa
-                                    gas_model)
-
->>>>>>> c2e9a6cc
         boundaries = {
             BTAG_ALL: PrescribedFluidBoundary(boundary_state_func=_lump_boundary)
         }
@@ -621,15 +602,6 @@
         gas_model = GasModel(eos=IdealSingleGas())
         fluid_state = make_fluid_state(lump_soln, gas_model)
 
-<<<<<<< HEAD
-=======
-        def _my_boundary(dcoll, dd_bdry, gas_model, state_minus, **kwargs):
-            actx = state_minus.array_context
-            bnd_discr = dcoll.discr_from_dd(dd_bdry)
-            nodes = actx.thaw(bnd_discr.nodes())
-            return make_fluid_state(lump(x_vec=nodes, **kwargs), gas_model)  # noqa
-
->>>>>>> c2e9a6cc
         boundaries = {
             BTAG_ALL: PrescribedFluidBoundary(boundary_state_func=_my_boundary)
         }
@@ -843,15 +815,6 @@
         initializer = Vortex2D(center=orig, velocity=vel)
         casename = "Vortex"
 
-<<<<<<< HEAD
-=======
-        def _vortex_boundary(dcoll, dd_bdry, state_minus, gas_model, **kwargs):
-            actx = state_minus.array_context
-            bnd_discr = dcoll.discr_from_dd(dd_bdry)
-            nodes = actx.thaw(bnd_discr.nodes())
-            return make_fluid_state(initializer(x_vec=nodes, **kwargs), gas_model)  # noqa
-
->>>>>>> c2e9a6cc
         boundaries = {
             BTAG_ALL: PrescribedFluidBoundary(boundary_state_func=_vortex_boundary)
         }
