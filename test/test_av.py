"""Test the artificial viscosity functions."""

__copyright__ = """
Copyright (C) 2020 University of Illinois Board of Trustees
"""


__license__ = """
Permission is hereby granted,  free of charge,  to any person obtaining a copy
of this software and associated documentation files (the "Software"),  to deal
in the Software without restriction,  including without limitation the rights
to use,  copy,  modify,  merge,  publish,  distribute,  sublicense,  and/or sell
copies of the Software,  and to permit persons to whom the Software is
furnished to do so,  subject to the following conditions:

The above copyright notice and this permission notice shall be included in
all copies or substantial portions of the Software.

THE SOFTWARE IS PROVIDED "AS IS",  WITHOUT WARRANTY OF ANY KIND,  EXPRESS OR
IMPLIED,  INCLUDING BUT NOT LIMITED TO THE WARRANTIES OF MERCHANTABILITY,
FITNESS FOR A PARTICULAR PURPOSE AND NONINFRINGEMENT. IN NO EVENT SHALL THE
AUTHORS OR COPYRIGHT HOLDERS BE LIABLE FOR ANY CLAIM,  DAMAGES OR OTHER
LIABILITY,  WHETHER IN AN ACTION OF CONTRACT,  TORT OR OTHERWISE,  ARISING FROM,
OUT OF OR IN CONNECTION WITH THE SOFTWARE OR THE USE OR OTHER DEALINGS IN
THE SOFTWARE.
"""

import logging
import numpy as np
import pyopencl as cl
import pytest
from meshmode.array_context import (  # noqa
    PyOpenCLArrayContext,
    pytest_generate_tests_for_pyopencl_array_context
    as pytest_generate_tests
)
from meshmode.mesh import BTAG_ALL
import grudge.op as op

from mirgecom.artificial_viscosity import (
    av_laplacian_operator,
    smoothness_indicator
)
from mirgecom.fluid import make_conserved
from mirgecom.gas_model import (
    GasModel,
    make_fluid_state
)
from mirgecom.eos import IdealSingleGas

from mirgecom.discretization import create_discretization_collection

from pyopencl.tools import (  # noqa
    pytest_generate_tests_for_pyopencl as pytest_generate_tests,
)

from pytools.obj_array import make_obj_array

logger = logging.getLogger(__name__)


# NOTE:  Testing of this av_laplacian_operator is currently
# pretty limited.  This fact is somewhat indicative of the
# limitations and shortcomings of this operator.  We intend
# to soon replace our shock-handling approach with one that is
# more robust in the presence of discontinuous coeffcients
# and in which we understand the required boundary conditions.
# Tracking the replacement endeavor:
# https://github.com/illinois-ceesd/mirgecom/issues/684

@pytest.mark.parametrize("dim",  [1, 2, 3])
@pytest.mark.parametrize("order",  [1, 5])
def test_tag_cells(ctx_factory, dim, order):
    """Test tag_cells.

    This test checks that tag_cells properly tags cells near
    discontinuous or nearly-discontinuous features in 1d test solutions.
    The following tests/functions are used:
    - Discontinuity detection/Heaviside step discontinuity
    - Detection smoothness/Element basis functions for each mode
    - Detection thresholding/(p, p-1) polynomials greater/less/equal to s0
    - Detection bounds checking for s_e = s_0 +/- delta
    """
    cl_ctx = ctx_factory()
    queue = cl.CommandQueue(cl_ctx)
    actx = PyOpenCLArrayContext(queue)

    nel_1d = 2
    tolerance = 1.e-16

    def norm_indicator(expected, discr, soln, **kwargs):
        return(op.norm(discr, expected-smoothness_indicator(discr, soln, **kwargs),
                          np.inf))

    from meshmode.mesh.generation import generate_regular_rect_mesh

    mesh = generate_regular_rect_mesh(
        a=(-1.0, )*dim,  b=(1.0, )*dim,  n=(nel_1d, ) * dim
    )

    discr = create_discretization_collection(actx, mesh, order=order)
    nodes = actx.thaw(discr.nodes())
    nele = mesh.nelements
    zeros = 0.0*nodes[0]

    # Test jump discontinuity
    soln = actx.np.where(nodes[0] > 0.0+zeros, 1.0+zeros, zeros)
    err = norm_indicator(1.0, discr, soln)
    assert err < tolerance,  "Jump discontinuity should trigger indicator (1.0)"

    # get meshmode polynomials
    group = discr.discr_from_dd("vol").groups[0]
    basis = group.basis()  # only one group
    unit_nodes = group.unit_nodes
    modes = group.mode_ids()
    order = group.order

    # loop over modes and check smoothness
    for i, mode in enumerate(modes):
        ele_soln = basis[i](unit_nodes)
        soln[0].set(np.tile(ele_soln, (nele, 1)))
        if sum(mode) == order:
            expected = 1.0
        else:
            expected = 0.0
        err = norm_indicator(expected, discr, soln)
        assert err < tolerance,  "Only highest modes should trigger indicator (1.0)"

    # Test s0
    s0 = -1.
    eps = 1.0e-6

    phi_n_p = np.sqrt(np.power(10, s0))
    phi_n_pm1 = np.sqrt(1. - np.power(10, s0))

    # pick a polynomial of order n_p, n_p-1
    n_p = np.array(np.nonzero((np.sum(modes, axis=1) == order))).flat[0]
    n_pm1 = np.array(np.nonzero((np.sum(modes, axis=1) == order-1))).flat[0]

    # create test soln perturbed around
    # Solution above s0
    ele_soln = ((phi_n_p+eps)*basis[n_p](unit_nodes)
                + phi_n_pm1*basis[n_pm1](unit_nodes))
    soln[0].set(np.tile(ele_soln, (nele, 1)))
    err = norm_indicator(1.0, discr, soln, s0=s0, kappa=0.0)
    assert err < tolerance,  (
        "A function with an indicator >s0 should trigger indicator")

    # Solution below s0
    ele_soln = ((phi_n_p-eps)*basis[n_p](unit_nodes)
                + phi_n_pm1*basis[n_pm1](unit_nodes))
    soln[0].set(np.tile(ele_soln, (nele, 1)))
    err = norm_indicator(0.0, discr, soln, s0=s0, kappa=0.0)
    assert err < tolerance, (
        "A function with an indicator <s0 should not trigger indicator")

    # Test kappa
    # non-perturbed solution
    # test middle value
    kappa = 0.5
    ele_soln = (phi_n_p*basis[n_p](unit_nodes)
                + phi_n_pm1*basis[n_pm1](unit_nodes))
    soln[0].set(np.tile(ele_soln, (nele, 1)))
    err = norm_indicator(0.5, discr, soln, s0=s0, kappa=kappa)
    assert err < 1.0e-10,  "A function with s_e=s_0 should return 0.5"

    # test bounds
    # lower bound
    shift = 1.0e-5
    err = norm_indicator(0.0, discr, soln, s0=s0+kappa+shift, kappa=kappa)
    assert err < tolerance,  "s_e<s_0-kappa should not trigger indicator"
    err = norm_indicator(0.0, discr, soln, s0=s0+kappa-shift, kappa=kappa)
    assert err > tolerance,  "s_e>s_0-kappa should trigger indicator"

    # upper bound
    err = norm_indicator(1.0, discr, soln, s0=s0-(kappa+shift), kappa=kappa)
    # s_e>s_0+kappa should fully trigger indicator (1.0)
    assert err < tolerance
    err = norm_indicator(1.0, discr, soln, s0=s0-(kappa-shift), kappa=kappa)
    # s_e<s_0+kappa should not fully trigger indicator (1.0)
    assert err > tolerance


@pytest.mark.parametrize("dim",  [1, 2, 3])
@pytest.mark.parametrize("order",  [2, 3])
def test_artificial_viscosity(ctx_factory, dim, order):
    """Test artificial_viscosity.

    Test AV operator for some test functions to verify artificial viscosity
    returns the analytical result.
    - 1d x^n (expected rhs = n*(n-1)*x^(n-2)
    - x^2 + y^2 + z^2  (expected rhs = 2*dim)
    """
    cl_ctx = ctx_factory()
    queue = cl.CommandQueue(cl_ctx)
    actx = PyOpenCLArrayContext(queue)

    nel_1d = 10
    tolerance = 1.e-6

    from meshmode.mesh.generation import generate_regular_rect_mesh
    mesh = generate_regular_rect_mesh(
        a=(1.0, )*dim, b=(2.0, )*dim, nelements_per_axis=(nel_1d, )*dim
    )

    discr = create_discretization_collection(actx, mesh, order=order)
    nodes = actx.thaw(discr.nodes())

    class TestBoundary:
        def cv_gradient_flux(self, disc, dd_bdry, state_minus, gas_model, **kwargs):
            cv_int = state_minus.cv
            from grudge.trace_pair import TracePair
            bnd_pair = TracePair(dd_bdry,
                                 interior=cv_int,
                                 exterior=cv_int)
<<<<<<< HEAD
            nhat = thaw(disc.normal(dd_bdry), actx)
=======
            nhat = actx.thaw(disc.normal(btag))
>>>>>>> a3af3cc2
            from mirgecom.flux import num_flux_central
            from arraycontext import outer
            # Do not project to "all_faces" as now we use built-in grad_cv_operator
            return outer(num_flux_central(bnd_pair.int, bnd_pair.ext), nhat)

<<<<<<< HEAD
        def av_flux(self, disc, dd_bdry, diffusion, **kwargs):
            nhat = thaw(disc.normal(dd_bdry), actx)
            diffusion_minus = discr.project("vol", dd_bdry, diffusion)
=======
        def av_flux(self, disc, btag, diffusion, **kwargs):
            nhat = actx.thaw(disc.normal(btag))
            diffusion_minus = op.project(discr, "vol", btag, diffusion)
>>>>>>> a3af3cc2
            diffusion_plus = diffusion_minus
            from grudge.trace_pair import TracePair
            bnd_grad_pair = TracePair(dd_bdry, interior=diffusion_minus,
                                      exterior=diffusion_plus)
            from mirgecom.flux import num_flux_central
            flux_weak = num_flux_central(bnd_grad_pair.int, bnd_grad_pair.ext)@nhat
<<<<<<< HEAD
            return disc.project(dd_bdry, "all_faces", flux_weak)
=======
            return op.project(disc, btag, "all_faces", flux_weak)
>>>>>>> a3af3cc2

    boundaries = {BTAG_ALL: TestBoundary()}

    # Up to quadratic 1d
    for nsol in range(3):
        soln = nodes[0]**nsol
        exp_rhs_1d = nsol * (nsol-1) * nodes[0]**(nsol - 2)
        print(f"{nsol=},{soln=},{exp_rhs_1d=}")
        cv = make_conserved(
            dim,
            mass=soln,
            energy=soln,
            momentum=make_obj_array([soln for _ in range(dim)]),
            species_mass=make_obj_array([soln for _ in range(dim)])
        )
        gas_model = GasModel(eos=IdealSingleGas())
        fluid_state = make_fluid_state(cv=cv, gas_model=gas_model)
        rhs = av_laplacian_operator(discr, boundaries=boundaries,
                                    gas_model=gas_model,
                                    fluid_state=fluid_state, alpha=1.0, s0=-np.inf)
        print(f"{rhs=}")
        err = op.norm(discr, rhs-exp_rhs_1d, np.inf)
        assert err < tolerance

    # Quadratic field return constant 2*dim
    soln = np.dot(nodes, nodes)
    cv = make_conserved(
        dim,
        mass=soln,
        energy=soln,
        momentum=make_obj_array([soln for _ in range(dim)]),
        species_mass=make_obj_array([soln for _ in range(dim)])
    )
    fluid_state = make_fluid_state(cv=cv, gas_model=gas_model)
    rhs = av_laplacian_operator(discr, boundaries=boundaries,
                                gas_model=gas_model,
                                fluid_state=fluid_state, alpha=1.0, s0=-np.inf)
    err = op.norm(discr, 2.*dim-rhs, np.inf)
    assert err < tolerance


@pytest.mark.parametrize("order",  [2, 3])
@pytest.mark.parametrize("dim",  [1, 2])
def test_trig(ctx_factory, dim, order):
    """Test artificial_viscosity.

    Test AV operator for some test functions to verify artificial viscosity
    returns the analytical result.
    """
    cl_ctx = ctx_factory()
    queue = cl.CommandQueue(cl_ctx)
    actx = PyOpenCLArrayContext(queue)

    from pytools.convergence import EOCRecorder
    eoc_rec = EOCRecorder()
    nel_1d_base = 4

    for nfac in [1, 2, 4]:
        nel_1d = nfac * nel_1d_base

        from meshmode.mesh.generation import generate_regular_rect_mesh
        mesh = generate_regular_rect_mesh(
            a=(0.0, )*dim, b=(1.0, )*dim, nelements_per_axis=(nel_1d, )*dim,
            periodic=(True,)*dim
        )

        discr = create_discretization_collection(actx, mesh, order=order)
        nodes = actx.thaw(discr.nodes())

        boundaries = {}

        # u = sin(2 pi x)sin(2 pi y)sin(2 pi z)
        # rhs  = -dim pi^2 u
        soln = 1.0
        exp_rhs = -dim * 4. * np.pi**2
        for w in nodes:
            soln = soln * actx.np.sin(w * 2 * np.pi)
            exp_rhs = exp_rhs * actx.np.sin(w * 2 * np.pi)

        gas_model = GasModel(eos=IdealSingleGas())
        cv = make_conserved(
            dim,
            mass=soln,
            energy=soln,
            momentum=make_obj_array([soln for _ in range(dim)]),
            species_mass=make_obj_array([soln for _ in range(dim)])
        )
        fluid_state = make_fluid_state(cv=cv, gas_model=gas_model)
        rhs = av_laplacian_operator(discr, boundaries=boundaries,
                                    gas_model=gas_model,
                                    fluid_state=fluid_state, alpha=1.0, s0=-np.inf)

        err_rhs = actx.to_numpy(op.norm(discr, rhs-exp_rhs, np.inf))
        eoc_rec.add_data_point(1.0/nel_1d, err_rhs)

    logger.info(
        f"{dim=}, {order=}"
        f"Errors:\n{eoc_rec}"
    )
    # For RHS-only checks we expect order - 1.
    expected_order = order - 1
    assert (
        eoc_rec.order_estimate() >= expected_order - .5
        or eoc_rec.max_error() < 1e-9
    )


# Box grid generator widget lifted from @majosm's diffusion tester
def _get_box_mesh(dim, a, b, n):
    dim_names = ["x", "y", "z"]
    boundary_tag_to_face = {}
    for i in range(dim):
        boundary_tag_to_face["-"+str(i+1)] = ["-"+dim_names[i]]
        boundary_tag_to_face["+"+str(i+1)] = ["+"+dim_names[i]]
    from meshmode.mesh.generation import generate_regular_rect_mesh
    return generate_regular_rect_mesh(a=(a,)*dim, b=(b,)*dim, n=(n,)*dim,
        boundary_tag_to_face=boundary_tag_to_face)


class _VortexSoln:

    def __init__(self, **kwargs):
        self._dim = 2
        from mirgecom.initializers import Vortex2D
        origin = np.zeros(2)
        velocity = origin + 1
        self._initializer = Vortex2D(center=origin, velocity=velocity)

    def dim(self):
        return self._dim

    def __call__(self, r, eos, **kwargs):
        return self._initializer(x_vec=r, eos=eos)


class _TestSoln:

    def __init__(self, dim=2):
        self._dim = dim
        from mirgecom.initializers import Uniform
        origin = np.zeros(self._dim)
        velocity = origin + 1
        self._initializer = Uniform(dim=self._dim, velocity=velocity)

    def dim(self):
        return self._dim

    def __call__(self, r, eos, **kwargs):
        return self._initializer(x_vec=r, eos=eos)


# This test makes sure that the fluid boundaries work mechanically for AV,
# and give an expected result when using the AV boundary interface.
@pytest.mark.parametrize("prescribed_soln", [_TestSoln(dim=1),
                                             _TestSoln(dim=2),
                                             _TestSoln(dim=3)])
@pytest.mark.parametrize("order", [2, 3])
def test_fluid_av_boundaries(ctx_factory, prescribed_soln, order):
    """Check fluid boundary AV interface."""
    cl_ctx = ctx_factory()
    queue = cl.CommandQueue(cl_ctx)
    actx = PyOpenCLArrayContext(queue)

    dim = prescribed_soln.dim()

    kappa = 3.0
    sigma = 5.0

    from mirgecom.transport import SimpleTransport
    transport_model = SimpleTransport(viscosity=sigma, thermal_conductivity=kappa)

    gas_model = GasModel(eos=IdealSingleGas(gas_const=1.0),
                         transport=transport_model)

    def _boundary_state_func(discr, dd_bdry, gas_model, state_minus, **kwargs):
        actx = state_minus.array_context
<<<<<<< HEAD
        bnd_discr = discr.discr_from_dd(dd_bdry)
        nodes = thaw(bnd_discr.nodes(), actx)
=======
        bnd_discr = discr.discr_from_dd(btag)
        nodes = actx.thaw(bnd_discr.nodes())
>>>>>>> a3af3cc2
        return make_fluid_state(prescribed_soln(r=nodes, eos=gas_model.eos,
                                            **kwargs), gas_model)

    npts_geom = 17
    a = 1.0
    b = 2.0
    mesh = _get_box_mesh(dim=dim, a=a, b=b, n=npts_geom)
    from mirgecom.discretization import create_discretization_collection
    discr = create_discretization_collection(actx, mesh, order=order)
    nodes = actx.thaw(discr.nodes())
    cv = prescribed_soln(r=nodes, eos=gas_model.eos)
    fluid_state = make_fluid_state(cv, gas_model)

    boundary_nhat = actx.thaw(discr.normal(BTAG_ALL))

    from mirgecom.boundary import (
        PrescribedFluidBoundary,
        AdiabaticNoslipMovingBoundary,
        IsothermalNoSlipBoundary
    )
    prescribed_boundary = \
        PrescribedFluidBoundary(boundary_state_func=_boundary_state_func)
    adiabatic_noslip = AdiabaticNoslipMovingBoundary()
    isothermal_noslip = IsothermalNoSlipBoundary()

    fluid_boundaries = {BTAG_ALL: prescribed_boundary}
    from mirgecom.navierstokes import grad_cv_operator
    fluid_grad_cv = \
        grad_cv_operator(discr, gas_model, fluid_boundaries, fluid_state)

    # Put in a testing field for AV - doesn't matter what - as long as it
    # is spatially-dependent in all dimensions.
    av_diffusion = 0. * fluid_grad_cv + np.dot(nodes, nodes)
    av_diffusion_boundary = op.project(discr, "vol", BTAG_ALL, av_diffusion)

    # Prescribed boundaries are used for inflow/outflow-type boundaries
    # where we expect to _preserve_ the soln gradient
    from grudge.dof_desc import as_dofdesc
    dd_bnd = as_dofdesc(BTAG_ALL)
    all_faces_dd = dd_bnd.with_dtag("all_faces")
    expected_av_flux_prescribed_boundary = av_diffusion_boundary@boundary_nhat
    print(f"{expected_av_flux_prescribed_boundary=}")
    exp_av_flux = op.project(discr, dd_bnd, all_faces_dd,
                                expected_av_flux_prescribed_boundary)
    print(f"{exp_av_flux=}")

    prescribed_boundary_av_flux = \
        prescribed_boundary.av_flux(discr, BTAG_ALL, av_diffusion)
    print(f"{prescribed_boundary_av_flux=}")

    bnd_flux_resid = (prescribed_boundary_av_flux - exp_av_flux)
    print(f"{bnd_flux_resid=}")
    assert bnd_flux_resid == 0

    # Solid wall boundaries are expected to have 0 AV flux
    wall_bnd_flux = \
        adiabatic_noslip.av_flux(discr, BTAG_ALL, av_diffusion)
    print(f"adiabatic_noslip: {wall_bnd_flux=}")
    assert wall_bnd_flux == 0

    wall_bnd_flux = \
        isothermal_noslip.av_flux(discr, BTAG_ALL, av_diffusion)
    print(f"isothermal_noslip: {wall_bnd_flux=}")
    assert wall_bnd_flux == 0<|MERGE_RESOLUTION|>--- conflicted
+++ resolved
@@ -213,36 +213,22 @@
             bnd_pair = TracePair(dd_bdry,
                                  interior=cv_int,
                                  exterior=cv_int)
-<<<<<<< HEAD
-            nhat = thaw(disc.normal(dd_bdry), actx)
-=======
-            nhat = actx.thaw(disc.normal(btag))
->>>>>>> a3af3cc2
+            nhat = actx.thaw(disc.normal(dd_bdry))
             from mirgecom.flux import num_flux_central
             from arraycontext import outer
             # Do not project to "all_faces" as now we use built-in grad_cv_operator
             return outer(num_flux_central(bnd_pair.int, bnd_pair.ext), nhat)
 
-<<<<<<< HEAD
         def av_flux(self, disc, dd_bdry, diffusion, **kwargs):
-            nhat = thaw(disc.normal(dd_bdry), actx)
-            diffusion_minus = discr.project("vol", dd_bdry, diffusion)
-=======
-        def av_flux(self, disc, btag, diffusion, **kwargs):
-            nhat = actx.thaw(disc.normal(btag))
-            diffusion_minus = op.project(discr, "vol", btag, diffusion)
->>>>>>> a3af3cc2
+            nhat = actx.thaw(disc.normal(dd_bdry))
+            diffusion_minus = op.project(discr, "vol", dd_bdry, diffusion)
             diffusion_plus = diffusion_minus
             from grudge.trace_pair import TracePair
             bnd_grad_pair = TracePair(dd_bdry, interior=diffusion_minus,
                                       exterior=diffusion_plus)
             from mirgecom.flux import num_flux_central
             flux_weak = num_flux_central(bnd_grad_pair.int, bnd_grad_pair.ext)@nhat
-<<<<<<< HEAD
-            return disc.project(dd_bdry, "all_faces", flux_weak)
-=======
-            return op.project(disc, btag, "all_faces", flux_weak)
->>>>>>> a3af3cc2
+            return op.project(discr, dd_bdry, "all_faces", flux_weak)
 
     boundaries = {BTAG_ALL: TestBoundary()}
 
@@ -419,13 +405,8 @@
 
     def _boundary_state_func(discr, dd_bdry, gas_model, state_minus, **kwargs):
         actx = state_minus.array_context
-<<<<<<< HEAD
         bnd_discr = discr.discr_from_dd(dd_bdry)
-        nodes = thaw(bnd_discr.nodes(), actx)
-=======
-        bnd_discr = discr.discr_from_dd(btag)
         nodes = actx.thaw(bnd_discr.nodes())
->>>>>>> a3af3cc2
         return make_fluid_state(prescribed_soln(r=nodes, eos=gas_model.eos,
                                             **kwargs), gas_model)
 
