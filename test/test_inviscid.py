"""Test the inviscid fluid module."""

__copyright__ = """
Copyright (C) 2020 University of Illinois Board of Trustees
"""

__license__ = """
Permission is hereby granted, free of charge, to any person obtaining a copy
of this software and associated documentation files (the "Software"), to deal
in the Software without restriction, including without limitation the rights
to use, copy, modify, merge, publish, distribute, sublicense, and/or sell
copies of the Software, and to permit persons to whom the Software is
furnished to do so, subject to the following conditions:

The above copyright notice and this permission notice shall be included in
all copies or substantial portions of the Software.

THE SOFTWARE IS PROVIDED "AS IS", WITHOUT WARRANTY OF ANY KIND, EXPRESS OR
IMPLIED, INCLUDING BUT NOT LIMITED TO THE WARRANTIES OF MERCHANTABILITY,
FITNESS FOR A PARTICULAR PURPOSE AND NONINFRINGEMENT. IN NO EVENT SHALL THE
AUTHORS OR COPYRIGHT HOLDERS BE LIABLE FOR ANY CLAIM, DAMAGES OR OTHER
LIABILITY, WHETHER IN AN ACTION OF CONTRACT, TORT OR OTHERWISE, ARISING FROM,
OUT OF OR IN CONNECTION WITH THE SOFTWARE OR THE USE OR OTHER DEALINGS IN
THE SOFTWARE.
"""

import numpy as np
import numpy.random
import numpy.linalg as la  # noqa
import pyopencl.clmath  # noqa
import logging
import pytest

from pytools.obj_array import (
    flat_obj_array,
    make_obj_array,
)

from meshmode.dof_array import thaw
from meshmode.mesh import BTAG_ALL, BTAG_NONE  # noqa
from grudge.symbolic.primitives import TracePair
from mirgecom.fluid import make_conserved
from mirgecom.eos import IdealSingleGas
from grudge.eager import EagerDGDiscretization
from meshmode.array_context import (  # noqa
    pytest_generate_tests_for_pyopencl_array_context
    as pytest_generate_tests)
from mirgecom.inviscid import inviscid_flux

logger = logging.getLogger(__name__)


@pytest.mark.parametrize("nspecies", [0, 1, 10])
@pytest.mark.parametrize("dim", [1, 2, 3])
def test_inviscid_flux(actx_factory, nspecies, dim):
    """Check inviscid flux against exact expected result: Identity test.

    Directly check inviscid flux routine, :func:`mirgecom.inviscid.inviscid_flux`,
    against the exact expected result. This test is designed to fail if the flux
    routine is broken.

    The expected inviscid flux is:
      F(q) = <rhoV, (E+p)V, rho(V.x.V) + pI, rhoY V>
    """
    actx = actx_factory()

    nel_1d = 16

    from meshmode.mesh.generation import generate_regular_rect_mesh

    #    for dim in [1, 2, 3]:
    mesh = generate_regular_rect_mesh(
        a=(-0.5,) * dim, b=(0.5,) * dim, nelements_per_axis=(nel_1d,) * dim
    )

    order = 3
    discr = EagerDGDiscretization(actx, mesh, order=order)
    eos = IdealSingleGas()

    logger.info(f"Number of {dim}d elems: {mesh.nelements}")

    def rand():
        from meshmode.dof_array import DOFArray
        return DOFArray(
            actx,
            tuple(actx.from_numpy(np.random.rand(grp.nelements, grp.nunit_dofs))
                  for grp in discr.discr_from_dd("vol").groups)
        )

    mass = rand()
    energy = rand()
    mom = make_obj_array([rand() for _ in range(dim)])

    mass_fractions = make_obj_array([rand() for _ in range(nspecies)])
    species_mass = mass * mass_fractions

    cv = make_conserved(dim, mass=mass, energy=energy, momentum=mom,
                        species_mass=species_mass)

    # {{{ create the expected result

    p = eos.pressure(cv)
    escale = (energy + p) / mass

    numeq = dim + 2 + nspecies

    expected_flux = np.zeros((numeq, dim), dtype=object)
    expected_flux[0] = mom
    expected_flux[1] = mom * escale

    for i in range(dim):
        for j in range(dim):
            expected_flux[2+i, j] = (mom[i] * mom[j] / mass + (p if i == j else 0))

    for i in range(nspecies):
        expected_flux[dim+2+i] = mom * mass_fractions[i]

    expected_flux = make_conserved(dim, q=expected_flux)

    # }}}

<<<<<<< HEAD
    pressure = eos.pressure(cv)
    flux = inviscid_flux(discr, pressure, cv)
=======
    from mirgecom.gas_model import GasModel, make_fluid_state
    gas_model = GasModel(eos=eos)
    state = make_fluid_state(cv, gas_model)

    flux = inviscid_flux(state)
>>>>>>> 724fa823
    flux_resid = flux - expected_flux

    for i in range(numeq, dim):
        for j in range(dim):
            assert (la.norm(flux_resid[i, j].get())) == 0.0


@pytest.mark.parametrize("dim", [1, 2, 3])
def test_inviscid_flux_components(actx_factory, dim):
    """Test uniform pressure case.

    Checks that the Euler-internal inviscid flux routine
    :func:`mirgecom.inviscid.inviscid_flux` returns exactly the expected result
    with a constant pressure and no flow.

    Expected inviscid flux is:
      F(q) = <rhoV, (E+p)V, rho(V.x.V) + pI>

    Checks that only diagonal terms of the momentum flux:
      [ rho(V.x.V) + pI ] are non-zero and return the correctly calculated p.
    """
    actx = actx_factory()

    eos = IdealSingleGas()

    p0 = 1.0

    nel_1d = 4

    from meshmode.mesh.generation import generate_regular_rect_mesh
    mesh = generate_regular_rect_mesh(
        a=(-0.5,) * dim, b=(0.5,) * dim, nelements_per_axis=(nel_1d,) * dim
    )

    order = 3
    discr = EagerDGDiscretization(actx, mesh, order=order)
    eos = IdealSingleGas()

    logger.info(f"Number of {dim}d elems: {mesh.nelements}")
    # === this next block tests 1,2,3 dimensions,
    # with single and multiple nodes/states. The
    # purpose of this block is to ensure that when
    # all components of V = 0, the flux recovers
    # the expected values (and p0 within tolerance)
    # === with V = 0, fixed P = p0
    tolerance = 1e-15
    nodes = thaw(actx, discr.nodes())
    mass = discr.zeros(actx) + np.dot(nodes, nodes) + 1.0
    mom = make_obj_array([discr.zeros(actx) for _ in range(dim)])
    p_exact = discr.zeros(actx) + p0
    energy = p_exact / 0.4 + 0.5 * np.dot(mom, mom) / mass
    cv = make_conserved(dim, mass=mass, energy=energy, momentum=mom)
    p = eos.pressure(cv)
<<<<<<< HEAD
    flux = inviscid_flux(discr, p, cv)
=======

    from mirgecom.gas_model import GasModel, make_fluid_state
    state = make_fluid_state(cv, GasModel(eos=eos))

    flux = inviscid_flux(state)
>>>>>>> 724fa823

    def inf_norm(x):
        return actx.to_numpy(discr.norm(x, np.inf))

    assert inf_norm(p - p_exact) < tolerance
    logger.info(f"{dim}d flux = {flux}")

    # for velocity zero, these components should be == zero
    assert inf_norm(flux.mass) == 0.0
    assert inf_norm(flux.energy) == 0.0

    # The momentum diagonal should be p
    # Off-diagonal should be identically 0
    assert inf_norm(flux.momentum - p0*np.identity(dim)) < tolerance


@pytest.mark.parametrize(("dim", "livedim"), [
    (1, 0),
    (2, 0),
    (2, 1),
    (3, 0),
    (3, 1),
    (3, 2),
    ])
def test_inviscid_mom_flux_components(actx_factory, dim, livedim):
    r"""Test components of the momentum flux with constant pressure, V != 0.

    Checks that the flux terms are returned in the proper order by running
    only 1 non-zero velocity component at-a-time.
    """
    actx = actx_factory()

    eos = IdealSingleGas()

    p0 = 1.0

    nel_1d = 4

    from meshmode.mesh.generation import generate_regular_rect_mesh
    mesh = generate_regular_rect_mesh(
        a=(-0.5,) * dim, b=(0.5,) * dim, nelements_per_axis=(nel_1d,) * dim
    )

    order = 3
    discr = EagerDGDiscretization(actx, mesh, order=order)
    nodes = thaw(actx, discr.nodes())

    tolerance = 1e-15
    for livedim in range(dim):
        mass = discr.zeros(actx) + 1.0 + np.dot(nodes, nodes)
        mom = make_obj_array([discr.zeros(actx) for _ in range(dim)])
        mom[livedim] = mass
        p_exact = discr.zeros(actx) + p0
        energy = (
            p_exact / (eos.gamma() - 1.0)
            + 0.5 * np.dot(mom, mom) / mass
        )
        cv = make_conserved(dim, mass=mass, energy=energy, momentum=mom)
        p = eos.pressure(cv)
        from mirgecom.gas_model import GasModel, make_fluid_state
        state = make_fluid_state(cv, GasModel(eos=eos))

        def inf_norm(x):
            return actx.to_numpy(discr.norm(x, np.inf))

        assert inf_norm(p - p_exact) < tolerance
<<<<<<< HEAD
        flux = inviscid_flux(discr, p, cv)
=======
        flux = inviscid_flux(state)
>>>>>>> 724fa823
        logger.info(f"{dim}d flux = {flux}")
        vel_exact = mom / mass

        # first two components should be nonzero in livedim only
        assert inf_norm(flux.mass - mom) == 0
        eflux_exact = (energy + p_exact)*vel_exact
        assert inf_norm(flux.energy - eflux_exact) == 0

        logger.info("Testing momentum")
        xpmomflux = mass*np.outer(vel_exact, vel_exact) + p_exact*np.identity(dim)
        assert inf_norm(flux.momentum - xpmomflux) < tolerance


@pytest.mark.parametrize("nspecies", [0, 10])
@pytest.mark.parametrize("order", [1, 2, 3])
@pytest.mark.parametrize("dim", [1, 2, 3])
def test_facial_flux(actx_factory, nspecies, order, dim):
    """Check the flux across element faces.

    The flux is checked by prescribing states (q) with known fluxes. Only uniform
    states are tested currently - ensuring that the Lax-Friedrichs flux terms which
    are proportional to jumps in state data vanish.

    Since the returned fluxes use state data which has been interpolated
    to-and-from the element faces, this test is grid-dependent.
    """
    actx = actx_factory()

    tolerance = 1e-14
    p0 = 1.0

    from meshmode.mesh.generation import generate_regular_rect_mesh
    from pytools.convergence import EOCRecorder

    eoc_rec0 = EOCRecorder()
    eoc_rec1 = EOCRecorder()
    for nel_1d in [4, 8, 12]:

        mesh = generate_regular_rect_mesh(
            a=(-0.5,) * dim, b=(0.5,) * dim, nelements_per_axis=(nel_1d,) * dim
        )

        logger.info(f"Number of elements: {mesh.nelements}")

        discr = EagerDGDiscretization(actx, mesh, order=order)
        zeros = discr.zeros(actx)
        ones = zeros + 1.0

        mass_input = discr.zeros(actx) + 1.0
        energy_input = discr.zeros(actx) + 2.5
        mom_input = flat_obj_array(
            [discr.zeros(actx) for i in range(discr.dim)]
        )
        mass_frac_input = flat_obj_array(
            [ones / ((i + 1) * 10) for i in range(nspecies)]
        )
        species_mass_input = mass_input * mass_frac_input

        cv = make_conserved(
            dim, mass=mass_input, energy=energy_input, momentum=mom_input,
            species_mass=species_mass_input)

        # Check the boundary facial fluxes as called on an interior boundary
        # eos = IdealSingleGas()
        from mirgecom.gas_model import (
            GasModel,
            make_fluid_state,
            make_fluid_state_interior_trace_pair
        )
        gas_model = GasModel(eos=IdealSingleGas())
        state_tpair = make_fluid_state_interior_trace_pair(
            discr, make_fluid_state(cv, gas_model), gas_model
        )

        from mirgecom.inviscid import (
            inviscid_facial_flux,
            inviscid_flux_rusanov
        )
        interior_face_flux = \
            inviscid_facial_flux(discr, gas_model=gas_model, state_pair=state_tpair,
                                 numerical_flux_func=inviscid_flux_rusanov)

        def inf_norm(data):
            if len(data) > 0:
                return actx.to_numpy(discr.norm(data, np.inf, dd="all_faces"))
            else:
                return 0.0

        assert inf_norm(interior_face_flux.mass) < tolerance
        assert inf_norm(interior_face_flux.energy) < tolerance
        assert inf_norm(interior_face_flux.species_mass) < tolerance

        # The expected pressure is 1.0 (by design). And the flux diagonal is
        # [rhov_x*v_x + p] (etc) since we have zero velocities it's just p.
        #
        # The off-diagonals are zero. We get a {ndim}-vector for each
        # dimension, the flux for the x-component of momentum (for example) is:
        # f_momx = < 1.0, 0 , 0> , then we return f_momx .dot. normal, which
        # can introduce negative values.
        #
        # (Explanation courtesy of Mike Campbell,
        # https://github.com/illinois-ceesd/mirgecom/pull/44#discussion_r463304292)

        nhat = thaw(actx, discr.normal("int_faces"))
        mom_flux_exact = discr.project("int_faces", "all_faces", p0*nhat)
        print(f"{mom_flux_exact=}")
        print(f"{interior_face_flux.momentum=}")
        momerr = inf_norm(interior_face_flux.momentum - mom_flux_exact)
        assert momerr < tolerance
        eoc_rec0.add_data_point(1.0 / nel_1d, momerr)

        # Check the boundary facial fluxes as called on a domain boundary
        dir_mass = discr.project("vol", BTAG_ALL, mass_input)
        dir_e = discr.project("vol", BTAG_ALL, energy_input)
        dir_mom = discr.project("vol", BTAG_ALL, mom_input)
        dir_mf = discr.project("vol", BTAG_ALL, species_mass_input)

        dir_bc = make_conserved(dim, mass=dir_mass, energy=dir_e,
                                momentum=dir_mom, species_mass=dir_mf)
        dir_bval = make_conserved(dim, mass=dir_mass, energy=dir_e,
                                  momentum=dir_mom, species_mass=dir_mf)
        state_tpair = TracePair(BTAG_ALL,
                                interior=make_fluid_state(dir_bval, gas_model),
                                exterior=make_fluid_state(dir_bc, gas_model))
        boundary_flux = inviscid_facial_flux(
            discr, gas_model=gas_model, state_pair=state_tpair,
            numerical_flux_func=inviscid_flux_rusanov
        )

        assert inf_norm(boundary_flux.mass) < tolerance
        assert inf_norm(boundary_flux.energy) < tolerance
        assert inf_norm(boundary_flux.species_mass) < tolerance

        nhat = thaw(actx, discr.normal(BTAG_ALL))
        mom_flux_exact = discr.project(BTAG_ALL, "all_faces", p0*nhat)
        momerr = inf_norm(boundary_flux.momentum - mom_flux_exact)
        assert momerr < tolerance

        eoc_rec1.add_data_point(1.0 / nel_1d, momerr)

    logger.info(
        f"standalone Errors:\n{eoc_rec0}"
        f"boundary Errors:\n{eoc_rec1}"
    )
    assert (
        eoc_rec0.order_estimate() >= order - 0.5
        or eoc_rec0.max_error() < 1e-9
    )
    assert (
        eoc_rec1.order_estimate() >= order - 0.5
        or eoc_rec1.max_error() < 1e-9
    )<|MERGE_RESOLUTION|>--- conflicted
+++ resolved
@@ -119,16 +119,11 @@
 
     # }}}
 
-<<<<<<< HEAD
-    pressure = eos.pressure(cv)
-    flux = inviscid_flux(discr, pressure, cv)
-=======
     from mirgecom.gas_model import GasModel, make_fluid_state
     gas_model = GasModel(eos=eos)
     state = make_fluid_state(cv, gas_model)
 
     flux = inviscid_flux(state)
->>>>>>> 724fa823
     flux_resid = flux - expected_flux
 
     for i in range(numeq, dim):
@@ -182,15 +177,11 @@
     energy = p_exact / 0.4 + 0.5 * np.dot(mom, mom) / mass
     cv = make_conserved(dim, mass=mass, energy=energy, momentum=mom)
     p = eos.pressure(cv)
-<<<<<<< HEAD
-    flux = inviscid_flux(discr, p, cv)
-=======
 
     from mirgecom.gas_model import GasModel, make_fluid_state
     state = make_fluid_state(cv, GasModel(eos=eos))
 
     flux = inviscid_flux(state)
->>>>>>> 724fa823
 
     def inf_norm(x):
         return actx.to_numpy(discr.norm(x, np.inf))
@@ -257,11 +248,7 @@
             return actx.to_numpy(discr.norm(x, np.inf))
 
         assert inf_norm(p - p_exact) < tolerance
-<<<<<<< HEAD
-        flux = inviscid_flux(discr, p, cv)
-=======
         flux = inviscid_flux(state)
->>>>>>> 724fa823
         logger.info(f"{dim}d flux = {flux}")
         vel_exact = mom / mass
 
