--- conflicted
+++ resolved
@@ -48,13 +48,8 @@
 from mirgecom.inviscid import (
     inviscid_flux,
     inviscid_facial_flux,
-<<<<<<< HEAD
-    inviscid_flux_rusanov,
-    inviscid_flux_hll
-=======
     inviscid_facial_flux_rusanov,
     inviscid_facial_flux_hll
->>>>>>> 7b515c1b
 )
 
 logger = logging.getLogger(__name__)
@@ -275,13 +270,8 @@
 @pytest.mark.parametrize("nspecies", [0, 10])
 @pytest.mark.parametrize("order", [1, 2, 3])
 @pytest.mark.parametrize("dim", [1, 2, 3])
-<<<<<<< HEAD
-@pytest.mark.parametrize("num_flux", [inviscid_flux_rusanov,
-                                      inviscid_flux_hll])
-=======
 @pytest.mark.parametrize("num_flux", [inviscid_facial_flux_rusanov,
                                       inviscid_facial_flux_hll])
->>>>>>> 7b515c1b
 def test_facial_flux(actx_factory, nspecies, order, dim, num_flux):
     """Check the flux across element faces.
 
