--- conflicted
+++ resolved
@@ -140,7 +140,6 @@
         op.norm(dcoll, solid_state.temperature - 900.0, np.inf)) < tol
 
 
-<<<<<<< HEAD
 @pytest.mark.parametrize("order", [1, 4])
 def test_simplified_phenolics_model(actx_factory, order):
     """Check the wall degradation model."""
@@ -287,7 +286,8 @@
     normal_velocity = bnd_velocity*normal[0]
     assert actx.to_numpy(
         op.norm(dcoll, normal_velocity - ref_bnd_velocity, np.inf)) < 1e-6
-=======
+
+
 def test_tacot_decomposition():
     """Check the wall degradation model."""
     temperature = 900.0
@@ -328,5 +328,4 @@
 
     assert solid_mass_rhs[0] + 26.7676118539965 < tol
     assert solid_mass_rhs[1] + 2.03565420370596 < tol
-    assert sample_source_gas - 28.8032660577024 < tol
->>>>>>> 9fc481bf
+    assert sample_source_gas - 28.8032660577024 < tol