"""Test wall-model related functions."""

__copyright__ = """Copyright (C) 2023 University of Illinois Board of Trustees"""

__license__ = """
Permission is hereby granted, free of charge, to any person obtaining a copy
of this software and associated documentation files (the "Software"), to deal
in the Software without restriction, including without limitation the rights
to use, copy, modify, merge, publish, distribute, sublicense, and/or sell
copies of the Software, and to permit persons to whom the Software is
furnished to do so, subject to the following conditions:

The above copyright notice and this permission notice shall be included in
all copies or substantial portions of the Software.

THE SOFTWARE IS PROVIDED "AS IS", WITHOUT WARRANTY OF ANY KIND, EXPRESS OR
IMPLIED, INCLUDING BUT NOT LIMITED TO THE WARRANTIES OF MERCHANTABILITY,
FITNESS FOR A PARTICULAR PURPOSE AND NONINFRINGEMENT. IN NO EVENT SHALL THE
AUTHORS OR COPYRIGHT HOLDERS BE LIABLE FOR ANY CLAIM, DAMAGES OR OTHER
LIABILITY, WHETHER IN AN ACTION OF CONTRACT, TORT OR OTHERWISE, ARISING FROM,
OUT OF OR IN CONNECTION WITH THE SOFTWARE OR THE USE OR OTHER DEALINGS IN
THE SOFTWARE.
"""

import pytest
import cantera
import numpy as np
from pytools.obj_array import make_obj_array
from grudge import op
from meshmode.dof_array import DOFArray
from meshmode.array_context import (  # noqa
    pytest_generate_tests_for_pyopencl_array_context
    as pytest_generate_tests)
from mirgecom.simutil import get_box_mesh
from mirgecom.discretization import create_discretization_collection
from mirgecom.eos import IdealSingleGas, PyrometheusMixture
from mirgecom.transport import SimpleTransport
from mirgecom.gas_model import make_fluid_state
from mirgecom.wall_model import PorousFlowModel, PorousWallTransport
from mirgecom.materials.initializer import PorousWallInitializer
from mirgecom.mechanisms import get_mechanism_input
from mirgecom.thermochemistry import get_pyrometheus_wrapper_class_from_cantera


@pytest.mark.parametrize("order", [1, 4])
@pytest.mark.parametrize("my_material", ["fiber", "composite"])
@pytest.mark.parametrize("my_eos", ["ideal", "mixture"])
@pytest.mark.parametrize("use_diffused_interface", [True, False])
def test_wall_eos(actx_factory, order, my_material, my_eos, use_diffused_interface):
    """Check the wall degradation model."""
    actx = actx_factory()

    dim = 2

    tol = 1e-8

    nelems = 20
    mesh = get_box_mesh(dim, -0.1, 0.1, nelems)
    dcoll = create_discretization_collection(
        actx, mesh, order=order, quadrature_order=2*order+1)

    nodes = actx.thaw(dcoll.nodes())
    zeros = actx.np.zeros_like(nodes[0])

    # {{{ EOS initialization

    if my_eos == "mixture":
        mech_input = get_mechanism_input("uiuc_8sp_phenol")
        cantera_soln = cantera.Solution(name="gas", yaml=mech_input)
        pyro_obj = get_pyrometheus_wrapper_class_from_cantera(
            cantera_soln, temperature_niter=3)(actx.np)

        nspecies = pyro_obj.num_species

        x = make_obj_array([0.0 for i in range(nspecies)])
        x[cantera_soln.species_index("O2")] = 0.21
        x[cantera_soln.species_index("N2")] = 0.79

        cantera_soln.TPX = 900.0, 101325.0, x
        _, _, y = cantera_soln.TDY

        eos = PyrometheusMixture(pyro_obj, temperature_guess=cantera_soln.T)

    if my_eos == "ideal":
        eos = IdealSingleGas()
        y = None

    # }}}

    # {{{ Initialize wall model

    if my_material == "fiber":
        import mirgecom.materials.carbon_fiber as material_sample
        material = material_sample.FiberEOS(
            dim=dim, anisotropic_direction=0, char_mass=0., virgin_mass=168.)
        material_densities = 0.12*1400.0

    if my_material == "composite":
        import mirgecom.materials.tacot as material_sample
        material = material_sample.TacotEOS(char_mass=220., virgin_mass=280.)
        material_densities = np.empty((3,), dtype=object)
        material_densities[0] = 30.0
        material_densities[1] = 90.0
        material_densities[2] = 160.

    # }}}

    # {{{ Gas model

    base_transport = SimpleTransport()
    solid_transport = PorousWallTransport(base_transport=base_transport)
    gas_model = PorousFlowModel(eos=eos, transport=solid_transport,
                                wall_eos=material)

    # }}}

    pressure = 101325.0 + zeros
    temperature = 900.0 + zeros

    if use_diffused_interface:
        porous_region = 0.5*(1.0 - actx.np.tanh(nodes[0]/0.005))
    else:
        porous_region = None
    sample_init = PorousWallInitializer(
        pressure=pressure, temperature=temperature, species_mass_fractions=y,
        material_densities=material_densities, porous_region=porous_region)

    cv, solid_densities = sample_init(nodes, gas_model)

    solid_state = make_fluid_state(cv=cv, gas_model=gas_model,
        material_densities=solid_densities, temperature_seed=900.0)

    wv = solid_state.wv

    assert isinstance(wv.tau, DOFArray)
    if use_diffused_interface is False:
        assert actx.to_numpy(op.norm(dcoll, wv.tau - 1.0, np.inf)) < tol

    assert isinstance(solid_state.wv.density, DOFArray)

    if my_material == "fiber":
        assert np.max(actx.to_numpy(wv.density - 168.0)) < tol
        assert np.max(actx.to_numpy(wv.void_fraction)) - 1.00 < tol

    if my_material == "composite":
        assert np.max(actx.to_numpy(wv.density - 280.0)) < tol
        assert np.max(actx.to_numpy(wv.void_fraction)) - 1.00 < tol

    assert actx.to_numpy(
        op.norm(dcoll, solid_state.pressure - 101325.0, np.inf)) < tol
    assert actx.to_numpy(
        op.norm(dcoll, solid_state.temperature - 900.0, np.inf)) < tol


def test_tacot_decomposition(actx_factory):
    """Check the wall degradation model."""
    actx = actx_factory()

    dim = 2
    nelems = 2
    order = 2
    mesh = get_box_mesh(dim, -0.1, 0.1, nelems)
    dcoll = create_discretization_collection(actx, mesh, order=order)

    nodes = actx.thaw(dcoll.nodes())
    zeros = actx.np.zeros_like(nodes[0])

    temperature = 900.0 + zeros

    from mirgecom.materials.tacot import Pyrolysis
    decomposition = Pyrolysis(virgin_mass=120.0, char_mass=60.0, fiber_mass=160.0,
                              pre_exponential=(12000.0, 4.48e9),
                              decomposition_temperature=(333.3, 555.6))
    chi = make_obj_array([30.0 + zeros, 90.0 + zeros, 160.0 + zeros])

    tol = 1e-8

    # ~~~ Test parameter setup
    tacot_decomp = decomposition.get_decomposition_parameters()

<<<<<<< HEAD
    # virgin_mass = tacot_decomp["virgin_mass"]
    # char_mass = tacot_decomp["char_mass"]
    # fiber_mass = tacot_decomp["fiber_mass"]
=======
    assert tacot_decomp["virgin_mass"] - 120.0 < tol
    assert tacot_decomp["char_mass"] - 60.0 < tol
    assert tacot_decomp["fiber_mass"] - 160.0 < tol

>>>>>>> fbf01403
    weights = tacot_decomp["reaction_weights"]
    assert weights[0] - 30.0 < tol
    assert weights[1] - 90.0 < tol

    pre_exp = tacot_decomp["pre_exponential"]
    assert pre_exp[0] - 12000.0 < tol
    assert pre_exp[1] - 4.48e9 < tol

    Tcrit = tacot_decomp["temperature"]  # noqa N806
    assert Tcrit[0] - 333.3 < tol
    assert Tcrit[1] - 555.6 < tol

    # ~~~ Test actual decomposition
    solid_mass_rhs = decomposition.get_source_terms(temperature, chi)

    sample_source_gas = -sum(solid_mass_rhs)

<<<<<<< HEAD
    assert solid_mass_rhs[0] + 26.7676118539965 < tol
    assert solid_mass_rhs[1] + 2.03565420370596 < tol
    assert sample_source_gas - 28.8032660577024 < tol


# TODO
def test_oxidation_model():
    assert 1 == 1
=======
    assert actx.to_numpy(
        op.norm(dcoll, solid_mass_rhs[0] + 26.7676118539965, np.inf)) < tol
    assert actx.to_numpy(
        op.norm(dcoll, solid_mass_rhs[1] + 2.03565420370596, np.inf)) < tol
    assert actx.to_numpy(
        op.norm(dcoll, sample_source_gas - 28.8032660577024, np.inf)) < tol
>>>>>>> fbf01403
<|MERGE_RESOLUTION|>--- conflicted
+++ resolved
@@ -178,16 +178,10 @@
     # ~~~ Test parameter setup
     tacot_decomp = decomposition.get_decomposition_parameters()
 
-<<<<<<< HEAD
-    # virgin_mass = tacot_decomp["virgin_mass"]
-    # char_mass = tacot_decomp["char_mass"]
-    # fiber_mass = tacot_decomp["fiber_mass"]
-=======
     assert tacot_decomp["virgin_mass"] - 120.0 < tol
     assert tacot_decomp["char_mass"] - 60.0 < tol
     assert tacot_decomp["fiber_mass"] - 160.0 < tol
 
->>>>>>> fbf01403
     weights = tacot_decomp["reaction_weights"]
     assert weights[0] - 30.0 < tol
     assert weights[1] - 90.0 < tol
@@ -205,20 +199,14 @@
 
     sample_source_gas = -sum(solid_mass_rhs)
 
-<<<<<<< HEAD
-    assert solid_mass_rhs[0] + 26.7676118539965 < tol
-    assert solid_mass_rhs[1] + 2.03565420370596 < tol
-    assert sample_source_gas - 28.8032660577024 < tol
+    assert actx.to_numpy(
+        op.norm(dcoll, solid_mass_rhs[0] + 26.7676118539965, np.inf)) < tol
+    assert actx.to_numpy(
+        op.norm(dcoll, solid_mass_rhs[1] + 2.03565420370596, np.inf)) < tol
+    assert actx.to_numpy(
+        op.norm(dcoll, sample_source_gas - 28.8032660577024, np.inf)) < tol
 
 
 # TODO
 def test_oxidation_model():
-    assert 1 == 1
-=======
-    assert actx.to_numpy(
-        op.norm(dcoll, solid_mass_rhs[0] + 26.7676118539965, np.inf)) < tol
-    assert actx.to_numpy(
-        op.norm(dcoll, solid_mass_rhs[1] + 2.03565420370596, np.inf)) < tol
-    assert actx.to_numpy(
-        op.norm(dcoll, sample_source_gas - 28.8032660577024, np.inf)) < tol
->>>>>>> fbf01403
+    assert 1 == 1