"""Test the generic fluid helper functions."""

__copyright__ = """
Copyright (C) 2021 University of Illinois Board of Trustees
"""

__license__ = """
Permission is hereby granted, free of charge, to any person obtaining a copy
of this software and associated documentation files (the "Software"), to deal
in the Software without restriction, including without limitation the rights
to use, copy, modify, merge, publish, distribute, sublicense, and/or sell
copies of the Software, and to permit persons to whom the Software is
furnished to do so, subject to the following conditions:

The above copyright notice and this permission notice shall be included in
all copies or substantial portions of the Software.

THE SOFTWARE IS PROVIDED "AS IS", WITHOUT WARRANTY OF ANY KIND, EXPRESS OR
IMPLIED, INCLUDING BUT NOT LIMITED TO THE WARRANTIES OF MERCHANTABILITY,
FITNESS FOR A PARTICULAR PURPOSE AND NONINFRINGEMENT. IN NO EVENT SHALL THE
AUTHORS OR COPYRIGHT HOLDERS BE LIABLE FOR ANY CLAIM, DAMAGES OR OTHER
LIABILITY, WHETHER IN AN ACTION OF CONTRACT, TORT OR OTHERWISE, ARISING FROM,
OUT OF OR IN CONNECTION WITH THE SOFTWARE OR THE USE OR OTHER DEALINGS IN
THE SOFTWARE.
"""

import numpy as np
import numpy.random
import numpy.linalg as la  # noqa
import pyopencl.clmath  # noqa
import logging
import pytest

from pytools.obj_array import make_obj_array

from meshmode.dof_array import thaw
from mirgecom.fluid import make_conserved
from grudge.eager import EagerDGDiscretization
from meshmode.array_context import (  # noqa
    pytest_generate_tests_for_pyopencl_array_context
    as pytest_generate_tests)

logger = logging.getLogger(__name__)


@pytest.mark.parametrize("dim", [1, 2, 3])
@pytest.mark.parametrize(("mass_exp", "vel_fac"),
                         [(0, 0), (0, 1),
                          (1, 1), (2, 1)])
def test_velocity_gradient_sanity(actx_factory, dim, mass_exp, vel_fac):
    """Test that the grad(v) returns {0, I} for v={constant, r_xyz}."""
    from mirgecom.fluid import velocity_gradient
    actx = actx_factory()

    nel_1d = 16

    from meshmode.mesh.generation import generate_regular_rect_mesh

    mesh = generate_regular_rect_mesh(
        a=(1.0,) * dim, b=(2.0,) * dim, nelements_per_axis=(nel_1d,) * dim
    )

    order = 3

    discr = EagerDGDiscretization(actx, mesh, order=order)
    nodes = thaw(actx, discr.nodes())
    zeros = discr.zeros(actx)
    ones = zeros + 1.0

    mass = 1*ones
    for i in range(mass_exp):
        mass *= (mass + i)

    energy = zeros + 2.5
    velocity = vel_fac * nodes
    mom = mass * velocity

    cv = make_conserved(dim, mass=mass, energy=energy, momentum=mom)
    from grudge.op import local_grad
    grad_cv = make_conserved(dim,
                             q=local_grad(discr, cv.join()))
<<<<<<< HEAD
=======

>>>>>>> 0abc8e0a
    grad_v = velocity_gradient(discr, cv, grad_cv)

    tol = 1e-11
    exp_result = vel_fac * np.eye(dim) * ones
    grad_v_err = [discr.norm(grad_v[i] - exp_result[i], np.inf)
                  for i in range(dim)]

    assert max(grad_v_err) < tol


@pytest.mark.parametrize("dim", [1, 2, 3])
def test_velocity_gradient_eoc(actx_factory, dim):
    """Test that the velocity gradient converges at the proper rate."""
    from mirgecom.fluid import velocity_gradient
    actx = actx_factory()

    order = 3

    from pytools.convergence import EOCRecorder
    eoc = EOCRecorder()

    nel_1d_0 = 4
    for hn1 in [1, 2, 3, 4]:

        nel_1d = hn1 * nel_1d_0
        h = 1/nel_1d

        from meshmode.mesh.generation import generate_regular_rect_mesh
        mesh = generate_regular_rect_mesh(
            a=(1.0,) * dim, b=(2.0,) * dim, nelements_per_axis=(nel_1d,) * dim
        )

        discr = EagerDGDiscretization(actx, mesh, order=order)
        nodes = thaw(actx, discr.nodes())
        zeros = discr.zeros(actx)

        mass = nodes[dim-1]*nodes[dim-1]
        energy = zeros + 2.5
        velocity = make_obj_array([actx.np.cos(nodes[i]) for i in range(dim)])
        mom = mass*velocity

        cv = make_conserved(dim, mass=mass, energy=energy, momentum=mom)
        from grudge.op import local_grad
        grad_cv = make_conserved(dim,
                                 q=local_grad(discr, cv.join()))
        grad_v = velocity_gradient(discr, cv, grad_cv)

        def exact_grad_row(xdata, gdim, dim):
            exact_grad_row = make_obj_array([zeros for _ in range(dim)])
            exact_grad_row[gdim] = -actx.np.sin(xdata)
            return exact_grad_row

        comp_err = make_obj_array([
            discr.norm(grad_v[i] - exact_grad_row(nodes[i], i, dim), np.inf)
            for i in range(dim)])
        err_max = comp_err.max()
        eoc.add_data_point(h, err_max)

    logger.info(eoc)
    assert (
        eoc.order_estimate() >= order - 0.5
        or eoc.max_error() < 1e-9
    )


def test_velocity_gradient_structure(actx_factory):
    """Test gradv data structure, verifying usability with other helper routines."""
    from mirgecom.fluid import velocity_gradient
    actx = actx_factory()
    dim = 3
<<<<<<< HEAD
    nel_1d = 5
=======
    nel_1d = 4
>>>>>>> 0abc8e0a

    from meshmode.mesh.generation import generate_regular_rect_mesh

    mesh = generate_regular_rect_mesh(
<<<<<<< HEAD
        a=(1.0,) * dim, b=(2.0,) * dim, n=(nel_1d,) * dim
=======
        a=(1.0,) * dim, b=(2.0,) * dim, nelements_per_axis=(nel_1d,) * dim
>>>>>>> 0abc8e0a
    )

    order = 1

    discr = EagerDGDiscretization(actx, mesh, order=order)
    nodes = thaw(actx, discr.nodes())
    zeros = discr.zeros(actx)
    ones = zeros + 1.0

    mass = 2*ones

    energy = zeros + 2.5
    velocity_x = nodes[0] + 2*nodes[1] + 3*nodes[2]
    velocity_y = 4*nodes[0] + 5*nodes[1] + 6*nodes[2]
    velocity_z = 7*nodes[0] + 8*nodes[1] + 9*nodes[2]
    velocity = make_obj_array([velocity_x, velocity_y, velocity_z])

    mom = mass * velocity

    cv = make_conserved(dim, mass=mass, energy=energy, momentum=mom)
    from grudge.op import local_grad
    grad_cv = make_conserved(dim,
                             q=local_grad(discr, cv.join()))
    grad_v = velocity_gradient(discr, cv, grad_cv)

    tol = 1e-11
    exp_result = [[1, 2, 3], [4, 5, 6], [7, 8, 9]]
    exp_trans = [[1, 4, 7], [2, 5, 8], [3, 6, 9]]
    exp_trace = 15
<<<<<<< HEAD
=======
    assert grad_v.shape == (dim, dim)
    from meshmode.dof_array import DOFArray
    assert type(grad_v[0, 0]) == DOFArray
>>>>>>> 0abc8e0a
    assert discr.norm(grad_v - exp_result, np.inf) < tol
    assert discr.norm(grad_v.T - exp_trans, np.inf) < tol
    assert discr.norm(np.trace(grad_v) - exp_trace, np.inf) < tol


@pytest.mark.parametrize("dim", [1, 2, 3])
def test_species_mass_gradient(actx_factory, dim):
    """Test gradY structure and values against exact."""
    actx = actx_factory()
<<<<<<< HEAD
    nel_1d = 5

    from meshmode.mesh.generation import generate_regular_rect_mesh
    mesh = generate_regular_rect_mesh(
        a=(1.0,) * dim, b=(2.0,) * dim, n=(nel_1d,) * dim
=======
    nel_1d = 4

    from meshmode.mesh.generation import generate_regular_rect_mesh
    mesh = generate_regular_rect_mesh(
        a=(1.0,) * dim, b=(2.0,) * dim, nelements_per_axis=(nel_1d,) * dim
>>>>>>> 0abc8e0a
    )

    order = 1

    discr = EagerDGDiscretization(actx, mesh, order=order)
    nodes = thaw(actx, discr.nodes())
    zeros = discr.zeros(actx)
    ones = zeros + 1

    nspecies = 2*dim
    mass = 2*ones  # make mass != 1
    energy = zeros + 2.5
    velocity = make_obj_array([ones for _ in range(dim)])
    mom = mass * velocity
    # assemble y so that each one has simple, but unique grad components
    y = make_obj_array([ones for _ in range(nspecies)])
    for idim in range(dim):
        ispec = 2*idim
        y[ispec] = ispec*(idim*dim+1)*sum([(iidim+1)*nodes[iidim]
                                           for iidim in range(dim)])
        y[ispec+1] = -y[ispec]
    species_mass = mass*y

    cv = make_conserved(dim, mass=mass, energy=energy, momentum=mom,
                        species_mass=species_mass)
    from grudge.op import local_grad
    grad_cv = make_conserved(dim,
                             q=local_grad(discr, cv.join()))
    from mirgecom.fluid import species_mass_fraction_gradient
    grad_y = species_mass_fraction_gradient(discr, cv, grad_cv)

<<<<<<< HEAD
=======
    assert grad_y.shape == (nspecies, dim)
    from meshmode.dof_array import DOFArray
    assert type(grad_y[0, 0]) == DOFArray

>>>>>>> 0abc8e0a
    tol = 1e-11
    for idim in range(dim):
        ispec = 2*idim
        exact_grad = np.array([(ispec*(idim*dim+1))*(iidim+1)
                                for iidim in range(dim)])
        assert discr.norm(grad_y[ispec] - exact_grad, np.inf) < tol
        assert discr.norm(grad_y[ispec+1] + exact_grad, np.inf) < tol<|MERGE_RESOLUTION|>--- conflicted
+++ resolved
@@ -79,10 +79,7 @@
     from grudge.op import local_grad
     grad_cv = make_conserved(dim,
                              q=local_grad(discr, cv.join()))
-<<<<<<< HEAD
-=======
-
->>>>>>> 0abc8e0a
+
     grad_v = velocity_gradient(discr, cv, grad_cv)
 
     tol = 1e-11
@@ -153,20 +150,12 @@
     from mirgecom.fluid import velocity_gradient
     actx = actx_factory()
     dim = 3
-<<<<<<< HEAD
-    nel_1d = 5
-=======
     nel_1d = 4
->>>>>>> 0abc8e0a
 
     from meshmode.mesh.generation import generate_regular_rect_mesh
 
     mesh = generate_regular_rect_mesh(
-<<<<<<< HEAD
-        a=(1.0,) * dim, b=(2.0,) * dim, n=(nel_1d,) * dim
-=======
         a=(1.0,) * dim, b=(2.0,) * dim, nelements_per_axis=(nel_1d,) * dim
->>>>>>> 0abc8e0a
     )
 
     order = 1
@@ -196,12 +185,9 @@
     exp_result = [[1, 2, 3], [4, 5, 6], [7, 8, 9]]
     exp_trans = [[1, 4, 7], [2, 5, 8], [3, 6, 9]]
     exp_trace = 15
-<<<<<<< HEAD
-=======
     assert grad_v.shape == (dim, dim)
     from meshmode.dof_array import DOFArray
     assert type(grad_v[0, 0]) == DOFArray
->>>>>>> 0abc8e0a
     assert discr.norm(grad_v - exp_result, np.inf) < tol
     assert discr.norm(grad_v.T - exp_trans, np.inf) < tol
     assert discr.norm(np.trace(grad_v) - exp_trace, np.inf) < tol
@@ -211,19 +197,11 @@
 def test_species_mass_gradient(actx_factory, dim):
     """Test gradY structure and values against exact."""
     actx = actx_factory()
-<<<<<<< HEAD
-    nel_1d = 5
-
-    from meshmode.mesh.generation import generate_regular_rect_mesh
-    mesh = generate_regular_rect_mesh(
-        a=(1.0,) * dim, b=(2.0,) * dim, n=(nel_1d,) * dim
-=======
     nel_1d = 4
 
     from meshmode.mesh.generation import generate_regular_rect_mesh
     mesh = generate_regular_rect_mesh(
         a=(1.0,) * dim, b=(2.0,) * dim, nelements_per_axis=(nel_1d,) * dim
->>>>>>> 0abc8e0a
     )
 
     order = 1
@@ -255,13 +233,10 @@
     from mirgecom.fluid import species_mass_fraction_gradient
     grad_y = species_mass_fraction_gradient(discr, cv, grad_cv)
 
-<<<<<<< HEAD
-=======
     assert grad_y.shape == (nspecies, dim)
     from meshmode.dof_array import DOFArray
     assert type(grad_y[0, 0]) == DOFArray
 
->>>>>>> 0abc8e0a
     tol = 1e-11
     for idim in range(dim):
         ispec = 2*idim
