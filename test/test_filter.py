"""Test filter-related functions and constructs."""

__copyright__ = """
Copyright (C) 2020 University of Illinois Board of Trustees
"""

__license__ = """
Permission is hereby granted, free of charge, to any person obtaining a copy
of this software and associated documentation files (the "Software"), to deal
in the Software without restriction, including without limitation the rights
to use, copy, modify, merge, publish, distribute, sublicense, and/or sell
copies of the Software, and to permit persons to whom the Software is
furnished to do so, subject to the following conditions:

The above copyright notice and this permission notice shall be included in
all copies or substantial portions of the Software.

THE SOFTWARE IS PROVIDED "AS IS", WITHOUT WARRANTY OF ANY KIND, EXPRESS OR
IMPLIED, INCLUDING BUT NOT LIMITED TO THE WARRANTIES OF MERCHANTABILITY,
FITNESS FOR A PARTICULAR PURPOSE AND NONINFRINGEMENT. IN NO EVENT SHALL THE
AUTHORS OR COPYRIGHT HOLDERS BE LIABLE FOR ANY CLAIM, DAMAGES OR OTHER
LIABILITY, WHETHER IN AN ACTION OF CONTRACT, TORT OR OTHERWISE, ARISING FROM,
OUT OF OR IN CONNECTION WITH THE SOFTWARE OR THE USE OR OTHER DEALINGS IN
THE SOFTWARE.
"""

import logging
import math
import pytest
import numpy as np
from functools import partial

<<<<<<< HEAD
from grudge.eager import EagerDGDiscretization
=======
from mirgecom.discretization import create_discretization_collection
import grudge.op as op
>>>>>>> a3af3cc2
from meshmode.array_context import (  # noqa
    pytest_generate_tests_for_pyopencl_array_context
    as pytest_generate_tests)
from pytools.obj_array import (
    make_obj_array
)
<<<<<<< HEAD
from arraycontext import thaw  # noqa
=======
>>>>>>> a3af3cc2
from mirgecom.filter import make_spectral_filter


@pytest.mark.parametrize("dim", [1, 2, 3])
@pytest.mark.parametrize("order", [2, 3, 4])
@pytest.mark.parametrize("filter_order", [1, 2, 3])
def test_filter_coeff(actx_factory, filter_order, order, dim):
    """
    Test the construction of filter coefficients.

    Tests that the filter coefficients have the right values
    at the imposed band limits of the filter.  Also tests that
    the created filter operator has the expected shape:
    (nummodes x nummodes) matrix, and the filter coefficients
    in the expected positions corresponding to mode ids.
    """
    actx = actx_factory()

    nel_1d = 16

    from meshmode.mesh.generation import generate_regular_rect_mesh

    mesh = generate_regular_rect_mesh(
        a=(-0.5,) * dim, b=(0.5,) * dim, nelements_per_axis=(nel_1d,) * dim
    )

    discr = create_discretization_collection(actx, mesh, order=order)
    vol_discr = discr.discr_from_dd("vol")

    eta = .5  # just filter half the modes
    # number of modes see e.g.:
    # JSH/TW Nodal DG Methods, Section 10.1
    # DOI: 10.1007/978-0-387-72067-8
    nmodes = 1
    for d in range(1, dim+1):
        nmodes *= (order + d)
    nmodes /= math.factorial(int(dim))
    nmodes = int(nmodes)

    cutoff = int(eta * order)

    # number of filtered modes
    nfilt = order - cutoff
    # alpha = f(machine eps)
    # Alpha value suggested by:
    # JSH/TW Nodal DG Methods, Section 5.3
    # DOI: 10.1007/978-0-387-72067-8
    alpha = -1.0*np.log(np.finfo(float).eps)

    # expected values @ filter band limits
    expected_high_coeff = np.exp(-1.0*alpha)
    expected_cutoff_coeff = 1.0
    if dim == 1:
        cutoff_indices = [cutoff]
        high_indices = [order]
    elif dim == 2:
        sk = 0
        cutoff_indices = []
        high_indices = []
        for i in range(order + 1):
            for j in range(order - i + 1):
                if (i + j) == cutoff:
                    cutoff_indices.append(sk)
                if (i + j) == order:
                    high_indices.append(sk)
                sk += 1
    elif dim == 3:
        sk = 0
        cutoff_indices = []
        high_indices = []
        for i in range(order + 1):
            for j in range(order - i + 1):
                for k in range(order - (i + j) + 1):
                    if (i + j + k) == cutoff:
                        cutoff_indices.append(sk)
                    if (i + j + k) == order:
                        high_indices.append(sk)
                    sk += 1

    if nfilt <= 0:
        expected_high_coeff = 1.0

    from mirgecom.filter import exponential_mode_response_function as xmrfunc
    frfunc = partial(xmrfunc, alpha=alpha, filter_order=filter_order)

    for group in vol_discr.groups:
        mode_ids = group.mode_ids()
        filter_coeff = thaw(
            make_spectral_filter(
                actx, group, cutoff=cutoff,
                mode_response_function=frfunc
            ),
            actx
        )
        for mode_index, mode_id in enumerate(mode_ids):
            mode = mode_id
            if dim > 1:
                mode = sum(mode_id)
            if mode == cutoff:
                assert(filter_coeff[mode_index] == expected_cutoff_coeff)
            if mode == order:
                assert(filter_coeff[mode_index] == expected_high_coeff)


@pytest.mark.parametrize("dim", [2, 3])
@pytest.mark.parametrize("order", [2, 3, 4])
def test_filter_function(actx_factory, dim, order, do_viz=False):
    """
    Test the stand-alone procedural interface to spectral filtering.

    Tests that filtered fields have expected attenuated higher modes.
    """
    actx = actx_factory()

    logger = logging.getLogger(__name__)
    filter_order = 1
    nel_1d = 1
    eta = .5   # filter half the modes
    # Alpha value suggested by:
    # JSH/TW Nodal DG Methods, Seciton 5.3
    # DOI: 10.1007/978-0-387-72067-8
    alpha = -1.0*np.log(np.finfo(float).eps)

    from meshmode.mesh.generation import generate_regular_rect_mesh

    mesh = generate_regular_rect_mesh(
        a=(0.0,) * dim, b=(1.0,) * dim, nelements_per_axis=(nel_1d,) * dim
    )

<<<<<<< HEAD
    discr = EagerDGDiscretization(actx, mesh, order=order)
    nodes = thaw(discr.nodes(), actx)
=======
    discr = create_discretization_collection(actx, mesh, order=order)
    nodes = actx.thaw(discr.nodes())
>>>>>>> a3af3cc2

    # number of modes see e.g.:
    # JSH/TW Nodal DG Methods, Section 10.1
    # DOI: 10.1007/978-0-387-72067-8
    nummodes = int(1)
    for _ in range(dim):
        nummodes *= int(order + dim + 1)
    nummodes /= math.factorial(int(dim))
    cutoff = int(eta * order)

    from mirgecom.filter import exponential_mode_response_function as xmrfunc
    frfunc = partial(xmrfunc, alpha=alpha, filter_order=filter_order)

    # First test a uniform field, which should pass through
    # the filter unharmed.
    from mirgecom.initializers import Uniform
    initr = Uniform(dim=dim)
    uniform_soln = initr(t=0, x_vec=nodes)

    from mirgecom.filter import filter_modally
    filtered_soln = filter_modally(discr, "vol", cutoff,
                                   frfunc, uniform_soln)
    soln_resid = uniform_soln - filtered_soln
    from mirgecom.simutil import componentwise_norms
    max_errors = componentwise_norms(discr, soln_resid, np.inf)

    tol = 1e-14

    logger.info(f"Max Errors (uniform field) = {max_errors}")
    assert actx.np.less(np.max(max_errors), tol)

    # construct polynomial field:
    # a0 + a1*x + a2*x*x + ....
    def polyfn(coeff):  # , x_vec):
        # r = actx.np.sqrt(np.dot(nodes, nodes))
        r = nodes[0]
        result = 0
        for n, a in enumerate(coeff):
            result += a * r ** n
        return make_obj_array([result])

    # Any order {cutoff} and below fields should be unharmed
    tol = 1e-14
    field_order = int(cutoff)
    coeff = [1.0 / (i + 1) for i in range(field_order + 1)]
    field = polyfn(coeff=coeff)
    filtered_field = filter_modally(discr, "vol", cutoff,
                                    frfunc, field)
    soln_resid = field - filtered_field
    max_errors = [actx.to_numpy(op.norm(discr, v, np.inf)) for v in soln_resid]
    logger.info(f"Field = {field}")
    logger.info(f"Filtered = {filtered_field}")
    logger.info(f"Max Errors (poly) = {max_errors}")
    assert(np.max(max_errors) < tol)

    # Any order > cutoff fields should have higher modes attenuated
    threshold = 1e-3
    tol = 1e-1
    if do_viz is True:
        from grudge.shortcuts import make_visualizer
        vis = make_visualizer(discr, order)

    from grudge.dof_desc import DD_VOLUME_ALL, DD_VOLUME_ALL_MODAL

    modal_map = discr.connection_from_dds(DD_VOLUME_ALL, DD_VOLUME_ALL_MODAL)

    for field_order in range(cutoff+1, cutoff+4):
        coeff = [1.0 / (i + 1) for i in range(field_order+1)]
        field = polyfn(coeff=coeff)
        filtered_field = filter_modally(discr, "vol", cutoff,
                                        frfunc, field)

        unfiltered_spectrum = modal_map(field)
        filtered_spectrum = modal_map(filtered_field)
        if do_viz is True:
            spectrum_resid = unfiltered_spectrum - filtered_spectrum
            io_fields = [
                ("unfiltered", field),
                ("filtered", filtered_field),
                ("unfiltered_spectrum", unfiltered_spectrum),
                ("filtered_spectrum", filtered_spectrum),
                ("residual", spectrum_resid)
            ]
            vis.write_vtk_file(f"filter_test_{field_order}.vtu", io_fields)
        field_resid = unfiltered_spectrum - filtered_spectrum
        max_errors = [actx.to_numpy(op.norm(discr, v, np.inf)) for v in field_resid]
        # fields should be different, but not too different
        assert(tol > np.max(max_errors) > threshold)<|MERGE_RESOLUTION|>--- conflicted
+++ resolved
@@ -30,22 +30,14 @@
 import numpy as np
 from functools import partial
 
-<<<<<<< HEAD
-from grudge.eager import EagerDGDiscretization
-=======
 from mirgecom.discretization import create_discretization_collection
 import grudge.op as op
->>>>>>> a3af3cc2
 from meshmode.array_context import (  # noqa
     pytest_generate_tests_for_pyopencl_array_context
     as pytest_generate_tests)
 from pytools.obj_array import (
     make_obj_array
 )
-<<<<<<< HEAD
-from arraycontext import thaw  # noqa
-=======
->>>>>>> a3af3cc2
 from mirgecom.filter import make_spectral_filter
 
 
@@ -133,12 +125,11 @@
 
     for group in vol_discr.groups:
         mode_ids = group.mode_ids()
-        filter_coeff = thaw(
+        filter_coeff = actx.thaw(
             make_spectral_filter(
                 actx, group, cutoff=cutoff,
                 mode_response_function=frfunc
-            ),
-            actx
+            )
         )
         for mode_index, mode_id in enumerate(mode_ids):
             mode = mode_id
@@ -175,13 +166,8 @@
         a=(0.0,) * dim, b=(1.0,) * dim, nelements_per_axis=(nel_1d,) * dim
     )
 
-<<<<<<< HEAD
-    discr = EagerDGDiscretization(actx, mesh, order=order)
-    nodes = thaw(discr.nodes(), actx)
-=======
     discr = create_discretization_collection(actx, mesh, order=order)
     nodes = actx.thaw(discr.nodes())
->>>>>>> a3af3cc2
 
     # number of modes see e.g.:
     # JSH/TW Nodal DG Methods, Section 10.1
