--- conflicted
+++ resolved
@@ -196,23 +196,9 @@
 
         return wonk_field
 
-<<<<<<< HEAD
-    do_wonk_test = False
-
-    do_rotation_test = False
-    if dim > 1:
-        do_rotation_test = True
-        if dim == 2:
-            rotation_axes = [[0, 0, 1]]
-        else:
-            rotation_axes = [[0, 0, 1],
-                             [0, 1, 1],
-                             [1, 1, 1]]
-=======
     tpe = mesh_name.startswith("hex_")
     rotation_angle = 32.0
     theta = rotation_angle/180.0 * np.pi
->>>>>>> b66f17b6
 
     # This comes from array_context
     actx = actx_factory()
@@ -232,12 +218,6 @@
     for nfac in [2, 4, 8]:
 
         # Make non-uniform spacings
-<<<<<<< HEAD
-        b = [(2 ** n) for n in range(dim)]
-        b = tuple(b)
-
-        mesh = get_box_mesh(dim, a=0, b=b, n=nfac*3, tensor_product_elements=tpe)
-=======
         b = tuple((2 ** n) for n in range(dim))
 
         mesh = get_box_mesh(dim, a=0, b=b, n=nfac*3, tensor_product_elements=tpe)
@@ -245,7 +225,6 @@
             mesh = map_mesh(mesh, add_wonk)
         if rot_axis is not None:
             mesh = rotate_mesh_around_axis(mesh, theta=theta, axis=rot_axis)
->>>>>>> b66f17b6
 
         logger.info(
             f"Number of {dim}d elements: {mesh.nelements}"
@@ -308,177 +287,4 @@
     assert (
         eoc.order_estimate() >= order - 0.5
         or eoc.max_error() < tol
-    )
-
-    if do_rotation_test:
-
-        rotation_angle = 32.0
-        for rotation_axis in rotation_axes:
-
-            eoc = EOCRecorder()
-
-            for nfac in [2, 4, 8]:
-
-                # Make non-uniform spacings
-                b = [(2 ** n) for n in range(dim)]
-                b = tuple(b)
-
-                mesh = get_box_mesh(dim, a=0, b=b, n=nfac*3,
-                                    tensor_product_elements=tpe)
-
-                theta = rotation_angle/180.0 * np.pi
-                mesh = rotate_mesh_around_axis(mesh, theta=theta, axis=rotation_axis)
-
-                logger.info(
-                    f"Number of {dim}d elements: {mesh.nelements}"
-                )
-
-                dcoll = create_discretization_collection(actx, mesh, order=order,
-                                                         tensor_product_elements=tpe)
-
-                # compute max element size
-                h_max = h_max_from_volume(dcoll)
-
-                def sym_eval(expr, x_vec):
-                    mapper = sym.EvaluationMapper({"x": x_vec})
-                    from arraycontext import rec_map_array_container
-                    return rec_map_array_container(
-                        # If expressions don't depend on coords (e.g., order 0),
-                        # evaluated result will be scalar-valued, so promote to
-                        # DOFArray
-                        lambda comp_expr: mapper(comp_expr) + 0*x_vec[0],
-                        expr)
-
-                test_func = partial(sym_eval, sym_test_func)
-                grad_test_func = partial(sym_eval, sym.grad(dim, sym_test_func))
-
-                nodes = actx.thaw(dcoll.nodes())
-                int_flux = partial(central_flux_interior, actx, dcoll)
-                bnd_flux = partial(central_flux_boundary, actx, dcoll, test_func)
-
-                test_data = test_func(nodes)
-                exact_grad = grad_test_func(nodes)
-
-                err_scale = max(flatten(componentwise_norms(dcoll, exact_grad,
-                                                            np.inf), actx))
-
-                if err_scale <= 1e-16:
-                    err_scale = 1
-
-                print(f"{test_data=}")
-                print(f"{exact_grad=}")
-
-                test_data_int_tpair = interior_trace_pair(dcoll, test_data)
-                boundaries = [BTAG_ALL]
-                test_data_flux_bnd = _elbnd_flux(dcoll, int_flux, bnd_flux,
-                                                 test_data_int_tpair, boundaries)
-
-                dd_vol = as_dofdesc("vol")
-                dd_allfaces = as_dofdesc("all_faces")
-                test_grad = grad_operator(dcoll, dd_vol, dd_allfaces,
-                                          test_data, test_data_flux_bnd)
-
-                print(f"{test_grad=}")
-                grad_err = \
-                    max(flatten(
-                        componentwise_norms(dcoll, test_grad - exact_grad, np.inf),
-                        actx) / err_scale)
-
-                eoc.add_data_point(actx.to_numpy(h_max), actx.to_numpy(grad_err))
-
-            assert (
-                eoc.order_estimate() >= order - 0.5
-                or eoc.max_error() < tol
-            )
-
-    if do_wonk_test:
-
-        tol = 1e-8
-
-        rotation_angles = [0.0]
-        if dim == 2:
-            rotation_axis = [0, 0, 1]
-        else:
-            rotation_axis = [1, 1, 1]
-
-        for rotation_angle in rotation_angles:
-
-            eoc = EOCRecorder()
-
-            for nfac in [2, 4, 8]:
-
-                # Make non-uniform spacings
-                b = [(2 ** n) for n in range(dim)]
-                b = tuple(b)
-
-                mesh = get_box_mesh(dim, a=0, b=b, n=nfac*3,
-                                    tensor_product_elements=tpe)
-
-                mesh = map_mesh(mesh, add_wonk)
-
-                if rotation_angle > 0:
-                    theta = rotation_angle/180.0 * np.pi
-                    mesh = rotate_mesh_around_axis(mesh, theta=theta,
-                                                   axis=rotation_axis)
-
-                logger.info(
-                    f"Number of {dim}d elements: {mesh.nelements}"
-                )
-
-                dcoll = create_discretization_collection(actx, mesh, order=order,
-                                                         tensor_product_elements=tpe)
-
-                # compute max element size
-                h_max = h_max_from_volume(dcoll)
-
-                def sym_eval(expr, x_vec):
-                    mapper = sym.EvaluationMapper({"x": x_vec})
-                    from arraycontext import rec_map_array_container
-                    return rec_map_array_container(
-                        # If expressions don't depend on coords (e.g., order 0),
-                        # evaluated result will be scalar-valued, so promote to
-                        # DOFArray
-                        lambda comp_expr: mapper(comp_expr) + 0*x_vec[0],
-                        expr)
-
-                test_func = partial(sym_eval, sym_test_func)
-                grad_test_func = partial(sym_eval, sym.grad(dim, sym_test_func))
-
-                nodes = actx.thaw(dcoll.nodes())
-                int_flux = partial(central_flux_interior, actx, dcoll)
-                bnd_flux = partial(central_flux_boundary, actx, dcoll, test_func)
-
-                test_data = test_func(nodes)
-                exact_grad = grad_test_func(nodes)
-
-                err_scale = max(flatten(componentwise_norms(dcoll, exact_grad,
-                                                            np.inf), actx))
-
-                if err_scale <= 1e-10:
-                    err_scale = 1
-
-                print(f"{test_data=}")
-                print(f"{exact_grad=}")
-
-                test_data_int_tpair = interior_trace_pair(dcoll, test_data)
-                boundaries = [BTAG_ALL]
-                test_data_flux_bnd = _elbnd_flux(dcoll, int_flux, bnd_flux,
-                                                 test_data_int_tpair, boundaries)
-
-                dd_vol = as_dofdesc("vol")
-                dd_allfaces = as_dofdesc("all_faces")
-                test_grad = grad_operator(dcoll, dd_vol, dd_allfaces,
-                                          test_data, test_data_flux_bnd)
-
-                print(f"{test_grad=}")
-                grad_err = \
-                    max(flatten(
-                        componentwise_norms(dcoll, test_grad - exact_grad, np.inf),
-                        actx) / err_scale)
-
-                eoc.add_data_point(actx.to_numpy(h_max), actx.to_numpy(grad_err))
-
-            assert (
-                eoc.order_estimate() >= order - 0.5
-                or eoc.max_error() < tol
-            )+    )