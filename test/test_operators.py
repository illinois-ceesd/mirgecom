--- conflicted
+++ resolved
@@ -154,13 +154,10 @@
     _trig_test_func,
     _cv_test_func
 ])
-<<<<<<< HEAD
+
 @pytest.mark.parametrize("use_overintegration", [False, True])
-def test_grad_operator(actx_factory, dim, order, sym_test_func_factory,
+def test_grad_operator(actx_factory, tpe, dim, order, sym_test_func_factory,
                        use_overintegration):
-=======
-def test_grad_operator(actx_factory, tpe, dim, order, sym_test_func_factory):
->>>>>>> b7c1a063
     """Test the gradient operator for sanity.
 
     Check whether we get the right answers for gradients of analytic functions with
@@ -198,13 +195,10 @@
             f"Number of {dim}d elements: {mesh.nelements}"
         )
 
-        dcoll = create_discretization_collection(actx, mesh, order=order,
-<<<<<<< HEAD
-                                                 quadrature_order=2*order+1)
+        dcoll = create_discretization_collection(
+            actx, mesh, order=order, tensor_product_elements=tpe,
+            quadrature_order=2*order+1)
         quadrature_tag = DISCR_TAG_QUAD if use_overintegration else None
-=======
-                                                 tensor_product_elements=tpe)
->>>>>>> b7c1a063
 
         # compute max element size
         from grudge.dt_utils import h_max_from_volume
