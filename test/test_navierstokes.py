--- conflicted
+++ resolved
@@ -297,13 +297,8 @@
         def _boundary_state_func(discr, dd_bdry, gas_model, state_minus, time=0,
                                  **kwargs):
             actx = state_minus.array_context
-<<<<<<< HEAD
             bnd_discr = discr.discr_from_dd(dd_bdry)
-            nodes = thaw(bnd_discr.nodes(), actx)
-=======
-            bnd_discr = discr.discr_from_dd(btag)
             nodes = actx.thaw(bnd_discr.nodes())
->>>>>>> a3af3cc2
             return make_fluid_state(self.get_solution(x=nodes, t=time), gas_model)
 
         return {BTAG_ALL:
@@ -684,13 +679,8 @@
     def _boundary_state_func(discr, dd_bdry, gas_model, state_minus, time=0,
                              **kwargs):
         actx = state_minus.array_context
-<<<<<<< HEAD
         bnd_discr = discr.discr_from_dd(dd_bdry)
-        nodes = thaw(bnd_discr.nodes(), actx)
-=======
-        bnd_discr = discr.discr_from_dd(btag)
         nodes = actx.thaw(bnd_discr.nodes())
->>>>>>> a3af3cc2
         boundary_cv = exact_soln(x=nodes)
         return make_fluid_state(boundary_cv, gas_model)
 
@@ -945,13 +935,8 @@
         def _boundary_state_func(discr, dd_bdry, gas_model, state_minus, time=0,
                                  **kwargs):
             actx = state_minus.array_context
-<<<<<<< HEAD
             bnd_discr = discr.discr_from_dd(dd_bdry)
-            nodes = thaw(bnd_discr.nodes(), actx)
-=======
-            bnd_discr = discr.discr_from_dd(btag)
             nodes = actx.thaw(bnd_discr.nodes())
->>>>>>> a3af3cc2
             boundary_cv = evaluate(sym_cv, x=nodes, t=time)
             return make_fluid_state(boundary_cv, gas_model)
 
