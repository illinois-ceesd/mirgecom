name: CI

on:
  pull_request:
  push:
    branches: main
  schedule:
  - cron:  '5 0 * * *'


jobs:
    flake8:
        name: Flake8
        runs-on: ubuntu-latest
        steps:
        - uses: actions/checkout@v2
        -
          uses: actions/setup-python@v1
          with:
            # matches compat target in setup.py
            python-version: '3.8'
        - name: Flake8 test
          run: |
            python3 -m venv myenv
            source myenv/bin/activate
            python -m pip install wheel
            python -m pip install flake8 pep8-naming flake8-quotes flake8-bugbear
            python -m flake8 --show-source --statistics "$(basename $GITHUB_REPOSITORY)" test examples setup.py doc/conf.py bin/ && echo "Flake8 found no errors."

    pylint:
        name: Pylint
        runs-on: ubuntu-latest
        steps:
        - uses: actions/checkout@v2
        -
          uses: actions/setup-python@v1
          with:
            python-version: '3.x'
        - name: Install
          run: |
            . .ci-support/install.sh

        - name: Run Pylint
          run: |
            MINIFORGE_INSTALL_DIR=.miniforge3
            . "$MINIFORGE_INSTALL_DIR/bin/activate" testing
            ./run-pylint.sh

    pydocstyle:
        runs-on: ubuntu-latest
        steps:
        - uses: actions/checkout@v2
        -
          uses: actions/setup-python@v1
          with:
            python-version: '3.x'
        - name: Run Pydocstyle
          run: |
            python3 -m venv myenv
            source myenv/bin/activate
            python -m pip install wheel
            python -m pip install pydocstyle
            python -m pydocstyle "$(basename $GITHUB_REPOSITORY)" && echo "pydocstyle found no errors."

    pytest:
        name: Pytest
        runs-on: ubuntu-latest

        steps:
        - uses: actions/checkout@v2
        - name: Install
          run: |
            . .ci-support/install.sh

        - name: Run tests
          run: |
            MINIFORGE_INSTALL_DIR=.miniforge3
            . "$MINIFORGE_INSTALL_DIR/bin/activate" testing
            cd test
            python -m pip install pytest
            python -m pytest --cov=mirgecom --durations=0 --tb=native --junitxml=pytest.xml --doctest-modules -rxsw . ../doc/*.rst ../doc/*/*.rst

    examples:
        name: Examples
        runs-on: ${{ matrix.os }}
        strategy:
          matrix:
            os: [ubuntu-latest, porter]

        steps:
        - uses: actions/checkout@v2
        - name: Install
          run: |
            . .ci-support/install.sh

        - name: Test lazy accuracy
          run: |
            MINIFORGE_INSTALL_DIR=.miniforge3
            . "$MINIFORGE_INSTALL_DIR/bin/activate" testing
            conda install vtk  # needed for the accuracy comparison
            export XDG_CACHE_HOME=/tmp
            [[ $(hostname) == "porter" ]] && export PYOPENCL_TEST="port:nv" && unset XDG_CACHE_HOME && conda install pocl-cuda
            # && export POCL_DEBUG=cuda
            scripts/run-integrated-tests.sh --lazy-accuracy
        - name: Run examples
          run: |
            MINIFORGE_INSTALL_DIR=.miniforge3
            . "$MINIFORGE_INSTALL_DIR/bin/activate" testing
            export XDG_CACHE_HOME=/tmp
            [[ $(hostname) == "porter" ]] && export PYOPENCL_TEST="port:nv" && unset XDG_CACHE_HOME && conda install pocl-cuda
            # && export POCL_DEBUG=cuda
            scripts/run-integrated-tests.sh --examples

    doc:
        name: Documentation
        runs-on: ubuntu-latest

        steps:
        - uses: actions/checkout@v2
        - name: Install
          run: |
            . .ci-support/install.sh

        - name: Build docs
          run: |
            MINIFORGE_INSTALL_DIR=.miniforge3
            . "$MINIFORGE_INSTALL_DIR/bin/activate" testing

            sudo apt-get update
            sudo apt-get install texlive-latex-extra latexmk
            conda install sphinx graphviz 'docutils>=0.16'
            pip install sphinx-math-dollar sphinx-copybutton furo
            cd doc
            make html SPHINXOPTS="-W --keep-going -n"
            make latexpdf SPHINXOPTS="-W --keep-going -n"

    emirge:
        name: Emirge installation
        runs-on: ${{ matrix.os }}
        strategy:
          matrix:
            os: [ubuntu-latest, macos-latest]

        steps:
        - uses: actions/checkout@v2
        - name: Install emirge
          run: |
            [[ $(uname) == Linux ]] && sudo apt-get update && sudo apt-get install -y openmpi-bin libopenmpi-dev
            [[ $(uname) == Darwin ]] && brew update && brew install mpich
            cd ..
            git clone https://github.com/illinois-ceesd/emirge
            cd emirge
            cp -a ../mirgecom .
            ./install.sh --skip-clone

        - name: Run simple mirgecom test
          run: |
            cd ..
            source emirge/config/activate_env.sh
            cd mirgecom/examples
            python -m mpi4py ./pulse-mpi.py

    y1:
        name: Production testing
        runs-on: ${{ matrix.os }}
        strategy:
          matrix:
            os: [ubuntu-latest, macos-latest, porter]

        steps:
        - uses: actions/checkout@v2
          with:
            fetch-depth: '0'
        - name: Prepare production environment
          run: |
            [[ $(uname) == Linux ]] && [[ $(hostname) != "porter" ]] && sudo apt-get update && sudo apt-get install -y openmpi-bin libopenmpi-dev
            [[ $(uname) == Darwin ]] && brew update && brew install mpich
            MIRGEDIR=$(pwd)
            cat scripts/production-testing-env.sh
            . scripts/production-testing-env.sh
            cd ..
            date
            printf "Removing stale install ..."
            rm -rf emirge.prod emirge.y1
            printf "done.\n"
            date
            git clone https://github.com/illinois-ceesd/emirge emirge.prod
            cd emirge.prod
            . ../mirgecom/scripts/install-mirge-from-source.sh ${MIRGEDIR}/..
<<<<<<< HEAD
            source ${MIRGEDIR}/../config/activate_env.sh
            . ../mirgecom/scripts/merge-install-production-branch.sh ${MIRGEDIR}
        - name: Run production test
          run: |
            . scripts/production-testing-env.sh
            source ../config/activate_env.sh
            . scripts/install-production-drivers.sh .
            . scripts/run-driver-smoke-tests.sh . production_driver
=======
        - name: Run production test
          run: |
            source ../config/activate_env.sh
            scripts/run-integrated-tests.sh --production
>>>>>>> 78387ceb
<|MERGE_RESOLUTION|>--- conflicted
+++ resolved
@@ -187,18 +187,8 @@
             git clone https://github.com/illinois-ceesd/emirge emirge.prod
             cd emirge.prod
             . ../mirgecom/scripts/install-mirge-from-source.sh ${MIRGEDIR}/..
-<<<<<<< HEAD
-            source ${MIRGEDIR}/../config/activate_env.sh
-            . ../mirgecom/scripts/merge-install-production-branch.sh ${MIRGEDIR}
-        - name: Run production test
-          run: |
-            . scripts/production-testing-env.sh
-            source ../config/activate_env.sh
-            . scripts/install-production-drivers.sh .
-            . scripts/run-driver-smoke-tests.sh . production_driver
-=======
+
         - name: Run production test
           run: |
             source ../config/activate_env.sh
-            scripts/run-integrated-tests.sh --production
->>>>>>> 78387ceb
+            scripts/run-integrated-tests.sh --production