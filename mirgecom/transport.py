--- conflicted
+++ resolved
@@ -696,94 +696,4 @@
                             dv: Optional[GasDependentVars] = None,
                             eos: Optional[GasEOS] = None) -> DOFArray:
         r"""Get the vector of species diffusivities, ${d}_{\alpha}$."""
-<<<<<<< HEAD
-        return self._physical_transport.species_diffusivity(cv, dv, eos)
-
-
-class PorousWallTransport(TransportModel):
-    r"""Transport model for porous media flow.
-
-    Inherits from (and implements) :class:`TransportModel`.
-
-    Takes any transport model and modifies it to consider the interaction
-    with the porous materials.
-
-    .. automethod:: __init__
-    .. automethod:: bulk_viscosity
-    .. automethod:: viscosity
-    .. automethod:: volume_viscosity
-    .. automethod:: thermal_conductivity
-    .. automethod:: species_diffusivity
-    """
-
-    from mirgecom.wall_model import PorousWallVars, PorousFlowModel
-
-    def __init__(self, base_transport):
-        """Initialize transport model."""
-        self.base_transport = base_transport
-
-    def bulk_viscosity(self, cv: ConservedVars,  # type: ignore[override]
-            dv: GasDependentVars, wv: PorousWallVars,
-            flow_model: PorousFlowModel) -> DOFArray:
-        r"""Get the bulk viscosity for the gas, $\mu_{B}$."""
-        return self.base_transport.bulk_viscosity(cv, dv, flow_model.eos)
-
-    def volume_viscosity(self, cv: ConservedVars,  # type: ignore[override]
-            dv: GasDependentVars, wv: PorousWallVars,
-            flow_model: PorousFlowModel) -> DOFArray:
-        r"""Get the 2nd viscosity coefficent, $\lambda$."""
-        return (self.bulk_viscosity(cv, dv, wv, flow_model)
-            - 2./3. * self.viscosity(cv, dv, wv, flow_model))
-
-    def viscosity(self, cv: ConservedVars,  # type: ignore[override]
-            dv: GasDependentVars, wv: PorousWallVars,
-            flow_model: PorousFlowModel) -> DOFArray:
-        """Viscosity of the gas through the porous wall."""
-        return 1.0/wv.void_fraction*(
-            self.base_transport.viscosity(cv, dv, flow_model.eos))
-
-    def thermal_conductivity(self, cv: ConservedVars,  # type: ignore[override]
-            dv: GasDependentVars, wv: PorousWallVars,
-            flow_model: PorousFlowModel) -> DOFArray:
-        r"""Return the effective thermal conductivity of the gas+solid.
-
-        It is a function of temperature and degradation progress. As the
-        fibers are oxidized, they reduce their cross area and, consequently,
-        their ability to conduct heat.
-
-        It is evaluated using a mass-weighted average given by
-
-        .. math::
-            \frac{\rho_s \kappa_s + \rho_g \kappa_g}{\rho_s + \rho_g}
-        """
-        y_g = cv.mass/(cv.mass + wv.density)
-        y_s = 1.0 - y_g
-        kappa_s = flow_model.wall_model.thermal_conductivity(dv.temperature, wv.tau)
-        kappa_g = self.base_transport.thermal_conductivity(cv, dv, flow_model.eos)
-
-        return y_s*kappa_s + y_g*kappa_g
-
-    def species_diffusivity(self, cv: ConservedVars,  # type: ignore[override]
-            dv: GasDependentVars, wv: PorousWallVars,
-            flow_model: PorousFlowModel) -> DOFArray:
-        """Mass diffusivity of gaseous species through the porous wall."""
-        # TODO Improve docs: epsilon added here to cancel the "epsilon rho"
-        # such that it yeilds the proper results now
-        return 1.0/(wv.void_fraction*wv.tortuosity)*(
-            self.base_transport.species_diffusivity(cv, dv, flow_model.eos))
-
-    # FIXME I have to pass "flow_model" but this class is internal to "flow_model"..
-    # Seems dumb to me but I dont know to access the other classes...
-    def transport_vars(self, cv: ConservedVars,  # type: ignore[override]
-            dv: GasDependentVars, wv: PorousWallVars,
-            flow_model: PorousFlowModel) -> GasTransportVars:
-        r"""Compute the transport properties from the conserved state."""
-        return GasTransportVars(
-            bulk_viscosity=self.bulk_viscosity(cv, dv, wv, flow_model),
-            viscosity=self.viscosity(cv, dv, wv, flow_model),
-            thermal_conductivity=self.thermal_conductivity(cv, dv, wv, flow_model),
-            species_diffusivity=self.species_diffusivity(cv, dv, wv, flow_model)
-        )
-=======
-        return self._physical_transport.species_diffusivity(cv, dv, eos)
->>>>>>> 4a74d2ff
+        return self._physical_transport.species_diffusivity(cv, dv, eos)