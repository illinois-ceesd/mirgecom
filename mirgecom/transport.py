r"""
:mod:`mirgecom.transport` provides methods/utils for transport properties.

Transport Models
^^^^^^^^^^^^^^^^
This module is designed provide Transport Model objects used to compute and
manage the transport properties in viscous flows.  The transport properties
currently implemented are the dynamic viscosity ($\mu$), the bulk viscosity
($\mu_{B}$), the thermal conductivity ($\kappa$), and the species diffusivities
($d_{\alpha}$).

.. autoclass:: GasTransportVars
.. autoclass:: TransportModel
.. autoclass:: SimpleTransport
.. autoclass:: PowerLawTransport

Exceptions
^^^^^^^^^^
.. autoexception:: TransportModelError
"""

__copyright__ = """
Copyright (C) 2021 University of Illinois Board of Trustees
"""

__license__ = """
Permission is hereby granted, free of charge, to any person obtaining a copy
of this software and associated documentation files (the "Software"), to deal
in the Software without restriction, including without limitation the rights
to use, copy, modify, merge, publish, distribute, sublicense, and/or sell
copies of the Software, and to permit persons to whom the Software is
furnished to do so, subject to the following conditions:

The above copyright notice and this permission notice shall be included in
all copies or substantial portions of the Software.

THE SOFTWARE IS PROVIDED "AS IS", WITHOUT WARRANTY OF ANY KIND, EXPRESS OR
IMPLIED, INCLUDING BUT NOT LIMITED TO THE WARRANTIES OF MERCHANTABILITY,
FITNESS FOR A PARTICULAR PURPOSE AND NONINFRINGEMENT. IN NO EVENT SHALL THE
AUTHORS OR COPYRIGHT HOLDERS BE LIABLE FOR ANY CLAIM, DAMAGES OR OTHER
LIABILITY, WHETHER IN AN ACTION OF CONTRACT, TORT OR OTHERWISE, ARISING FROM,
OUT OF OR IN CONNECTION WITH THE SOFTWARE OR THE USE OR OTHER DEALINGS IN
THE SOFTWARE.
"""

from typing import Optional
from dataclasses import dataclass
from arraycontext import dataclass_array_container
import numpy as np
from meshmode.mesh import BTAG_ALL, BTAG_NONE  # noqa
from meshmode.dof_array import DOFArray
from mirgecom.fluid import ConservedVars
from mirgecom.eos import GasEOS, GasDependentVars


class TransportModelError(Exception):
    """Indicate that transport model is required for model evaluation."""

    pass


@dataclass_array_container
@dataclass(frozen=True)
class GasTransportVars:
    """State-dependent quantities for :class:`TransportModel`.

    Prefer individual methods for model use, use this
    structure for visualization or probing.

    .. attribute:: bulk_viscosity
    .. attribute:: viscosity
    .. attribute:: thermal_conductivity
    .. attribute:: species_diffusivity
    """

    bulk_viscosity: np.ndarray
    viscosity: np.ndarray
    thermal_conductivity: np.ndarray
    species_diffusivity: np.ndarray


class TransportModel:
    r"""Abstract interface to thermo-diffusive transport model class.

    Transport model classes are responsible for
    computing relations between fluid or gas state variables and
    thermo-diffusive transport properties for those fluids.

    .. automethod:: bulk_viscosity
    .. automethod:: viscosity
    .. automethod:: thermal_conductivity
    .. automethod:: species_diffusivity
    .. automethod:: volume_viscosity
    .. automethod:: transport_vars
    """

    def bulk_viscosity(self, cv: ConservedVars,
                       dv: Optional[GasDependentVars] = None) -> DOFArray:
        r"""Get the bulk viscosity for the gas (${\mu}_{B}$)."""
        raise NotImplementedError()

    def viscosity(self, cv: ConservedVars,
                  dv: Optional[GasDependentVars] = None) -> DOFArray:
        r"""Get the gas dynamic viscosity, $\mu$."""
        raise NotImplementedError()

    def volume_viscosity(self, cv: ConservedVars,
                         dv: Optional[GasDependentVars] = None) -> DOFArray:
        r"""Get the 2nd coefficent of viscosity, $\lambda$."""
        raise NotImplementedError()

    def thermal_conductivity(self, cv: ConservedVars,
                             dv: Optional[GasDependentVars] = None,
                             eos: Optional[GasEOS] = None) -> DOFArray:
        r"""Get the gas thermal_conductivity, $\kappa$."""
        raise NotImplementedError()

    def species_diffusivity(self, cv: ConservedVars,
                            dv: Optional[GasDependentVars] = None,
                            eos: Optional[GasEOS] = None) -> DOFArray:
        r"""Get the vector of species diffusivities, ${d}_{\alpha}$."""
        raise NotImplementedError()

    def transport_vars(self, cv: ConservedVars,
                       dv: Optional[GasDependentVars] = None,
                       eos: Optional[GasEOS] = None) -> GasTransportVars:
        r"""Compute the transport properties from the conserved state."""
        return GasTransportVars(
            bulk_viscosity=self.bulk_viscosity(cv=cv, dv=dv),
            viscosity=self.viscosity(cv=cv, dv=dv),
            thermal_conductivity=self.thermal_conductivity(cv=cv, dv=dv, eos=eos),
            species_diffusivity=self.species_diffusivity(cv=cv, dv=dv, eos=eos)
        )


class SimpleTransport(TransportModel):
    r"""Transport model with uniform, constant properties.

    Inherits from (and implements) :class:`TransportModel`.

    .. automethod:: __init__
    .. automethod:: bulk_viscosity
    .. automethod:: viscosity
    .. automethod:: volume_viscosity
    .. automethod:: species_diffusivity
    .. automethod:: thermal_conductivity
    """

    def __init__(self, bulk_viscosity=0, viscosity=0, thermal_conductivity=0,
                 species_diffusivity=None):
        """Initialize uniform, constant transport properties."""
        if species_diffusivity is None:
            species_diffusivity = np.empty((0,), dtype=object)
        self._mu_bulk = bulk_viscosity
        self._mu = viscosity
        self._kappa = thermal_conductivity
        self._d_alpha = species_diffusivity

    def bulk_viscosity(self, cv: ConservedVars,
                       dv: Optional[GasDependentVars] = None) -> DOFArray:
        r"""Get the bulk viscosity for the gas, $\mu_{B}$."""
        return self._mu_bulk*(0*cv.mass + 1.0)

    def viscosity(self, cv: ConservedVars,
                  dv: Optional[GasDependentVars] = None) -> DOFArray:
        r"""Get the gas dynamic viscosity, $\mu$."""
        return self._mu*(0*cv.mass + 1.0)

    def volume_viscosity(self, cv: ConservedVars,
                         dv: Optional[GasDependentVars] = None) -> DOFArray:
        r"""Get the 2nd viscosity coefficent, $\lambda$.

        In this transport model, the second coefficient of viscosity is defined as:

        $\lambda = \left(\mu_{B} - \frac{2\mu}{3}\right)$
        """
        return (self._mu_bulk - 2 * self._mu / 3)*(0*cv.mass + 1.0)

    def thermal_conductivity(self, cv: ConservedVars,
                             dv: Optional[GasDependentVars] = None,
                             eos: Optional[GasEOS] = None) -> DOFArray:
        r"""Get the gas thermal_conductivity, $\kappa$."""
        return self._kappa*(0*cv.mass + 1.0)

    def species_diffusivity(self, cv: ConservedVars,
                            dv: Optional[GasDependentVars] = None,
                            eos: Optional[GasEOS] = None) -> DOFArray:
        r"""Get the vector of species diffusivities, ${d}_{\alpha}$."""
        return self._d_alpha*(0*cv.mass + 1.0)


class PowerLawTransport(TransportModel):
    r"""Transport model with simple power law properties.

    Inherits from (and implements) :class:`TransportModel` based on a
    temperature-dependent power law.

    .. automethod:: __init__
    .. automethod:: bulk_viscosity
    .. automethod:: viscosity
    .. automethod:: volume_viscosity
    .. automethod:: species_diffusivity
    .. automethod:: thermal_conductivity
    """

    # air-like defaults here
    def __init__(self, alpha=0.6, beta=4.093e-7, sigma=2.5, n=.666,
                 species_diffusivity=None, lewis=None):
        """Initialize power law coefficients and parameters.

        Parameters
        ----------
        alpha: float
            The bulk viscosity parameter. The default value is "air".

        beta: float
            The dynamic viscosity linear parameter. The default value is "air".

        n: float
            The temperature exponent for dynamic viscosity. The default value
            is "air".

        sigma: float
            The heat conductivity linear parameter. The default value is "air".

        lewis: numpy.ndarray
            If required, the Lewis number specify the relation between the
            thermal conductivity and the species diffusivities.
        """
        if species_diffusivity is None and lewis is None:
            species_diffusivity = np.empty((0,), dtype=object)
        self._alpha = alpha
        self._beta = beta
        self._sigma = sigma
        self._n = n
        self._d_alpha = species_diffusivity
        self._lewis = lewis

    def bulk_viscosity(self, cv: ConservedVars,  # type: ignore[override]
                       dv: GasDependentVars) -> DOFArray:
        r"""Get the bulk viscosity for the gas, $\mu_{B}$.

        .. math::

            \mu_{B} = \alpha\mu

        """
        return self._alpha * self.viscosity(cv, dv)

    # TODO: Should this be memoized? Avoid multiple calls?
<<<<<<< HEAD
    # Tulio: this would only help PowerLaw, and it is not a big deal.
    def viscosity(self, cv: ConservedVars, dv: GasDependentVars) -> DOFArray:
=======
    def viscosity(self, cv: ConservedVars,  # type: ignore[override]
                  dv: GasDependentVars) -> DOFArray:
>>>>>>> b4451671
        r"""Get the gas dynamic viscosity, $\mu$.

        $\mu = \beta{T}^n$
        """
        return self._beta * dv.temperature**self._n

    def volume_viscosity(self, cv: ConservedVars,  # type: ignore[override]
                         dv: GasDependentVars) -> DOFArray:
        r"""Get the 2nd viscosity coefficent, $\lambda$.

        In this transport model, the second coefficient of viscosity is defined as:

        .. math::

            \lambda = \left(\alpha - \frac{2}{3}\right)\mu

        """
        return (self._alpha - 2.0/3.0) * self.viscosity(cv, dv)

<<<<<<< HEAD
    def thermal_conductivity(self, cv: ConservedVars, dv: GasDependentVars,
                             eos: GasEOS) -> DOFArray:
        r"""Get the gas thermal conductivity, $\kappa$.

        .. math::

            \kappa = \sigma\mu{C}_{v}
=======
    def thermal_conductivity(self, cv: ConservedVars,  # type: ignore[override]
                             dv: GasDependentVars, eos: GasEOS) -> DOFArray:
        r"""Get the gas thermal_conductivity, $\kappa$.
>>>>>>> b4451671

        """
        return (
            self._sigma * self.viscosity(cv, dv)
            * eos.heat_capacity_cv(cv, dv.temperature)
        )

<<<<<<< HEAD
    def species_diffusivity(self, cv: ConservedVars, dv: GasDependentVars,
                            eos: GasEOS) -> DOFArray:
        r"""Get the vector of species diffusivities, ${d}_{\alpha}$.

        The species diffusivities can be specified directly or based on the
        user-imposed Lewis number $Le$ of the mixture and the heat capacity at
        constant pressure $C_p$:

        .. math::

            d_{\alpha} = \frac{\kappa}{\rho \; Le \; C_p}
        """
        if self._lewis is not None:
            return (self._sigma * self.viscosity(cv, dv)/(
                cv.mass*self._lewis*eos.gamma(cv, dv.temperature))
            )
=======
    def species_diffusivity(self, cv: ConservedVars,  # type: ignore[override]
                            dv: GasDependentVars, eos: GasEOS) -> DOFArray:
        r"""Get the vector of species diffusivities, ${d}_{\alpha}$."""
>>>>>>> b4451671
        return self._d_alpha*(0*cv.mass + 1.)<|MERGE_RESOLUTION|>--- conflicted
+++ resolved
@@ -248,13 +248,8 @@
         return self._alpha * self.viscosity(cv, dv)
 
     # TODO: Should this be memoized? Avoid multiple calls?
-<<<<<<< HEAD
-    # Tulio: this would only help PowerLaw, and it is not a big deal.
-    def viscosity(self, cv: ConservedVars, dv: GasDependentVars) -> DOFArray:
-=======
     def viscosity(self, cv: ConservedVars,  # type: ignore[override]
                   dv: GasDependentVars) -> DOFArray:
->>>>>>> b4451671
         r"""Get the gas dynamic viscosity, $\mu$.
 
         $\mu = \beta{T}^n$
@@ -274,19 +269,13 @@
         """
         return (self._alpha - 2.0/3.0) * self.viscosity(cv, dv)
 
-<<<<<<< HEAD
-    def thermal_conductivity(self, cv: ConservedVars, dv: GasDependentVars,
-                             eos: GasEOS) -> DOFArray:
-        r"""Get the gas thermal conductivity, $\kappa$.
-
-        .. math::
-
-            \kappa = \sigma\mu{C}_{v}
-=======
     def thermal_conductivity(self, cv: ConservedVars,  # type: ignore[override]
                              dv: GasDependentVars, eos: GasEOS) -> DOFArray:
-        r"""Get the gas thermal_conductivity, $\kappa$.
->>>>>>> b4451671
+        r"""Get the gas thermal conductivity, $\kappa$.
+
+        .. math::
+
+            \kappa = \sigma\mu{C}_{v}
 
         """
         return (
@@ -294,9 +283,8 @@
             * eos.heat_capacity_cv(cv, dv.temperature)
         )
 
-<<<<<<< HEAD
-    def species_diffusivity(self, cv: ConservedVars, dv: GasDependentVars,
-                            eos: GasEOS) -> DOFArray:
+    def species_diffusivity(self, cv: ConservedVars,  # type: ignore[override]
+                            dv: GasDependentVars, eos: GasEOS) -> DOFArray:
         r"""Get the vector of species diffusivities, ${d}_{\alpha}$.
 
         The species diffusivities can be specified directly or based on the
@@ -311,9 +299,4 @@
             return (self._sigma * self.viscosity(cv, dv)/(
                 cv.mass*self._lewis*eos.gamma(cv, dv.temperature))
             )
-=======
-    def species_diffusivity(self, cv: ConservedVars,  # type: ignore[override]
-                            dv: GasDependentVars, eos: GasEOS) -> DOFArray:
-        r"""Get the vector of species diffusivities, ${d}_{\alpha}$."""
->>>>>>> b4451671
         return self._d_alpha*(0*cv.mass + 1.)