--- conflicted
+++ resolved
@@ -335,12 +335,7 @@
     # {{{ Local utilities
 
     # transfer trace pairs to quad grid, update pair dd
-<<<<<<< HEAD
-    interp_to_surf_quad = partial(tracepair_with_discr_tag, dcoll=discr,
-                                  discr_tag=quadrature_tag)
-=======
     interp_to_surf_quad = partial(tracepair_with_discr_tag, discr, quadrature_tag)
->>>>>>> 743435f8
 
     # }}}
 
@@ -357,11 +352,7 @@
     grad_cv_interior_pairs = [
         # Get the interior trace pairs onto the surface quadrature
         # discretization (if any)
-<<<<<<< HEAD
-        interp_to_surf_quad(tpair)
-=======
         interp_to_surf_quad(tpair=tpair)
->>>>>>> 743435f8
         for tpair in interior_trace_pairs(discr, grad_cv, tag=_NSGradCVTag)
     ]
 
@@ -380,11 +371,7 @@
     grad_t_interior_pairs = [
         # Get the interior trace pairs onto the surface quadrature
         # discretization (if any)
-<<<<<<< HEAD
-        interp_to_surf_quad(tpair)
-=======
         interp_to_surf_quad(tpair=tpair)
->>>>>>> 743435f8
         for tpair in interior_trace_pairs(discr, grad_t, tag=_NSGradTemperatureTag)
     ]
 
