r""":mod:`mirgecom.multiphysics.thermally_coupled_fluid_wall` for thermally-coupled
fluid and wall.

Couples a fluid subdomain governed by the compressible Navier-Stokes equations
(:mod:`mirgecom.navierstokes`) with a wall subdomain governed by the heat
equation (:mod:`mirgecom.diffusion`) through temperature and heat flux. This
radiation can optionally include a sink term representing emitted radiation.
In the non-radiating case, coupling enforces continuity of temperature and heat flux

.. math::
    T_\text{wall} &= T_\text{fluid} \\
    -\kappa_\text{wall} \nabla T_\text{wall} \cdot \hat{n} &=
        -\kappa_\text{fluid} \nabla T_\text{fluid} \cdot \hat{n},

and in the radiating case, coupling enforces a similar condition but with an
additional radiation sink term in the heat flux

<<<<<<< HEAD
.. math::
    -\kappa_\text{wall} \nabla T_\text{wall} \cdot \hat{n} =
        -\kappa_\text{fluid} \nabla T_\text{fluid} \cdot \hat{n}
        + \epsilon \sigma (T^4 - T_\text{ambient}^4).

Helper Functions
^^^^^^^^^^^^^^^^
.. autofunction:: add_interface_boundaries_no_grad
.. autofunction:: add_interface_boundaries

RHS Evaluation
^^^^^^^^^^^^^^
.. autofunction:: coupled_grad_t_operator
.. autofunction:: coupled_ns_heat_operator
=======
Boundary Setup Functions
^^^^^^^^^^^^^^^^^^^^^^^^

.. autofunction:: add_interface_boundaries_no_grad
.. autofunction:: add_interface_boundaries

Basic Coupled Operators
^^^^^^^^^^^^^^^^^^^^^^^

.. autofunction:: basic_coupled_ns_heat_operator

Boundary Conditions
^^^^^^^^^^^^^^^^^^^
>>>>>>> 680968d2

Boundary Conditions
^^^^^^^^^^^^^^^^^^^

.. autoclass:: InterfaceFluidBoundary
.. autoclass:: InterfaceFluidSlipBoundary
.. autoclass:: InterfaceFluidNoslipBoundary
.. autoclass:: InterfaceWallBoundary
.. autoclass:: InterfaceWallRadiationBoundary
"""

__copyright__ = """
Copyright (C) 2023 University of Illinois Board of Trustees
"""

__license__ = """
Permission is hereby granted, free of charge, to any person obtaining a copy
of this software and associated documentation files (the "Software"), to deal
in the Software without restriction, including without limitation the rights
to use, copy, modify, merge, publish, distribute, sublicense, and/or sell
copies of the Software, and to permit persons to whom the Software is
furnished to do so, subject to the following conditions:

The above copyright notice and this permission notice shall be included in
all copies or substantial portions of the Software.

THE SOFTWARE IS PROVIDED "AS IS", WITHOUT WARRANTY OF ANY KIND, EXPRESS OR
IMPLIED, INCLUDING BUT NOT LIMITED TO THE WARRANTIES OF MERCHANTABILITY,
FITNESS FOR A PARTICULAR PURPOSE AND NONINFRINGEMENT. IN NO EVENT SHALL THE
AUTHORS OR COPYRIGHT HOLDERS BE LIABLE FOR ANY CLAIM, DAMAGES OR OTHER
LIABILITY, WHETHER IN AN ACTION OF CONTRACT, TORT OR OTHERWISE, ARISING FROM,
OUT OF OR IN CONNECTION WITH THE SOFTWARE OR THE USE OR OTHER DEALINGS IN
THE SOFTWARE.
"""

<<<<<<< HEAD
from dataclasses import replace
from abc import abstractmethod
import numpy as np
=======
from dataclasses import dataclass, replace
import numpy as np
from abc import abstractmethod
from functools import partial
>>>>>>> 680968d2

from arraycontext import dataclass_array_container
from meshmode.dof_array import DOFArray
from grudge.trace_pair import (
    TracePair,
    inter_volume_trace_pairs
)
from grudge.dof_desc import (
    DISCR_TAG_BASE,
    as_dofdesc,
)
import grudge.op as op

from mirgecom.math import harmonic_mean
from mirgecom.boundary import (
    MengaldoBoundaryCondition,
    _SlipBoundaryComponent,
    _NoSlipBoundaryComponent,
    _ImpermeableBoundaryComponent,
    IsothermalSlipWallBoundary,
    IsothermalWallBoundary)
from mirgecom.flux import num_flux_central
from mirgecom.inviscid import inviscid_facial_flux_rusanov
from mirgecom.viscous import viscous_facial_flux_harmonic
from mirgecom.gas_model import (
    replace_fluid_state,
    make_operator_fluid_states,
)
from mirgecom.navierstokes import (
    grad_t_operator as fluid_grad_t_operator,
    ns_operator,
)
from mirgecom.diffusion import (
    grad_facial_flux_weighted,
    diffusion_flux,
    diffusion_facial_flux_harmonic,
    DiffusionBoundary,
    grad_operator as wall_grad_t_operator,
    diffusion_operator,
)
<<<<<<< HEAD
=======
from mirgecom.multiphysics import make_interface_boundaries
>>>>>>> 680968d2
from mirgecom.utils import project_from_base


class _ThermalDataNoGradInterVolTag:
    pass


class _ThermalDataInterVolTag:
    pass


class _GradTemperatureInterVolTag:
    pass


class _FluidOpStatesTag:
    pass


class _FluidGradTag:
    pass


class _FluidOperatorTag:
    pass


class _WallGradTag:
    pass


class _WallOperatorTag:
    pass


# FIXME: Interior penalty should probably use an average of the lengthscales on
# both sides of the interface
class InterfaceFluidBoundary(MengaldoBoundaryCondition):
<<<<<<< HEAD
    r"""Abstract interface for the fluid side of the fluid-wall interface.
=======
    r"""
    Abstract interface for the fluid side of the fluid-wall interface.
>>>>>>> 680968d2

    Extends :class:`~mirgecom.boundary.MengaldoBoundaryCondition` to include
    an interior penalty on the heat flux:

    .. math::
        q_\text{penalty} = \tau (T^+ - T^-).

    where $\tau = c \frac{\kappa_\text{bc}}{h^-}$. Here $c$ is a
    user-defined constant and $h^-$ is the characteristic mesh spacing
    on the fluid side of the interface.

    Base class implementations
    --------------------------
    .. automethod:: __init__
    .. automethod:: viscous_divergence_flux

    Abstract interface
    ------------------
    .. automethod:: temperature_plus
    """

    def __init__(self, heat_flux_penalty_amount, lengthscales_minus):
        r"""
        Initialize InterfaceFluidBoundary.

        Parameters
        ----------
        heat_flux_penalty_amount: float

            Coefficient $c$ for the interior penalty on the heat flux.

        lengthscales_minus: :class:`meshmode.dof_array.DOFArray`

            Characteristic mesh spacing $h^-$.
        """
        self._penalty_amount = heat_flux_penalty_amount
        self._lengthscales_minus = lengthscales_minus

    @abstractmethod
    def temperature_plus(self, dcoll, dd_bdry, state_minus, **kwargs):
        r"""Get the external temperature, $T^+$.

        Parameters
        ----------
        dcoll: :class:`~grudge.discretization.DiscretizationCollection`

            A discretization collection encapsulating the DG elements

        dd_bdry:

            Boundary DOF descriptor (or object convertible to one) indicating which
            domain boundary to process

        state_minus: :class:`~mirgecom.gas_model.FluidState`

            Fluid state object with the conserved state, and dependent
            quantities for the (-) side of the boundary.

        Returns
        -------
        :class:`meshmode.dof_array.DOFArray`
        """

    def viscous_divergence_flux(
            self, dcoll, dd_bdry, gas_model, state_minus, grad_cv_minus,
            grad_t_minus, numerical_flux_func=viscous_facial_flux_harmonic,
            **kwargs):
        """Return the viscous flux.

        It is defined in
        :meth:`mirgecom.boundary.MengaldoBoundaryCondition.viscous_divergence_flux`
        with the additional heat flux interior penalty term.
        """
        dd_bdry = as_dofdesc(dd_bdry)

        state_bc = self.state_bc(
            dcoll=dcoll, dd_bdry=dd_bdry, gas_model=gas_model,
            state_minus=state_minus, **kwargs)

        flux_without_penalty = super().viscous_divergence_flux(
            dcoll=dcoll, dd_bdry=dd_bdry, gas_model=gas_model,
            state_minus=state_minus, numerical_flux_func=numerical_flux_func,
            grad_cv_minus=grad_cv_minus, grad_t_minus=grad_t_minus, **kwargs)

        lengthscales_minus = project_from_base(
            dcoll, dd_bdry, self._lengthscales_minus)

        tau = (
            self._penalty_amount * state_bc.thermal_conductivity
            / lengthscales_minus)

        t_minus = state_minus.temperature
        t_plus = self.temperature_plus(
            dcoll, dd_bdry=dd_bdry, state_minus=state_minus, **kwargs)

        return replace(
            flux_without_penalty,
            # NS and diffusion use opposite sign conventions for flux; hence penalty
            # is added here instead of subtracted
            energy=flux_without_penalty.energy + tau * (t_plus - t_minus))


class _ThermallyCoupledHarmonicMeanBoundaryComponent:
    def __init__(
            self, kappa_plus, t_plus, grad_t_plus=None):
        self._kappa_plus = kappa_plus
        self._t_plus = t_plus
        self._grad_t_plus = grad_t_plus

    def kappa_plus(self, dcoll, dd_bdry):
<<<<<<< HEAD
        """Conductivity on the external side for gradient calculation."""
        return project_from_base(dcoll, dd_bdry, self._kappa_plus)

    def kappa_bc(self, dcoll, dd_bdry, kappa_minus):
        """Conductivity at the interface for viscous flux."""
=======
        return project_from_base(dcoll, dd_bdry, self._kappa_plus)

    def kappa_bc(self, dcoll, dd_bdry, kappa_minus):
>>>>>>> 680968d2
        kappa_plus = project_from_base(dcoll, dd_bdry, self._kappa_plus)
        return harmonic_mean(kappa_minus, kappa_plus)

    def temperature_plus(self, dcoll, dd_bdry):
<<<<<<< HEAD
        """Temperature on the external side for gradient calculation."""
        return project_from_base(dcoll, dd_bdry, self._t_plus)

    def temperature_bc(self, dcoll, dd_bdry, kappa_minus, t_minus):
        """Temperature at the interface for viscous flux."""
        t_plus = project_from_base(dcoll, dd_bdry, self._t_plus)
        if self._use_kappa_weighted_t_bc:
            actx = t_minus.array_context
            kappa_plus = project_from_base(dcoll, dd_bdry, self._kappa_plus)
            kappa_sum = actx.np.where(
                actx.np.greater(kappa_minus + kappa_plus, 0*kappa_minus),
                kappa_minus + kappa_plus,
                0*kappa_minus + 1)
            return (t_minus * kappa_minus + t_plus * kappa_plus)/kappa_sum
        else:
            return (t_minus + t_plus)/2

    def grad_temperature_bc(self, dcoll, dd_bdry, grad_t_minus):
        """Gradient averaging for viscous flux."""
=======
        return project_from_base(dcoll, dd_bdry, self._t_plus)

    def temperature_bc(self, dcoll, dd_bdry, kappa_minus, t_minus):
        t_plus = project_from_base(dcoll, dd_bdry, self._t_plus)
        actx = t_minus.array_context
        kappa_plus = project_from_base(dcoll, dd_bdry, self._kappa_plus)
        kappa_sum = actx.np.where(
            actx.np.greater(kappa_minus + kappa_plus, 0*kappa_minus),
            kappa_minus + kappa_plus,
            0*kappa_minus + 1)
        return (t_minus * kappa_minus + t_plus * kappa_plus)/kappa_sum

    def grad_temperature_bc(self, dcoll, dd_bdry, grad_t_minus):
>>>>>>> 680968d2
        if self._grad_t_plus is None:
            raise ValueError(
                "Boundary does not have external temperature gradient data.")
        grad_t_plus = project_from_base(dcoll, dd_bdry, self._grad_t_plus)
        return (grad_t_plus + grad_t_minus)/2


def _replace_kappa(state, kappa):
    """Replace the thermal conductivity in fluid state *state* with *kappa*."""
    new_tv = replace(state.tv, thermal_conductivity=kappa)
    return replace(state, tv=new_tv)


class InterfaceFluidSlipBoundary(InterfaceFluidBoundary):
    """
    Boundary for the fluid side of the fluid-wall interface, with slip.

    .. automethod:: __init__
    .. automethod:: state_plus
    .. automethod:: state_bc
    .. automethod:: grad_cv_bc
    .. automethod:: temperature_plus
    .. automethod:: temperature_bc
    .. automethod:: grad_temperature_bc
    """

    def __init__(
            self, kappa_plus, t_plus, grad_t_plus=None,
            heat_flux_penalty_amount=None, lengthscales_minus=None):
        r"""
        Initialize InterfaceFluidSlipBoundary.

        Arguments *grad_t_plus*, *heat_flux_penalty_amount*, and
        *lengthscales_minus* are only required if the boundary will be used to
        compute the viscous flux.

        Parameters
        ----------
        kappa_plus: float or :class:`meshmode.dof_array.DOFArray`

            Thermal conductivity from the wall side.

        t_plus: :class:`meshmode.dof_array.DOFArray`

            Temperature from the wall side.

        grad_t_plus: :class:`meshmode.dof_array.DOFArray` or None

            Temperature gradient from the wall side.

        heat_flux_penalty_amount: float or None

            Coefficient $c$ for the interior penalty on the heat flux.

        lengthscales_minus: :class:`meshmode.dof_array.DOFArray` or None

            Characteristic mesh spacing $h^-$.
        """
        InterfaceFluidBoundary.__init__(
            self,
            heat_flux_penalty_amount=heat_flux_penalty_amount,
            lengthscales_minus=lengthscales_minus)

        self._thermally_coupled = _ThermallyCoupledHarmonicMeanBoundaryComponent(
            kappa_plus=kappa_plus,
            t_plus=t_plus,
            grad_t_plus=grad_t_plus)
        self._slip = _SlipBoundaryComponent()
        self._impermeable = _ImpermeableBoundaryComponent()

    def state_plus(
            self, dcoll, dd_bdry, gas_model, state_minus, **kwargs):  # noqa: D102
        actx = state_minus.array_context

        # Grab a unit normal to the boundary
        nhat = actx.thaw(dcoll.normal(dd_bdry))

        # Reflect the normal momentum
        mom_plus = self._slip.momentum_plus(state_minus.momentum_density, nhat)

        # Don't bother replacing kappa since this is just for inviscid
        return replace_fluid_state(state_minus, gas_model, momentum=mom_plus)

    def state_bc(
            self, dcoll, dd_bdry, gas_model, state_minus, **kwargs):  # noqa: D102
        actx = state_minus.array_context

        cv_minus = state_minus.cv

        kappa_minus = (
            # Make sure it has an array context
            state_minus.tv.thermal_conductivity + 0*state_minus.mass_density)

        # Grab a unit normal to the boundary
        nhat = actx.thaw(dcoll.normal(dd_bdry))

        # set the normal momentum to 0
        mom_bc = self._slip.momentum_bc(state_minus.momentum_density, nhat)

        t_bc = self._thermally_coupled.temperature_bc(
            dcoll, dd_bdry, kappa_minus, state_minus.temperature)

        internal_energy_bc = (
            cv_minus.mass
            * gas_model.eos.get_internal_energy(
                temperature=t_bc,
                species_mass_fractions=cv_minus.species_mass_fractions))
        total_energy_bc = (
            internal_energy_bc
            + 0.5*np.dot(mom_bc, mom_bc)/cv_minus.mass)

        kappa_bc = self._thermally_coupled.kappa_bc(dcoll, dd_bdry, kappa_minus)

        return _replace_kappa(
            replace_fluid_state(
                state_minus, gas_model,
                energy=total_energy_bc,
                momentum=mom_bc,
                temperature_seed=t_bc),
            kappa_bc)

    def grad_cv_bc(
            self, dcoll, dd_bdry, gas_model, state_minus, grad_cv_minus,
            normal, **kwargs):  # noqa: D102
        dd_bdry = as_dofdesc(dd_bdry)
        state_bc = self.state_bc(
            dcoll=dcoll, dd_bdry=dd_bdry, gas_model=gas_model,
            state_minus=state_minus, **kwargs)

        grad_v_bc = self._slip.grad_velocity_bc(
            state_minus, state_bc, grad_cv_minus, normal)

        grad_mom_bc = (
            state_bc.mass_density * grad_v_bc
            + np.outer(state_bc.velocity, grad_cv_minus.mass))

        grad_species_mass_bc = self._impermeable.grad_species_mass_bc(
            state_minus, grad_cv_minus, normal)

        return grad_cv_minus.replace(
            momentum=grad_mom_bc,
            species_mass=grad_species_mass_bc)

    def temperature_plus(
            self, dcoll, dd_bdry, state_minus, **kwargs):  # noqa: D102
        return self._thermally_coupled.temperature_plus(dcoll, dd_bdry)

    def temperature_bc(self, dcoll, dd_bdry, state_minus, **kwargs):  # noqa: D102
        kappa_minus = (
            # Make sure it has an array context
            state_minus.tv.thermal_conductivity + 0*state_minus.mass_density)
        return self._thermally_coupled.temperature_bc(
            dcoll, dd_bdry, kappa_minus, state_minus.temperature)

    def grad_temperature_bc(
            self, dcoll, dd_bdry, grad_t_minus, normal, **kwargs):  # noqa: D102
        return self._thermally_coupled.grad_temperature_bc(
            dcoll, dd_bdry, grad_t_minus)


class InterfaceFluidNoslipBoundary(InterfaceFluidBoundary):
    """
    Boundary for the fluid side of the fluid-wall interface, without slip.

    .. automethod:: __init__
    .. automethod:: state_plus
    .. automethod:: state_bc
    .. automethod:: grad_cv_bc
    .. automethod:: temperature_plus
    .. automethod:: temperature_bc
    .. automethod:: grad_temperature_bc
    """

    def __init__(
            self, kappa_plus, t_plus, grad_t_plus=None,
            heat_flux_penalty_amount=None, lengthscales_minus=None):
        r"""
        Initialize InterfaceFluidNoslipBoundary.

        Arguments *grad_t_plus*, *heat_flux_penalty_amount*, and
        *lengthscales_minus* are only required if the boundary will be used to
        compute the viscous flux.

        Parameters
        ----------
        kappa_plus: float or :class:`meshmode.dof_array.DOFArray`

            Thermal conductivity from the wall side.

        t_plus: :class:`meshmode.dof_array.DOFArray`

            Temperature from the wall side.

        grad_t_plus: :class:`meshmode.dof_array.DOFArray` or None

            Temperature gradient from the wall side.

        heat_flux_penalty_amount: float or None

            Coefficient $c$ for the interior penalty on the heat flux.

        lengthscales_minus: :class:`meshmode.dof_array.DOFArray` or None

            Characteristic mesh spacing $h^-$.
        """
        InterfaceFluidBoundary.__init__(
            self,
            heat_flux_penalty_amount=heat_flux_penalty_amount,
            lengthscales_minus=lengthscales_minus)

        self._thermally_coupled = _ThermallyCoupledHarmonicMeanBoundaryComponent(
            kappa_plus=kappa_plus,
            t_plus=t_plus,
            grad_t_plus=grad_t_plus)
        self._no_slip = _NoSlipBoundaryComponent()
        self._impermeable = _ImpermeableBoundaryComponent()

    def state_plus(
            self, dcoll, dd_bdry, gas_model, state_minus, **kwargs):  # noqa: D102
        dd_bdry = as_dofdesc(dd_bdry)
        mom_plus = self._no_slip.momentum_plus(state_minus.momentum_density)

        # Don't bother replacing kappa since this is just for inviscid
        return replace_fluid_state(state_minus, gas_model, momentum=mom_plus)

    def state_bc(
            self, dcoll, dd_bdry, gas_model, state_minus, **kwargs):  # noqa: D102
        dd_bdry = as_dofdesc(dd_bdry)

        kappa_minus = (
            # Make sure it has an array context
            state_minus.tv.thermal_conductivity + 0*state_minus.mass_density)

        mom_bc = self._no_slip.momentum_bc(state_minus.momentum_density)

        t_bc = self._thermally_coupled.temperature_bc(
            dcoll, dd_bdry, kappa_minus, state_minus.temperature)

        internal_energy_bc = gas_model.eos.get_internal_energy(
            temperature=t_bc,
            species_mass_fractions=state_minus.species_mass_fractions)

        # Velocity is pinned to 0 here, no kinetic energy
        total_energy_bc = state_minus.mass_density*internal_energy_bc

        kappa_bc = self._thermally_coupled.kappa_bc(dcoll, dd_bdry, kappa_minus)

        return _replace_kappa(
            replace_fluid_state(
                state_minus, gas_model,
                energy=total_energy_bc,
                momentum=mom_bc),
            kappa_bc)

    def grad_cv_bc(
            self, dcoll, dd_bdry, gas_model, state_minus, grad_cv_minus, normal,
            **kwargs):  # noqa: D102
        grad_species_mass_bc = self._impermeable.grad_species_mass_bc(
            state_minus, grad_cv_minus, normal)

        return grad_cv_minus.replace(species_mass=grad_species_mass_bc)

    def temperature_plus(
            self, dcoll, dd_bdry, state_minus, **kwargs):  # noqa: D102
        return self._thermally_coupled.temperature_plus(dcoll, dd_bdry)

    def temperature_bc(self, dcoll, dd_bdry, state_minus, **kwargs):  # noqa: D102
        kappa_minus = (
            # Make sure it has an array context
            state_minus.tv.thermal_conductivity + 0*state_minus.mass_density)
        return self._thermally_coupled.temperature_bc(
            dcoll, dd_bdry, kappa_minus, state_minus.temperature)

    def grad_temperature_bc(
            self, dcoll, dd_bdry, grad_t_minus, normal, **kwargs):  # noqa: D102
        return self._thermally_coupled.grad_temperature_bc(
            dcoll, dd_bdry, grad_t_minus)


# FIXME: Interior penalty should probably use an average of the lengthscales on
# both sides of the interface
class InterfaceWallBoundary(DiffusionBoundary):
    """
    Boundary for the wall side of the fluid-wall interface.

    .. automethod:: __init__
    .. automethod:: get_grad_flux
    .. automethod:: get_diffusion_flux
    """

    def __init__(self, kappa_plus, u_plus, grad_u_plus=None):
        r"""
        Initialize InterfaceWallBoundary.

        Argument *grad_u_plus* is only required if the boundary will be used to
        compute the heat flux.

        Parameters
        ----------
        kappa_plus: float or :class:`meshmode.dof_array.DOFArray`

            Thermal conductivity from the fluid side.

        u_plus: :class:`meshmode.dof_array.DOFArray`

            Temperature from the fluid side.

        grad_u_plus: :class:`meshmode.dof_array.DOFArray` or None

            Temperature gradient from the fluid side.
        """
        self.kappa_plus = kappa_plus
        self.u_plus = u_plus
        self.grad_u_plus = grad_u_plus

    def get_grad_flux(
            self, dcoll, dd_bdry, kappa_minus, u_minus, *,
            numerical_flux_func=grad_facial_flux_weighted):  # noqa: D102
        actx = u_minus.array_context
        normal = actx.thaw(dcoll.normal(dd_bdry))

        kappa_plus = project_from_base(dcoll, dd_bdry, self.kappa_plus)
        kappa_tpair = TracePair(
            dd_bdry, interior=kappa_minus, exterior=kappa_plus)

        u_plus = project_from_base(dcoll, dd_bdry, self.u_plus)
        u_tpair = TracePair(dd_bdry, interior=u_minus, exterior=u_plus)

        return numerical_flux_func(kappa_tpair, u_tpair, normal)

    def get_diffusion_flux(
            self, dcoll, dd_bdry, kappa_minus, u_minus, grad_u_minus,
            lengthscales_minus, *, penalty_amount=None,
            numerical_flux_func=diffusion_facial_flux_harmonic):  # noqa: D102
        if self.grad_u_plus is None:
            raise ValueError(
                "Boundary does not have external gradient data.")

        actx = u_minus.array_context
        normal = actx.thaw(dcoll.normal(dd_bdry))

        kappa_plus = project_from_base(dcoll, dd_bdry, self.kappa_plus)
        kappa_tpair = TracePair(
            dd_bdry, interior=kappa_minus, exterior=kappa_plus)

        u_plus = project_from_base(dcoll, dd_bdry, self.u_plus)
        u_tpair = TracePair(dd_bdry, interior=u_minus, exterior=u_plus)

        grad_u_plus = project_from_base(dcoll, dd_bdry, self.grad_u_plus)
        grad_u_tpair = TracePair(
            dd_bdry, interior=grad_u_minus, exterior=grad_u_plus)

        lengthscales_tpair = TracePair(
            dd_bdry, interior=lengthscales_minus, exterior=lengthscales_minus)

        return numerical_flux_func(
            kappa_tpair, u_tpair, grad_u_tpair, lengthscales_tpair, normal,
            penalty_amount=penalty_amount)


<<<<<<< HEAD
class InterfaceWallRadiationBoundary(DiffusionBoundary):
    r"""
    Boundary for the wall side of the fluid-wall interface (radiating).

    Enforces the heat flux to be that entering the fluid side plus a radiation sink
    term:

    .. math::
        -\kappa_\text{wall} \nabla T_\text{wall} \cdot \hat{n} =
            -\kappa_\text{fluid} \nabla T_\text{fluid} \cdot \hat{n}
            + \epsilon \sigma (T^4 - T_\text{ambient}^4),

    where $\epsilon$ is the wall material's emissivity and $\sigma$ is the
    Stefan-Boltzmann constant.

    .. automethod:: __init__
    .. automethod:: get_grad_flux
    .. automethod:: get_diffusion_flux
    """

    def __init__(
            self, kappa_plus, grad_u_plus=None, emissivity=None, sigma=None,
            u_ambient=None):
        r"""
        Initialize InterfaceWallRadiationBoundary.

        Arguments *grad_u_plus*, *emissivity*, *sigma*, and *u_ambient* are only
        required if the boundary will be used to compute the heat flux.

        Parameters
        ----------
        kappa_plus: float or :class:`meshmode.dof_array.DOFArray`

            Thermal conductivity from the fluid side.

        grad_u_plus: :class:`meshmode.dof_array.DOFArray` or None

            Temperature gradient from the fluid side.

        emissivity: float or :class:`meshmode.dof_array.DOFArray` or None

            Emissivity of the wall material.

        sigma: float or None

            Stefan-Boltzmann constant.

        u_ambient: :class:`meshmode.dof_array.DOFArray` or None

            Ambient temperature of the environment.
        """
        self.kappa_plus = kappa_plus
        self.emissivity = emissivity
        self.sigma = sigma
        self.u_ambient = u_ambient
        self.grad_u_plus = grad_u_plus

    def get_grad_flux(
            self, dcoll, dd_bdry, kappa_minus, u_minus, *,
            numerical_flux_func=grad_facial_flux_weighted):  # noqa: D102
        actx = u_minus.array_context
        normal = actx.thaw(dcoll.normal(dd_bdry))

        kappa_tpair = TracePair(
            dd_bdry, interior=kappa_minus, exterior=kappa_minus)
        u_tpair = TracePair(dd_bdry, interior=u_minus, exterior=u_minus)

        return numerical_flux_func(kappa_tpair, u_tpair, normal)

    def get_diffusion_flux(
            self, dcoll, dd_bdry, kappa_minus, u_minus, grad_u_minus,
            lengthscales_minus, *, penalty_amount=None,
            numerical_flux_func=diffusion_facial_flux_harmonic):  # noqa: D102
        if self.grad_u_plus is None:
            raise ValueError("External temperature gradient is not specified.")
        if self.emissivity is None:
            raise ValueError("Wall emissivity is not specified.")
        if self.sigma is None:
            raise ValueError("Stefan-Boltzmann constant value is not specified.")
        if self.u_ambient is None:
            raise ValueError("Ambient temperature is not specified.")

        actx = u_minus.array_context
        normal = actx.thaw(dcoll.normal(dd_bdry))

        kappa_plus = project_from_base(dcoll, dd_bdry, self.kappa_plus)
        grad_u_plus = project_from_base(dcoll, dd_bdry, self.grad_u_plus)
        emissivity = project_from_base(dcoll, dd_bdry, self.emissivity)
        u_ambient = project_from_base(dcoll, dd_bdry, self.u_ambient)

        # Note: numerical_flux_func is ignored
        return (
            np.dot(diffusion_flux(kappa_plus, grad_u_plus), normal)
            + emissivity * self.sigma * (u_minus**4 - u_ambient**4))


def _kappa_inter_volume_trace_pairs(
        dcoll, fluid_dd, wall_dd, fluid_kappa, wall_kappa,
        *, comm_tag=None):
    """Exchange thermal conductivity across the fluid-wall interface."""
    actx = fluid_kappa.array_context

    # Promote constant-valued kappas to DOFArrays
    from meshmode.dof_array import DOFArray
    if not isinstance(fluid_kappa, DOFArray):
        fluid_kappa = fluid_kappa * (dcoll.zeros(actx, dd=fluid_dd) + 1)
    if not isinstance(wall_kappa, DOFArray):
        wall_kappa = wall_kappa * (dcoll.zeros(actx, dd=wall_dd) + 1)

    pairwise_kappa = {(fluid_dd, wall_dd): (fluid_kappa, wall_kappa)}
    return inter_volume_trace_pairs(
        dcoll, pairwise_kappa, comm_tag=(_KappaInterVolTag, comm_tag))


def _temperature_inter_volume_trace_pairs(
        dcoll, fluid_dd, wall_dd, fluid_state, wall_temperature,
        *, comm_tag=None):
    """Exchange temperature across the fluid-wall interface."""
    pairwise_temperature = {
        (fluid_dd, wall_dd):
            (fluid_state.temperature, wall_temperature)}
    return inter_volume_trace_pairs(dcoll, pairwise_temperature,
                                    comm_tag=(_TemperatureInterVolTag, comm_tag))


def _grad_temperature_inter_volume_trace_pairs(
        dcoll, fluid_dd, wall_dd, fluid_grad_temperature, wall_grad_temperature,
        *, comm_tag=None):
    """Exchange temperature gradient across the fluid-wall interface."""
    pairwise_grad_temperature = {
        (fluid_dd, wall_dd):
            (fluid_grad_temperature, wall_grad_temperature)}
    return inter_volume_trace_pairs(dcoll, pairwise_grad_temperature,
                                    comm_tag=(_GradTemperatureInterVolTag, comm_tag))
=======
@dataclass_array_container
@dataclass(frozen=True)
class _ThermalDataNoGrad:
    kappa: DOFArray
    temperature: DOFArray


@dataclass_array_container
@dataclass(frozen=True)
class _ThermalData(_ThermalDataNoGrad):
    grad_temperature: np.ndarray


def _make_thermal_data(kappa, temperature, grad_temperature=None):
    if not isinstance(kappa, DOFArray):
        kappa = kappa * (0*temperature + 1)

    if grad_temperature is not None:
        thermal_data = _ThermalData(kappa, temperature, grad_temperature)
    else:
        thermal_data = _ThermalDataNoGrad(kappa, temperature)

    return thermal_data


def _get_interface_trace_pairs_no_grad(
        dcoll,
        fluid_dd, wall_dd,
        fluid_kappa, wall_kappa,
        fluid_temperature, wall_temperature,
        *,
        comm_tag=None):
    pairwise_thermal_data = {
        (fluid_dd, wall_dd): (
            _make_thermal_data(fluid_kappa, fluid_temperature),
            _make_thermal_data(wall_kappa, wall_temperature))}
    return inter_volume_trace_pairs(
        dcoll, pairwise_thermal_data,
        comm_tag=(_ThermalDataNoGradInterVolTag, comm_tag))


def _get_interface_trace_pairs(
        dcoll,
        fluid_dd, wall_dd,
        fluid_kappa, wall_kappa,
        fluid_temperature, wall_temperature,
        fluid_grad_temperature, wall_grad_temperature,
        *,
        comm_tag=None):
    pairwise_thermal_data = {
        (fluid_dd, wall_dd): (
            _make_thermal_data(
                fluid_kappa,
                fluid_temperature,
                fluid_grad_temperature),
            _make_thermal_data(
                wall_kappa,
                wall_temperature,
                wall_grad_temperature))}

    return inter_volume_trace_pairs(
        dcoll, pairwise_thermal_data,
        comm_tag=(_ThermalDataInterVolTag, comm_tag))


def _get_interface_boundaries_no_grad(
        dcoll,
        fluid_dd, wall_dd,
        fluid_kappa, wall_kappa,
        fluid_temperature, wall_temperature,
        *,
        interface_noslip=True,
        quadrature_tag=DISCR_TAG_BASE,
        comm_tag=None):
    interface_tpairs = _get_interface_trace_pairs_no_grad(
        dcoll,
        fluid_dd, wall_dd,
        fluid_kappa, wall_kappa,
        fluid_temperature, wall_temperature,
        comm_tag=comm_tag)
>>>>>>> 680968d2

    if interface_noslip:
        fluid_bc_class = InterfaceFluidNoslipBoundary
    else:
        fluid_bc_class = InterfaceFluidSlipBoundary

    def make_fluid_boundary(interface_tpair):
        return fluid_bc_class(
            interface_tpair.ext.kappa,
            interface_tpair.ext.temperature)

    def make_wall_boundary(interface_tpair):
        return InterfaceWallBoundary(
            interface_tpair.ext.kappa,
            interface_tpair.ext.temperature)

    bdry_factories = {
        (wall_dd, fluid_dd): make_fluid_boundary,
        (fluid_dd, wall_dd): make_wall_boundary}

<<<<<<< HEAD
=======
    interface_boundaries = make_interface_boundaries(
        bdry_factories, interface_tpairs)

    fluid_interface_boundaries = interface_boundaries[wall_dd, fluid_dd]
    wall_interface_boundaries = interface_boundaries[fluid_dd, wall_dd]

    return fluid_interface_boundaries, wall_interface_boundaries


def _get_interface_boundaries(
        dcoll,
        fluid_dd, wall_dd,
        fluid_kappa, wall_kappa,
        fluid_temperature, wall_temperature,
        fluid_grad_temperature, wall_grad_temperature,
        *,
        interface_noslip=True,
        wall_penalty_amount=None,
        quadrature_tag=DISCR_TAG_BASE,
        comm_tag=None):
    if wall_penalty_amount is None:
        # FIXME: After verifying the form of the penalty term, figure out what value
        # makes sense to use as a default here
        wall_penalty_amount = 0.05

    interface_tpairs = _get_interface_trace_pairs(
        dcoll,
        fluid_dd, wall_dd,
        fluid_kappa, wall_kappa,
        fluid_temperature, wall_temperature,
        fluid_grad_temperature, wall_grad_temperature,
        comm_tag=comm_tag)

    if interface_noslip:
        fluid_bc_class = InterfaceFluidNoslipBoundary
    else:
        fluid_bc_class = InterfaceFluidSlipBoundary

    # Diffusion operator passes lengthscales_minus into the boundary flux
    # functions, but NS doesn't; thus we need to pass lengthscales into
    # the fluid boundary condition constructor
    from grudge.dt_utils import characteristic_lengthscales
    fluid_lengthscales = (
        characteristic_lengthscales(
            fluid_temperature.array_context, dcoll, fluid_dd)
        * (0*fluid_temperature+1))

    def make_fluid_boundary(interface_tpair):
        return fluid_bc_class(
            interface_tpair.ext.kappa,
            interface_tpair.ext.temperature,
            interface_tpair.ext.grad_temperature,
            wall_penalty_amount,
            lengthscales_minus=op.project(dcoll,
                fluid_dd, interface_tpair.dd, fluid_lengthscales))

    def make_wall_boundary(interface_tpair):
        return InterfaceWallBoundary(
            interface_tpair.ext.kappa,
            interface_tpair.ext.temperature,
            interface_tpair.ext.grad_temperature)

    bdry_factories = {
        (wall_dd, fluid_dd): make_fluid_boundary,
        (fluid_dd, wall_dd): make_wall_boundary}

    interface_boundaries = make_interface_boundaries(
        bdry_factories, interface_tpairs)

    fluid_interface_boundaries = interface_boundaries[wall_dd, fluid_dd]
    wall_interface_boundaries = interface_boundaries[fluid_dd, wall_dd]

    return fluid_interface_boundaries, wall_interface_boundaries


>>>>>>> 680968d2
def add_interface_boundaries_no_grad(
        dcoll,
        fluid_dd, wall_dd,
        fluid_state, wall_kappa, wall_temperature,
        fluid_boundaries, wall_boundaries,
        *,
        interface_noslip=True,
<<<<<<< HEAD
        interface_radiation=False,
        use_kappa_weighted_grad_flux_in_fluid=False,
        comm_tag=None):
    r"""Compute $\nabla T$ on the fluid and wall subdomains.
=======
        quadrature_tag=DISCR_TAG_BASE,
        comm_tag=None):
    """
    Include the fluid-wall interface boundaries (without temperature gradient).

    Return a tuple `(fluid_all_boundaries, wall_all_boundaries)` that adds boundaries
    to *fluid_boundaries* and *wall_boundaries* that represent the volume interfaces.
    One entry is added for the collection of faces whose opposite face reside on the
    current MPI rank and one-per-rank for each collection of faces whose opposite
    face resides on a different rank.
>>>>>>> 680968d2

    Parameters
    ----------
    dcoll: class:`~grudge.discretization.DiscretizationCollection`

        A discretization collection encapsulating the DG elements

    fluid_dd: :class:`grudge.dof_desc.DOFDesc`

        DOF descriptor for the fluid volume.

    wall_dd: :class:`grudge.dof_desc.DOFDesc`

        DOF descriptor for the wall volume.

    fluid_boundaries:

        Dictionary of boundary objects for the fluid subdomain, one for each
        :class:`~grudge.dof_desc.BoundaryDomainTag` that represents a domain
        boundary.

    wall_boundaries:

        Dictionary of boundary objects for the wall subdomain, one for each
        :class:`~grudge.dof_desc.BoundaryDomainTag` that represents a domain
        boundary.

    fluid_state: :class:`~mirgecom.gas_model.FluidState`

        Fluid state object with the conserved state and dependent
        quantities for the fluid volume.

    wall_kappa: float or :class:`meshmode.dof_array.DOFArray`

        Thermal conductivity for the wall volume.

    wall_temperature: :class:`meshmode.dof_array.DOFArray`

        Temperature for the wall volume.

    interface_noslip: bool

        If `True`, interface boundaries on the fluid side will be treated as
        no-slip walls. If `False` they will be treated as slip walls.

    interface_radiation: bool

        If `True`, interface includes a radiation sink term in the heat flux
        on the wall side and prescribes the temperature on the fluid side.

    use_kappa_weighted_grad_flux_in_fluid: bool

        Indicates whether the temperature gradient flux on the fluid side of the
        interface should be computed using a simple average of temperatures or by
        weighting the temperature from each side by its respective thermal
        conductivity. Not used if *interface_radiation* is `True`.

    Returns
    -------
        The tuple `(fluid_interface_boundaries, wall_interface_boundaries)`.
    """
    fluid_boundaries = {
        as_dofdesc(bdtag).domain_tag: bdry
        for bdtag, bdry in fluid_boundaries.items()}
    wall_boundaries = {
        as_dofdesc(bdtag).domain_tag: bdry
        for bdtag, bdry in wall_boundaries.items()}

    if interface_radiation:
        def make_fluid_bc(kappa_plus, t_plus):
            if interface_noslip:
                fluid_bc_class = IsothermalWallBoundary
            else:
                fluid_bc_class = IsothermalSlipWallBoundary
            return fluid_bc_class(t_plus)

        def make_wall_bc(dd_bdry, kappa_plus, t_plus):
            return InterfaceWallRadiationBoundary(kappa_plus)

    else:
        def make_fluid_bc(kappa_plus, t_plus):
            if interface_noslip:
                fluid_bc_class = InterfaceFluidNoslipBoundary
            else:
                fluid_bc_class = InterfaceFluidSlipBoundary
            return fluid_bc_class(
                kappa_plus, t_plus,
                use_kappa_weighted_grad_t_flux=use_kappa_weighted_grad_flux_in_fluid)

        def make_wall_bc(dd_bdry, kappa_plus, t_plus):
            return InterfaceWallBoundary(kappa_plus, t_plus)

    # Exchange thermal conductivity, temperature

    kappa_inter_vol_tpairs = _kappa_inter_volume_trace_pairs(
        dcoll, fluid_dd, wall_dd,
        fluid_state.thermal_conductivity, wall_kappa, comm_tag=comm_tag)

    temperature_inter_vol_tpairs = _temperature_inter_volume_trace_pairs(
        dcoll, fluid_dd, wall_dd,
        fluid_state, wall_temperature, comm_tag=comm_tag)

    fluid_interface_boundaries_no_grad = {
        kappa_tpair.dd.domain_tag: make_fluid_bc(
            kappa_tpair.ext,
            temperature_tpair.ext)
        for kappa_tpair, temperature_tpair in zip(
            kappa_inter_vol_tpairs[wall_dd, fluid_dd],
            temperature_inter_vol_tpairs[wall_dd, fluid_dd])}

    wall_interface_boundaries_no_grad = {
        kappa_tpair.dd.domain_tag: make_wall_bc(
            kappa_tpair.dd,
            kappa_tpair.ext,
            temperature_tpair.ext)
        for kappa_tpair, temperature_tpair in zip(
            kappa_inter_vol_tpairs[fluid_dd, wall_dd],
            temperature_inter_vol_tpairs[fluid_dd, wall_dd])}

    # Augment the domain boundaries with the interface boundaries

    fluid_all_boundaries_no_grad = {}
    fluid_all_boundaries_no_grad.update(fluid_boundaries)
    fluid_all_boundaries_no_grad.update(fluid_interface_boundaries_no_grad)

    wall_all_boundaries_no_grad = {}
    wall_all_boundaries_no_grad.update(wall_boundaries)
    wall_all_boundaries_no_grad.update(wall_interface_boundaries_no_grad)

    return fluid_all_boundaries_no_grad, wall_all_boundaries_no_grad


def add_interface_boundaries(
        dcoll,
        fluid_dd, wall_dd,
        fluid_boundaries, wall_boundaries,
        fluid_state, wall_kappa, wall_temperature,
        fluid_grad_temperature, wall_grad_temperature,
        *,
        interface_noslip=True,
        interface_radiation=False,
        use_kappa_weighted_grad_flux_in_fluid=False,
        wall_emissivity=None, sigma=None, ambient_temperature=None,
        wall_penalty_amount=None,
        comm_tag=None):
    r"""Compute the RHS of the fluid and wall subdomains.

    Augments *fluid_boundaries* and *wall_boundaries* with the boundaries for the
    fluid-wall interface that are needed to enforce continuity of temperature and
    heat flux.

    Parameters
    ----------
    dcoll: class:`~grudge.discretization.DiscretizationCollection`

        A discretization collection encapsulating the DG elements

    fluid_dd: :class:`grudge.dof_desc.DOFDesc`

        DOF descriptor for the fluid volume.

    wall_dd: :class:`grudge.dof_desc.DOFDesc`

        DOF descriptor for the wall volume.

    fluid_boundaries:

        Dictionary of boundary objects for the fluid subdomain, one for each
        :class:`~grudge.dof_desc.BoundaryDomainTag` that represents a domain
        boundary.

    wall_boundaries:

        Dictionary of boundary objects for the wall subdomain, one for each
        :class:`~grudge.dof_desc.BoundaryDomainTag` that represents a domain
        boundary.

    fluid_state: :class:`~mirgecom.gas_model.FluidState`

        Fluid state object with the conserved state and dependent
        quantities for the fluid volume.

    wall_kappa: float or :class:`meshmode.dof_array.DOFArray`

        Thermal conductivity for the wall volume.

    wall_temperature: :class:`meshmode.dof_array.DOFArray`

        Temperature for the wall volume.

<<<<<<< HEAD
    fluid_grad_temperature: numpy.ndarray

        Temperature gradient for the fluid volume.

    wall_grad_temperature: numpy.ndarray

        Temperature gradient for the wall volume.
=======
    fluid_boundaries

        Dictionary of boundary functions, one for each valid non-interface
        :class:`~grudge.dof_desc.BoundaryDomainTag` on the fluid subdomain.

    wall_boundaries

        Dictionary of boundary functions, one for each valid non-interface
        :class:`~grudge.dof_desc.BoundaryDomainTag` on the wall subdomain.
>>>>>>> 680968d2

    interface_noslip: bool

        If `True`, interface boundaries on the fluid side will be treated as
        no-slip walls. If `False` they will be treated as slip walls.

<<<<<<< HEAD
    interface_radiation: bool

        If `True`, interface includes a radiation sink term in the heat flux. See
        :class:`~mirgecom.multiphysics.thermally_coupled_fluid_wall.InterfaceWallRadiationBoundary`
        for details. Additional arguments *wall_emissivity*, *sigma*, and
        *ambient_temperature* are required if enabled.

    use_kappa_weighted_grad_flux_in_fluid: bool

        Indicates whether the temperature gradient flux on the fluid side of the
        interface should be computed using a simple average of temperatures or by
        weighting the temperature from each side by its respective thermal
        conductivity. Not used if *interface_radiation* is `True`.

    wall_emissivity: float or :class:`meshmode.dof_array.DOFArray`

        Emissivity of the wall material.

    sigma: float

        Stefan-Boltzmann constant.

    ambient_temperature: :class:`meshmode.dof_array.DOFArray`

        Ambient temperature of the environment.
=======
    quadrature_tag

        An identifier denoting a particular quadrature discretization to use during
        operator evaluations.

    comm_tag: Hashable
        Tag for distributed communication
    """
    fluid_interface_boundaries_no_grad, wall_interface_boundaries_no_grad = \
        _get_interface_boundaries_no_grad(
            dcoll,
            fluid_dd, wall_dd,
            fluid_state.tv.thermal_conductivity, wall_kappa,
            fluid_state.temperature, wall_temperature,
            interface_noslip=interface_noslip,
            quadrature_tag=quadrature_tag,
            comm_tag=comm_tag)

    fluid_all_boundaries_no_grad = {}
    fluid_all_boundaries_no_grad.update(fluid_boundaries)
    fluid_all_boundaries_no_grad.update(fluid_interface_boundaries_no_grad)

    wall_all_boundaries_no_grad = {}
    wall_all_boundaries_no_grad.update(wall_boundaries)
    wall_all_boundaries_no_grad.update(wall_interface_boundaries_no_grad)

    return fluid_all_boundaries_no_grad, wall_all_boundaries_no_grad


def add_interface_boundaries(
        dcoll,
        gas_model,
        fluid_dd, wall_dd,
        fluid_state, wall_kappa, wall_temperature,
        fluid_grad_temperature, wall_grad_temperature,
        fluid_boundaries, wall_boundaries,
        *,
        interface_noslip=True,
        wall_penalty_amount=None,
        quadrature_tag=DISCR_TAG_BASE,
        comm_tag=None):
    """
    Include the fluid-wall interface boundaries.

    Return a tuple `(fluid_all_boundaries, wall_all_boundaries)` that adds boundaries
    to *fluid_boundaries* and *wall_boundaries* that represent the volume interfaces.
    One entry is added for the collection of faces whose opposite face reside on the
    current MPI rank and one-per-rank for each collection of faces whose opposite
    face resides on a different rank.

    Parameters
    ----------

    dcoll: class:`~grudge.discretization.DiscretizationCollection`

        A discretization collection encapsulating the DG elements

    gas_model: :class:`~mirgecom.gas_model.GasModel`

        Physical gas model including equation of state, transport,
        and kinetic properties as required by fluid state

    fluid_dd: :class:`grudge.dof_desc.DOFDesc`

        DOF descriptor for the fluid volume.

    wall_dd: :class:`grudge.dof_desc.DOFDesc`

        DOF descriptor for the wall volume.

    fluid_state: :class:`~mirgecom.gas_model.FluidState`

        Fluid state object with the conserved state and dependent
        quantities for the fluid volume.

    wall_kappa: float or :class:`meshmode.dof_array.DOFArray`

        Thermal conductivity for the wall volume.

    wall_temperature: :class:`meshmode.dof_array.DOFArray`

        Temperature for the wall volume.

    fluid_grad_temperature: numpy.ndarray

        Temperature gradient for the fluid volume.

    wall_grad_temperature: numpy.ndarray

        Temperature gradient for the wall volume.

    fluid_boundaries

        Dictionary of boundary functions, one for each valid non-interface
        :class:`~grudge.dof_desc.BoundaryDomainTag` on the fluid subdomain.

    wall_boundaries

        Dictionary of boundary functions, one for each valid non-interface
        :class:`~grudge.dof_desc.BoundaryDomainTag` on the wall subdomain.

    interface_noslip: bool

        If `True`, interface boundaries on the fluid side will be treated as
        no-slip walls. If `False` they will be treated as slip walls.
>>>>>>> 680968d2

    wall_penalty_amount: float

        Coefficient $c$ for the interior penalty on the heat flux. See
        :class:`~mirgecom.multiphysics.thermally_coupled_fluid_wall.InterfaceFluidBoundary`
        for details. Not used if *interface_radiation* is `True`.

<<<<<<< HEAD
    Returns
    -------
        The tuple `(fluid_interface_boundaries, wall_interface_boundaries)`.
    """
    if interface_radiation:
        if wall_emissivity is None:
            raise TypeError(
                "Argument 'wall_emissivity' is required if using radiation at the "
                "interface.")
        if sigma is None:
            raise TypeError(
                "Argument 'sigma' is required if using radiation at the interface.")
        if ambient_temperature is None:
            raise TypeError(
                "Argument 'ambient_temperature' is required if using radiation at "
                "the interface.")

    if wall_penalty_amount is None:
        # FIXME: After verifying the form of the penalty term, figure out what value
        # makes sense to use as a default here
        wall_penalty_amount = 0.05

    fluid_boundaries = {
        as_dofdesc(bdtag).domain_tag: bdry
        for bdtag, bdry in fluid_boundaries.items()}

    wall_boundaries = {
        as_dofdesc(bdtag).domain_tag: bdry
        for bdtag, bdry in wall_boundaries.items()}

    if interface_radiation:

        def make_fluid_bc(
                kappa_plus, t_plus, grad_t_plus, lengthscales_minus=None):
            if interface_noslip:
                fluid_bc_class = IsothermalWallBoundary
            else:
                fluid_bc_class = IsothermalSlipWallBoundary
            return fluid_bc_class(t_plus)

        def make_wall_bc(dd_bdry, kappa_plus, t_plus, grad_t_plus):
            emissivity_minus = op.project(dcoll, wall_dd, dd_bdry, wall_emissivity)
            return InterfaceWallRadiationBoundary(
                kappa_plus, grad_t_plus, emissivity_minus, sigma,
                ambient_temperature)

    else:

        def make_fluid_bc(
                kappa_plus, t_plus, grad_t_plus, lengthscales_minus=None):
            if interface_noslip:
                fluid_bc_class = InterfaceFluidNoslipBoundary
            else:
                fluid_bc_class = InterfaceFluidSlipBoundary
            return fluid_bc_class(
                kappa_plus, t_plus, grad_t_plus,
                heat_flux_penalty_amount=wall_penalty_amount,
                lengthscales_minus=lengthscales_minus,
                use_kappa_weighted_grad_t_flux=use_kappa_weighted_grad_flux_in_fluid)

        def make_wall_bc(dd_bdry, kappa_plus, t_plus, grad_t_plus):
            return InterfaceWallBoundary(kappa_plus, t_plus, grad_t_plus)

    # Exchange thermal conductivity, temperature, and (optionally) temperature
    # gradient

    kappa_inter_vol_tpairs = _kappa_inter_volume_trace_pairs(
        dcoll, fluid_dd, wall_dd,
        fluid_state.thermal_conductivity, wall_kappa, comm_tag=comm_tag)

    temperature_inter_vol_tpairs = _temperature_inter_volume_trace_pairs(
        dcoll, fluid_dd, wall_dd,
        fluid_state, wall_temperature, comm_tag=comm_tag)

    grad_temperature_inter_vol_tpairs = \
        _grad_temperature_inter_volume_trace_pairs(
            dcoll, fluid_dd, wall_dd,
            fluid_grad_temperature, wall_grad_temperature, comm_tag=comm_tag)

    # Set up the interface boundaries

    # Diffusion operator passes lengthscales_minus into the boundary flux
    # functions, but NS doesn't; thus we need to pass lengthscales into
    # the fluid boundary condition constructor
    from grudge.dt_utils import characteristic_lengthscales
    fluid_lengthscales = (
        characteristic_lengthscales(
            fluid_state.array_context, dcoll, fluid_dd)
        * (0*fluid_state.temperature+1))

    # Construct interface boundaries with temperature gradient

    fluid_interface_boundaries = {
        kappa_tpair.dd.domain_tag: make_fluid_bc(
            kappa_tpair.ext,
            temperature_tpair.ext,
            grad_temperature_tpair.ext,
            lengthscales_minus=op.project(dcoll,
                fluid_dd, temperature_tpair.dd, fluid_lengthscales))
        for kappa_tpair, temperature_tpair, grad_temperature_tpair in zip(
            kappa_inter_vol_tpairs[wall_dd, fluid_dd],
            temperature_inter_vol_tpairs[wall_dd, fluid_dd],
            grad_temperature_inter_vol_tpairs[wall_dd, fluid_dd])}

    wall_interface_boundaries = {
        kappa_tpair.dd.domain_tag: make_wall_bc(
            kappa_tpair.dd,
            kappa_tpair.ext,
            temperature_tpair.ext,
            grad_temperature_tpair.ext)
        for kappa_tpair, temperature_tpair, grad_temperature_tpair in zip(
            kappa_inter_vol_tpairs[fluid_dd, wall_dd],
            temperature_inter_vol_tpairs[fluid_dd, wall_dd],
            grad_temperature_inter_vol_tpairs[fluid_dd, wall_dd])}

    # Augment the domain boundaries with the interface boundaries

    fluid_all_boundaries = {}
    fluid_all_boundaries.update(fluid_boundaries)
    fluid_all_boundaries.update(fluid_interface_boundaries)

=======
        An identifier denoting a particular quadrature discretization to use during
        operator evaluations.

    comm_tag: Hashable
        Tag for distributed communication
    """
    fluid_interface_boundaries, wall_interface_boundaries = \
        _get_interface_boundaries(
            dcoll,
            fluid_dd, wall_dd,
            fluid_state.tv.thermal_conductivity, wall_kappa,
            fluid_state.temperature, wall_temperature,
            fluid_grad_temperature, wall_grad_temperature,
            interface_noslip=interface_noslip,
            wall_penalty_amount=wall_penalty_amount,
            quadrature_tag=quadrature_tag,
            comm_tag=comm_tag)

    fluid_all_boundaries = {}
    fluid_all_boundaries.update(fluid_boundaries)
    fluid_all_boundaries.update(fluid_interface_boundaries)

>>>>>>> 680968d2
    wall_all_boundaries = {}
    wall_all_boundaries.update(wall_boundaries)
    wall_all_boundaries.update(wall_interface_boundaries)

    return fluid_all_boundaries, wall_all_boundaries


def coupled_grad_t_operator(
        dcoll,
        gas_model,
        fluid_dd, wall_dd,
        fluid_boundaries, wall_boundaries,
        fluid_state, wall_kappa, wall_temperature,
        *,
        time=0.,
        interface_noslip=True,
        use_kappa_weighted_grad_flux_in_fluid=None,
        quadrature_tag=DISCR_TAG_BASE,
        fluid_numerical_flux_func=num_flux_central,
        # Added to avoid repeated computation
        # FIXME: See if there's a better way to do this
        _fluid_operator_states_quad=None,
        _fluid_all_boundaries_no_grad=None,
        _wall_all_boundaries_no_grad=None):
<<<<<<< HEAD
    r"""Compute $\nabla T$ on the fluid and wall subdomains.
=======
    r"""
    Compute $\nabla T$ on the fluid and wall subdomains.
>>>>>>> 680968d2

    Deprecated; set up interface boundaries explicitly via
    :func:`add_interface_boundaries_no_grad` and include them when calling the
    individual operators instead.

    Parameters
    ----------
    dcoll: class:`~grudge.discretization.DiscretizationCollection`

        A discretization collection encapsulating the DG elements

    gas_model: :class:`~mirgecom.gas_model.GasModel`

        Physical gas model including equation of state, transport,
        and kinetic properties as required by fluid state

    fluid_dd: :class:`grudge.dof_desc.DOFDesc`

        DOF descriptor for the fluid volume.

    wall_dd: :class:`grudge.dof_desc.DOFDesc`

        DOF descriptor for the wall volume.

    fluid_boundaries:

        Dictionary of boundary objects for the fluid subdomain, one for each
        :class:`~grudge.dof_desc.BoundaryDomainTag` that represents a domain
        boundary.

    wall_boundaries:

        Dictionary of boundary objects for the wall subdomain, one for each
        :class:`~grudge.dof_desc.BoundaryDomainTag` that represents a domain
        boundary.

    fluid_state: :class:`~mirgecom.gas_model.FluidState`

        Fluid state object with the conserved state and dependent
        quantities for the fluid volume.

    wall_kappa: float or :class:`meshmode.dof_array.DOFArray`

        Thermal conductivity for the wall volume.

    wall_temperature: :class:`meshmode.dof_array.DOFArray`

        Temperature for the wall volume.

    time:

        Time

    interface_noslip: bool

        If `True`, interface boundaries on the fluid side will be treated as
        no-slip walls. If `False` they will be treated as slip walls.

    interface_radiation: bool

        If `True`, interface includes a radiation sink term in the heat flux. See
        :class:`~mirgecom.multiphysics.thermally_coupled_fluid_wall.InterfaceWallRadiationBoundary`
        for details. Additional arguments *wall_emissivity*, *sigma*, and
        *ambient_temperature* are required if enabled and *wall_grad_temperature*
        is not `None`.

    use_kappa_weighted_grad_flux_in_fluid: bool

        Indicates whether the temperature gradient flux on the fluid side of the
        interface should be computed using a simple average of temperatures or by
        weighting the temperature from each side by its respective thermal
        conductivity. Not used if *interface_radiation* is `True`.

    quadrature_tag:

        An identifier denoting a particular quadrature discretization to use during
        operator evaluations.

    fluid_numerical_flux_func:

        Callable function to return the numerical flux to be used when computing
        the temperature gradient in the fluid subdomain. Defaults to
        :class:`~mirgecom.flux.num_flux_central`.

    Returns
    -------
        The tuple `(fluid_grad_temperature, wall_grad_temperature)`.
    """
    from warnings import warn
    warn(
        "coupled_grad_t_operator is deprecated and will disappear in Q3 2023. "
<<<<<<< HEAD
        "Set up interface boundaries explicitly via"
        ":func:`add_interface_boundaries_no_grad` and include them when calling the "
        "individual operators instead.", DeprecationWarning, stacklevel=2)

    fluid_all_boundaries_no_grad, wall_all_boundaries_no_grad = \
        add_interface_boundaries_no_grad(
            dcoll,
            fluid_dd, wall_dd,
            fluid_state, wall_kappa, wall_temperature,
            fluid_boundaries, wall_boundaries)
=======
        "Set up interface boundaries explicitly via "
        ":func:`add_interface_boundaries_no_grad` and include them when calling the "
        "individual operators instead.", DeprecationWarning, stacklevel=2)

    if use_kappa_weighted_grad_flux_in_fluid is None:
        warn(
            "Default value of use_kappa_weighted_grad_flux_in_fluid has changed "
            "from False to True as False is no longer allowed. Explicitly set it "
            "to True to suppress this warning.", UserWarning, stacklevel=2)
        use_kappa_weighted_grad_flux_in_fluid = True
    elif not use_kappa_weighted_grad_flux_in_fluid:
        warn(
            "Setting use_kappa_weighted_grad_flux_in_fluid to True; False is no "
            "longer allowed. Explicitly set it to True to suppress this warning.",
            UserWarning, stacklevel=2)

    fluid_boundaries = {
        as_dofdesc(bdtag).domain_tag: bdry
        for bdtag, bdry in fluid_boundaries.items()}
    wall_boundaries = {
        as_dofdesc(bdtag).domain_tag: bdry
        for bdtag, bdry in wall_boundaries.items()}

    # Include boundaries for the fluid-wall interface; no temperature gradient
    # yet because that's what we're trying to compute

    assert (
        (_fluid_all_boundaries_no_grad is None)
        == (_wall_all_boundaries_no_grad is None)), (
        "Expected both _fluid_all_boundaries_no_grad and "
        "_wall_all_boundaries_no_grad or neither")

    if _fluid_all_boundaries_no_grad is None:
        fluid_all_boundaries_no_grad, wall_all_boundaries_no_grad = \
            add_interface_boundaries_no_grad(
                dcoll,
                gas_model,
                fluid_dd, wall_dd,
                fluid_state, wall_kappa, wall_temperature,
                fluid_boundaries, wall_boundaries,
                interface_noslip=interface_noslip,
                quadrature_tag=quadrature_tag)
    else:
        fluid_all_boundaries_no_grad = _fluid_all_boundaries_no_grad
        wall_all_boundaries_no_grad = _wall_all_boundaries_no_grad
>>>>>>> 680968d2

    # Compute the subdomain gradient operators using the augmented boundaries

    return (
        fluid_grad_t_operator(
            dcoll, gas_model, fluid_all_boundaries_no_grad, fluid_state,
            time=time, quadrature_tag=quadrature_tag,
            numerical_flux_func=fluid_numerical_flux_func, dd=fluid_dd,
            operator_states_quad=_fluid_operator_states_quad,
            comm_tag=_FluidGradTag),
        wall_grad_t_operator(
            dcoll, wall_kappa, wall_all_boundaries_no_grad, wall_temperature,
            quadrature_tag=quadrature_tag, dd=wall_dd, comm_tag=_WallGradTag))


def coupled_ns_heat_operator(
        dcoll,
        gas_model,
        fluid_dd, wall_dd,
        fluid_boundaries, wall_boundaries,
        fluid_state, wall_kappa, wall_temperature,
        *,
        time=0.,
        interface_noslip=True,
<<<<<<< HEAD
        inviscid_terms_on=True,
        interface_radiation=False,
        use_kappa_weighted_grad_flux_in_fluid=False,
        wall_emissivity=None,
        sigma=None,
        ambient_temperature=None,
=======
        use_kappa_weighted_grad_flux_in_fluid=None,
>>>>>>> 680968d2
        wall_penalty_amount=None,
        quadrature_tag=DISCR_TAG_BASE,
        limiter_func=None,
        fluid_gradient_numerical_flux_func=num_flux_central,
        inviscid_numerical_flux_func=inviscid_facial_flux_rusanov,
        viscous_numerical_flux_func=viscous_facial_flux_harmonic,
        return_gradients=False):
    r"""Compute the RHS of the fluid and wall subdomains.

    Augments *fluid_boundaries* and *wall_boundaries* with the boundaries for the
    fluid-wall interface that are needed to enforce continuity of temperature and
    heat flux.

    Deprecated; set up interface boundaries explicitly via
    :func:`add_interface_boundaries` and include them when calling the individual
    operators instead.

    Parameters
    ----------
    dcoll: class:`~grudge.discretization.DiscretizationCollection`

        A discretization collection encapsulating the DG elements

    gas_model: :class:`~mirgecom.gas_model.GasModel`

        Physical gas model including equation of state, transport,
        and kinetic properties as required by fluid state

    fluid_dd: :class:`grudge.dof_desc.DOFDesc`

        DOF descriptor for the fluid volume.

    wall_dd: :class:`grudge.dof_desc.DOFDesc`

        DOF descriptor for the wall volume.

    fluid_boundaries:

        Dictionary of boundary objects for the fluid subdomain, one for each
        :class:`~grudge.dof_desc.BoundaryDomainTag` that represents a domain
        boundary.

    wall_boundaries:

        Dictionary of boundary objects for the wall subdomain, one for each
        :class:`~grudge.dof_desc.BoundaryDomainTag` that represents a domain
        boundary.

    fluid_state: :class:`~mirgecom.gas_model.FluidState`

        Fluid state object with the conserved state and dependent
        quantities for the fluid volume.

    wall_kappa: float or :class:`meshmode.dof_array.DOFArray`

        Thermal conductivity for the wall volume.

    wall_temperature: :class:`meshmode.dof_array.DOFArray`

        Temperature for the wall volume.

    time:

        Time

    interface_noslip: bool

        If `True`, interface boundaries on the fluid side will be treated as
        no-slip walls. If `False` they will be treated as slip walls.

    wall_penalty_amount: float

        Coefficient $c$ for the interior penalty on the heat flux. See
        :class:`~mirgecom.multiphysics.thermally_coupled_fluid_wall.InterfaceFluidBoundary`
        for details.

    use_kappa_weighted_grad_flux_in_fluid: bool

        Indicates whether the temperature gradient flux on the fluid side of the
        interface should be computed using a simple average of temperatures or by
        weighting the temperature from each side by its respective thermal
        conductivity.

    quadrature_tag:

        An identifier denoting a particular quadrature discretization to use during
        operator evaluations.

    fluid_gradient_numerical_flux_func:

        Callable function to return the numerical flux to be used when computing
        the temperature gradient in the fluid subdomain. Defaults to
        :class:`~mirgecom.flux.num_flux_central`.

    inviscid_numerical_flux_func:

        Callable function providing the face-normal flux to be used
        for the divergence of the inviscid transport flux.  This defaults to
        :func:`~mirgecom.inviscid.inviscid_facial_flux_rusanov`.

    viscous_numerical_flux_func:

        Callable function providing the face-normal flux to be used
        for the divergence of the viscous transport flux.  This defaults to
        :func:`~mirgecom.viscous.viscous_facial_flux_harmonic`.

    limiter_func:

        Callable function to be passed to
        :func:`~mirgecom.gas_model.make_operator_fluid_states`
        that filters or limits the produced fluid states.  This is used to keep
        species mass fractions in physical and realizable states, for example.

    Returns
    -------
        The tuple `(fluid_rhs, wall_rhs)`.
    """
    from warnings import warn
    warn(
        "coupled_ns_heat_operator is deprecated and will disappear in Q3 2023. "
<<<<<<< HEAD
        "Set up interface boundaries explicitly via"
        ":func:`add_interface_boundaries` and include them when calling the "
        "individual operators instead.", DeprecationWarning, stacklevel=2)

=======
        "Set up interface boundaries explicitly via "
        ":func:`add_interface_boundaries` and include them when calling the "
        "individual operators instead.", DeprecationWarning, stacklevel=2)

    if use_kappa_weighted_grad_flux_in_fluid is None:
        warn(
            "Default value of use_kappa_weighted_grad_flux_in_fluid has changed "
            "from False to True as False is no longer allowed. Explicitly set it "
            "to True to suppress this warning.", UserWarning, stacklevel=2)
        use_kappa_weighted_grad_flux_in_fluid = True
    elif not use_kappa_weighted_grad_flux_in_fluid:
        warn(
            "Setting use_kappa_weighted_grad_flux_in_fluid to True; False is no "
            "longer allowed. Explicitly set it to True to suppress this warning.",
            UserWarning, stacklevel=2)

>>>>>>> 680968d2
    if wall_penalty_amount is None:
        # FIXME: After verifying the form of the penalty term, figure out what value
        # makes sense to use as a default here
        wall_penalty_amount = 0.05

    fluid_boundaries = {
        as_dofdesc(bdtag).domain_tag: bdry
        for bdtag, bdry in fluid_boundaries.items()}
    wall_boundaries = {
        as_dofdesc(bdtag).domain_tag: bdry
        for bdtag, bdry in wall_boundaries.items()}

    # Include boundaries for the fluid-wall interface; no temperature gradient
    # yet because we need to compute it
    fluid_all_boundaries_no_grad, wall_all_boundaries_no_grad = \
        add_interface_boundaries_no_grad(
            dcoll,
<<<<<<< HEAD
=======
            gas_model,
>>>>>>> 680968d2
            fluid_dd, wall_dd,
            fluid_state, wall_kappa, wall_temperature,
            fluid_boundaries, wall_boundaries,
            interface_noslip=interface_noslip,
<<<<<<< HEAD
            use_kappa_weighted_grad_flux_in_fluid=(
                use_kappa_weighted_grad_flux_in_fluid))
=======
            quadrature_tag=quadrature_tag)
>>>>>>> 680968d2

    # Get the operator fluid states
    fluid_operator_states_quad = make_operator_fluid_states(
        dcoll, fluid_state, gas_model, fluid_all_boundaries_no_grad,
        quadrature_tag, dd=fluid_dd, comm_tag=_FluidOpStatesTag,
        limiter_func=limiter_func)

    # Compute the temperature gradient for both subdomains
    fluid_grad_temperature, wall_grad_temperature = coupled_grad_t_operator(
        dcoll,
        gas_model,
        fluid_dd, wall_dd,
        fluid_boundaries, wall_boundaries,
        fluid_state, wall_kappa, wall_temperature,
        time=time,
        interface_noslip=interface_noslip,
        quadrature_tag=quadrature_tag,
        fluid_numerical_flux_func=fluid_gradient_numerical_flux_func,
        _fluid_operator_states_quad=fluid_operator_states_quad,
        _fluid_all_boundaries_no_grad=fluid_all_boundaries_no_grad,
        _wall_all_boundaries_no_grad=wall_all_boundaries_no_grad)

    # Include boundaries for the fluid-wall interface, now with the temperature
    # gradient
    fluid_all_boundaries, wall_all_boundaries = \
        add_interface_boundaries(
            dcoll,
<<<<<<< HEAD
            fluid_dd, wall_dd,
            fluid_boundaries, wall_boundaries,
            fluid_state, wall_kappa, wall_temperature,
            fluid_grad_temperature, wall_grad_temperature,
            interface_noslip=interface_noslip,
            interface_radiation=interface_radiation,
            use_kappa_weighted_grad_flux_in_fluid=(
                use_kappa_weighted_grad_flux_in_fluid),
            wall_emissivity=wall_emissivity, sigma=sigma,
            ambient_temperature=ambient_temperature,
            wall_penalty_amount=wall_penalty_amount)

    # Compute the subdomain NS/diffusion operators using the augmented boundaries
    ns_result = ns_operator(
=======
            gas_model,
            fluid_dd, wall_dd,
            fluid_state, wall_kappa, wall_temperature,
            fluid_grad_temperature, wall_grad_temperature,
            fluid_boundaries, wall_boundaries,
            interface_noslip=interface_noslip,
            wall_penalty_amount=wall_penalty_amount,
            quadrature_tag=quadrature_tag)

    # Compute the subdomain NS/diffusion operators using the augmented boundaries

    my_ns_operator = partial(ns_operator,
        inviscid_numerical_flux_func=inviscid_numerical_flux_func,
        viscous_numerical_flux_func=viscous_numerical_flux_func)
    ns_result = my_ns_operator(
>>>>>>> 680968d2
        dcoll, gas_model, fluid_state, fluid_all_boundaries,
        time=time, quadrature_tag=quadrature_tag, dd=fluid_dd,
        return_gradients=return_gradients,
        inviscid_terms_on=inviscid_terms_on,
        operator_states_quad=fluid_operator_states_quad,
        grad_t=fluid_grad_temperature, comm_tag=_FluidOperatorTag)
<<<<<<< HEAD
=======

    diffusion_result = diffusion_operator(
        dcoll, wall_kappa, wall_all_boundaries, wall_temperature,
        penalty_amount=wall_penalty_amount, quadrature_tag=quadrature_tag,
        return_grad_u=return_gradients, dd=wall_dd, grad_u=wall_grad_temperature,
        comm_tag=_WallOperatorTag)

    if return_gradients:
        fluid_rhs, fluid_grad_cv, fluid_grad_temperature = ns_result
        wall_rhs, wall_grad_temperature = diffusion_result
        return (
            fluid_rhs, wall_rhs, fluid_grad_cv, fluid_grad_temperature,
            wall_grad_temperature)
    else:
        return ns_result, diffusion_result


def basic_coupled_ns_heat_operator(
        dcoll,
        gas_model,
        fluid_dd, wall_dd,
        fluid_boundaries, wall_boundaries,
        fluid_state, wall_kappa, wall_temperature,
        *,
        time=0.,
        interface_noslip=True,
        wall_penalty_amount=None,
        quadrature_tag=DISCR_TAG_BASE,
        limiter_func=None,
        return_gradients=False):
    r"""
    Simple implementation of a thermally-coupled fluid/wall operator.

    Computes the RHS for a two-volume domain coupled by temperature and heat flux,
    by augmenting *fluid_boundaries* and *wall_boundaries* with the boundaries for
    the fluid-wall interface and calling the respective NS/diffusion operators.

    Parameters
    ----------

    dcoll: class:`~grudge.discretization.DiscretizationCollection`

        A discretization collection encapsulating the DG elements

    gas_model: :class:`~mirgecom.gas_model.GasModel`

        Physical gas model including equation of state, transport,
        and kinetic properties as required by fluid state

    fluid_dd: :class:`grudge.dof_desc.DOFDesc`

        DOF descriptor for the fluid volume.

    wall_dd: :class:`grudge.dof_desc.DOFDesc`

        DOF descriptor for the wall volume.

    fluid_boundaries:

        Dictionary of boundary objects for the fluid subdomain, one for each
        :class:`~grudge.dof_desc.BoundaryDomainTag` that represents a domain
        boundary.

    wall_boundaries:

        Dictionary of boundary objects for the wall subdomain, one for each
        :class:`~grudge.dof_desc.BoundaryDomainTag` that represents a domain
        boundary.

    fluid_state: :class:`~mirgecom.gas_model.FluidState`

        Fluid state object with the conserved state and dependent
        quantities for the fluid volume.

    wall_kappa: float or :class:`meshmode.dof_array.DOFArray`

        Thermal conductivity for the wall volume.

    wall_temperature: :class:`meshmode.dof_array.DOFArray`

        Temperature for the wall volume.

    time:

        Time

    interface_noslip: bool

        If `True`, interface boundaries on the fluid side will be treated as
        no-slip walls. If `False` they will be treated as slip walls.

    wall_penalty_amount: float

        Coefficient $c$ for the interior penalty on the heat flux. See
        :class:`~mirgecom.multiphysics.thermally_coupled_fluid_wall.InterfaceFluidBoundary`
        for details. Not used if *interface_radiation* is `True`.

    quadrature_tag:

        An identifier denoting a particular quadrature discretization to use during
        operator evaluations.

    limiter_func:

        Callable function to be passed to
        :func:`~mirgecom.gas_model.make_operator_fluid_states`
        that filters or limits the produced fluid states.  This is used to keep
        species mass fractions in physical and realizable states, for example.

    Returns
    -------

        The tuple `(fluid_rhs, wall_rhs)`.
    """
    if wall_penalty_amount is None:
        # FIXME: After verifying the form of the penalty term, figure out what value
        # makes sense to use as a default here
        wall_penalty_amount = 0.05

    fluid_boundaries = {
        as_dofdesc(bdtag).domain_tag: bdry
        for bdtag, bdry in fluid_boundaries.items()}
    wall_boundaries = {
        as_dofdesc(bdtag).domain_tag: bdry
        for bdtag, bdry in wall_boundaries.items()}

    # Include boundaries for the fluid-wall interface; no temperature gradient
    # yet because we need to compute it
    fluid_all_boundaries_no_grad, wall_all_boundaries_no_grad = \
        add_interface_boundaries_no_grad(
            dcoll,
            gas_model,
            fluid_dd, wall_dd,
            fluid_state, wall_kappa, wall_temperature,
            fluid_boundaries, wall_boundaries,
            interface_noslip=interface_noslip,
            quadrature_tag=quadrature_tag)

    # Get the operator fluid states
    fluid_operator_states_quad = make_operator_fluid_states(
        dcoll, fluid_state, gas_model, fluid_all_boundaries_no_grad,
        quadrature_tag, dd=fluid_dd, comm_tag=_FluidOpStatesTag,
        limiter_func=limiter_func)

    # Compute the temperature gradient for both subdomains
    fluid_grad_temperature = fluid_grad_t_operator(
        dcoll, gas_model, fluid_all_boundaries_no_grad, fluid_state,
        time=time, quadrature_tag=quadrature_tag,
        dd=fluid_dd, operator_states_quad=fluid_operator_states_quad,
        comm_tag=_FluidGradTag)
    wall_grad_temperature = wall_grad_t_operator(
        dcoll, wall_kappa, wall_all_boundaries_no_grad, wall_temperature,
        quadrature_tag=quadrature_tag, dd=wall_dd, comm_tag=_WallGradTag)

    # Include boundaries for the fluid-wall interface, now with the temperature
    # gradient
    fluid_all_boundaries, wall_all_boundaries = \
        add_interface_boundaries(
            dcoll,
            gas_model,
            fluid_dd, wall_dd,
            fluid_state, wall_kappa, wall_temperature,
            fluid_grad_temperature, wall_grad_temperature,
            fluid_boundaries, wall_boundaries,
            interface_noslip=interface_noslip,
            wall_penalty_amount=wall_penalty_amount,
            quadrature_tag=quadrature_tag)

    # Compute the subdomain NS/diffusion operators using the augmented boundaries

    my_ns_operator = partial(ns_operator,
        viscous_numerical_flux_func=viscous_facial_flux_harmonic)
    ns_result = my_ns_operator(
        dcoll, gas_model, fluid_state, fluid_all_boundaries,
        time=time, quadrature_tag=quadrature_tag, dd=fluid_dd,
        return_gradients=return_gradients,
        operator_states_quad=fluid_operator_states_quad,
        grad_t=fluid_grad_temperature, comm_tag=_FluidOperatorTag)

>>>>>>> 680968d2
    diffusion_result = diffusion_operator(
        dcoll, wall_kappa, wall_all_boundaries, wall_temperature,
        penalty_amount=wall_penalty_amount, quadrature_tag=quadrature_tag,
        return_grad_u=return_gradients, dd=wall_dd, grad_u=wall_grad_temperature,
        comm_tag=_WallOperatorTag)

    if return_gradients:
        fluid_rhs, fluid_grad_cv, fluid_grad_temperature = ns_result
        wall_rhs, wall_grad_temperature = diffusion_result
        return (
            fluid_rhs, wall_rhs, fluid_grad_cv, fluid_grad_temperature,
            wall_grad_temperature)
    else:
        return ns_result, diffusion_result<|MERGE_RESOLUTION|>--- conflicted
+++ resolved
@@ -3,48 +3,26 @@
 
 Couples a fluid subdomain governed by the compressible Navier-Stokes equations
 (:mod:`mirgecom.navierstokes`) with a wall subdomain governed by the heat
-equation (:mod:`mirgecom.diffusion`) through temperature and heat flux. This
-radiation can optionally include a sink term representing emitted radiation.
-In the non-radiating case, coupling enforces continuity of temperature and heat flux
+equation (:mod:`mirgecom.diffusion`) by enforcing continuity of temperature
+and heat flux
 
 .. math::
-    T_\text{wall} &= T_\text{fluid} \\
-    -\kappa_\text{wall} \nabla T_\text{wall} \cdot \hat{n} &=
-        -\kappa_\text{fluid} \nabla T_\text{fluid} \cdot \hat{n},
-
-and in the radiating case, coupling enforces a similar condition but with an
-additional radiation sink term in the heat flux
-
-<<<<<<< HEAD
-.. math::
-    -\kappa_\text{wall} \nabla T_\text{wall} \cdot \hat{n} =
-        -\kappa_\text{fluid} \nabla T_\text{fluid} \cdot \hat{n}
-        + \epsilon \sigma (T^4 - T_\text{ambient}^4).
-
-Helper Functions
-^^^^^^^^^^^^^^^^
+    T_\text{fluid} &= T_\text{wall} \\
+    -\kappa_\text{fluid} \nabla T_\text{fluid} \cdot \hat{n} &=
+        -\kappa_\text{wall} \nabla T_\text{wall} \cdot \hat{n}.
+
+at the interface.
+
+Boundary Setup Functions
+^^^^^^^^^^^^^^^^^^^^^^^^
+
 .. autofunction:: add_interface_boundaries_no_grad
 .. autofunction:: add_interface_boundaries
 
-RHS Evaluation
-^^^^^^^^^^^^^^
-.. autofunction:: coupled_grad_t_operator
-.. autofunction:: coupled_ns_heat_operator
-=======
-Boundary Setup Functions
-^^^^^^^^^^^^^^^^^^^^^^^^
-
-.. autofunction:: add_interface_boundaries_no_grad
-.. autofunction:: add_interface_boundaries
-
 Basic Coupled Operators
 ^^^^^^^^^^^^^^^^^^^^^^^
 
 .. autofunction:: basic_coupled_ns_heat_operator
-
-Boundary Conditions
-^^^^^^^^^^^^^^^^^^^
->>>>>>> 680968d2
 
 Boundary Conditions
 ^^^^^^^^^^^^^^^^^^^
@@ -53,11 +31,10 @@
 .. autoclass:: InterfaceFluidSlipBoundary
 .. autoclass:: InterfaceFluidNoslipBoundary
 .. autoclass:: InterfaceWallBoundary
-.. autoclass:: InterfaceWallRadiationBoundary
 """
 
 __copyright__ = """
-Copyright (C) 2023 University of Illinois Board of Trustees
+Copyright (C) 2022 University of Illinois Board of Trustees
 """
 
 __license__ = """
@@ -80,16 +57,10 @@
 THE SOFTWARE.
 """
 
-<<<<<<< HEAD
-from dataclasses import replace
-from abc import abstractmethod
-import numpy as np
-=======
 from dataclasses import dataclass, replace
 import numpy as np
 from abc import abstractmethod
 from functools import partial
->>>>>>> 680968d2
 
 from arraycontext import dataclass_array_container
 from meshmode.dof_array import DOFArray
@@ -108,9 +79,7 @@
     MengaldoBoundaryCondition,
     _SlipBoundaryComponent,
     _NoSlipBoundaryComponent,
-    _ImpermeableBoundaryComponent,
-    IsothermalSlipWallBoundary,
-    IsothermalWallBoundary)
+    _ImpermeableBoundaryComponent)
 from mirgecom.flux import num_flux_central
 from mirgecom.inviscid import inviscid_facial_flux_rusanov
 from mirgecom.viscous import viscous_facial_flux_harmonic
@@ -124,16 +93,12 @@
 )
 from mirgecom.diffusion import (
     grad_facial_flux_weighted,
-    diffusion_flux,
     diffusion_facial_flux_harmonic,
     DiffusionBoundary,
     grad_operator as wall_grad_t_operator,
     diffusion_operator,
 )
-<<<<<<< HEAD
-=======
 from mirgecom.multiphysics import make_interface_boundaries
->>>>>>> 680968d2
 from mirgecom.utils import project_from_base
 
 
@@ -172,12 +137,8 @@
 # FIXME: Interior penalty should probably use an average of the lengthscales on
 # both sides of the interface
 class InterfaceFluidBoundary(MengaldoBoundaryCondition):
-<<<<<<< HEAD
-    r"""Abstract interface for the fluid side of the fluid-wall interface.
-=======
     r"""
     Abstract interface for the fluid side of the fluid-wall interface.
->>>>>>> 680968d2
 
     Extends :class:`~mirgecom.boundary.MengaldoBoundaryCondition` to include
     an interior penalty on the heat flux:
@@ -198,7 +159,6 @@
     ------------------
     .. automethod:: temperature_plus
     """
-
     def __init__(self, heat_flux_penalty_amount, lengthscales_minus):
         r"""
         Initialize InterfaceFluidBoundary.
@@ -245,9 +205,8 @@
             self, dcoll, dd_bdry, gas_model, state_minus, grad_cv_minus,
             grad_t_minus, numerical_flux_func=viscous_facial_flux_harmonic,
             **kwargs):
-        """Return the viscous flux.
-
-        It is defined in
+        """
+        Return the viscous flux as defined by
         :meth:`mirgecom.boundary.MengaldoBoundaryCondition.viscous_divergence_flux`
         with the additional heat flux interior penalty term.
         """
@@ -288,42 +247,13 @@
         self._grad_t_plus = grad_t_plus
 
     def kappa_plus(self, dcoll, dd_bdry):
-<<<<<<< HEAD
-        """Conductivity on the external side for gradient calculation."""
         return project_from_base(dcoll, dd_bdry, self._kappa_plus)
 
     def kappa_bc(self, dcoll, dd_bdry, kappa_minus):
-        """Conductivity at the interface for viscous flux."""
-=======
-        return project_from_base(dcoll, dd_bdry, self._kappa_plus)
-
-    def kappa_bc(self, dcoll, dd_bdry, kappa_minus):
->>>>>>> 680968d2
         kappa_plus = project_from_base(dcoll, dd_bdry, self._kappa_plus)
         return harmonic_mean(kappa_minus, kappa_plus)
 
     def temperature_plus(self, dcoll, dd_bdry):
-<<<<<<< HEAD
-        """Temperature on the external side for gradient calculation."""
-        return project_from_base(dcoll, dd_bdry, self._t_plus)
-
-    def temperature_bc(self, dcoll, dd_bdry, kappa_minus, t_minus):
-        """Temperature at the interface for viscous flux."""
-        t_plus = project_from_base(dcoll, dd_bdry, self._t_plus)
-        if self._use_kappa_weighted_t_bc:
-            actx = t_minus.array_context
-            kappa_plus = project_from_base(dcoll, dd_bdry, self._kappa_plus)
-            kappa_sum = actx.np.where(
-                actx.np.greater(kappa_minus + kappa_plus, 0*kappa_minus),
-                kappa_minus + kappa_plus,
-                0*kappa_minus + 1)
-            return (t_minus * kappa_minus + t_plus * kappa_plus)/kappa_sum
-        else:
-            return (t_minus + t_plus)/2
-
-    def grad_temperature_bc(self, dcoll, dd_bdry, grad_t_minus):
-        """Gradient averaging for viscous flux."""
-=======
         return project_from_base(dcoll, dd_bdry, self._t_plus)
 
     def temperature_bc(self, dcoll, dd_bdry, kappa_minus, t_minus):
@@ -337,7 +267,6 @@
         return (t_minus * kappa_minus + t_plus * kappa_plus)/kappa_sum
 
     def grad_temperature_bc(self, dcoll, dd_bdry, grad_t_minus):
->>>>>>> 680968d2
         if self._grad_t_plus is None:
             raise ValueError(
                 "Boundary does not have external temperature gradient data.")
@@ -698,142 +627,6 @@
             penalty_amount=penalty_amount)
 
 
-<<<<<<< HEAD
-class InterfaceWallRadiationBoundary(DiffusionBoundary):
-    r"""
-    Boundary for the wall side of the fluid-wall interface (radiating).
-
-    Enforces the heat flux to be that entering the fluid side plus a radiation sink
-    term:
-
-    .. math::
-        -\kappa_\text{wall} \nabla T_\text{wall} \cdot \hat{n} =
-            -\kappa_\text{fluid} \nabla T_\text{fluid} \cdot \hat{n}
-            + \epsilon \sigma (T^4 - T_\text{ambient}^4),
-
-    where $\epsilon$ is the wall material's emissivity and $\sigma$ is the
-    Stefan-Boltzmann constant.
-
-    .. automethod:: __init__
-    .. automethod:: get_grad_flux
-    .. automethod:: get_diffusion_flux
-    """
-
-    def __init__(
-            self, kappa_plus, grad_u_plus=None, emissivity=None, sigma=None,
-            u_ambient=None):
-        r"""
-        Initialize InterfaceWallRadiationBoundary.
-
-        Arguments *grad_u_plus*, *emissivity*, *sigma*, and *u_ambient* are only
-        required if the boundary will be used to compute the heat flux.
-
-        Parameters
-        ----------
-        kappa_plus: float or :class:`meshmode.dof_array.DOFArray`
-
-            Thermal conductivity from the fluid side.
-
-        grad_u_plus: :class:`meshmode.dof_array.DOFArray` or None
-
-            Temperature gradient from the fluid side.
-
-        emissivity: float or :class:`meshmode.dof_array.DOFArray` or None
-
-            Emissivity of the wall material.
-
-        sigma: float or None
-
-            Stefan-Boltzmann constant.
-
-        u_ambient: :class:`meshmode.dof_array.DOFArray` or None
-
-            Ambient temperature of the environment.
-        """
-        self.kappa_plus = kappa_plus
-        self.emissivity = emissivity
-        self.sigma = sigma
-        self.u_ambient = u_ambient
-        self.grad_u_plus = grad_u_plus
-
-    def get_grad_flux(
-            self, dcoll, dd_bdry, kappa_minus, u_minus, *,
-            numerical_flux_func=grad_facial_flux_weighted):  # noqa: D102
-        actx = u_minus.array_context
-        normal = actx.thaw(dcoll.normal(dd_bdry))
-
-        kappa_tpair = TracePair(
-            dd_bdry, interior=kappa_minus, exterior=kappa_minus)
-        u_tpair = TracePair(dd_bdry, interior=u_minus, exterior=u_minus)
-
-        return numerical_flux_func(kappa_tpair, u_tpair, normal)
-
-    def get_diffusion_flux(
-            self, dcoll, dd_bdry, kappa_minus, u_minus, grad_u_minus,
-            lengthscales_minus, *, penalty_amount=None,
-            numerical_flux_func=diffusion_facial_flux_harmonic):  # noqa: D102
-        if self.grad_u_plus is None:
-            raise ValueError("External temperature gradient is not specified.")
-        if self.emissivity is None:
-            raise ValueError("Wall emissivity is not specified.")
-        if self.sigma is None:
-            raise ValueError("Stefan-Boltzmann constant value is not specified.")
-        if self.u_ambient is None:
-            raise ValueError("Ambient temperature is not specified.")
-
-        actx = u_minus.array_context
-        normal = actx.thaw(dcoll.normal(dd_bdry))
-
-        kappa_plus = project_from_base(dcoll, dd_bdry, self.kappa_plus)
-        grad_u_plus = project_from_base(dcoll, dd_bdry, self.grad_u_plus)
-        emissivity = project_from_base(dcoll, dd_bdry, self.emissivity)
-        u_ambient = project_from_base(dcoll, dd_bdry, self.u_ambient)
-
-        # Note: numerical_flux_func is ignored
-        return (
-            np.dot(diffusion_flux(kappa_plus, grad_u_plus), normal)
-            + emissivity * self.sigma * (u_minus**4 - u_ambient**4))
-
-
-def _kappa_inter_volume_trace_pairs(
-        dcoll, fluid_dd, wall_dd, fluid_kappa, wall_kappa,
-        *, comm_tag=None):
-    """Exchange thermal conductivity across the fluid-wall interface."""
-    actx = fluid_kappa.array_context
-
-    # Promote constant-valued kappas to DOFArrays
-    from meshmode.dof_array import DOFArray
-    if not isinstance(fluid_kappa, DOFArray):
-        fluid_kappa = fluid_kappa * (dcoll.zeros(actx, dd=fluid_dd) + 1)
-    if not isinstance(wall_kappa, DOFArray):
-        wall_kappa = wall_kappa * (dcoll.zeros(actx, dd=wall_dd) + 1)
-
-    pairwise_kappa = {(fluid_dd, wall_dd): (fluid_kappa, wall_kappa)}
-    return inter_volume_trace_pairs(
-        dcoll, pairwise_kappa, comm_tag=(_KappaInterVolTag, comm_tag))
-
-
-def _temperature_inter_volume_trace_pairs(
-        dcoll, fluid_dd, wall_dd, fluid_state, wall_temperature,
-        *, comm_tag=None):
-    """Exchange temperature across the fluid-wall interface."""
-    pairwise_temperature = {
-        (fluid_dd, wall_dd):
-            (fluid_state.temperature, wall_temperature)}
-    return inter_volume_trace_pairs(dcoll, pairwise_temperature,
-                                    comm_tag=(_TemperatureInterVolTag, comm_tag))
-
-
-def _grad_temperature_inter_volume_trace_pairs(
-        dcoll, fluid_dd, wall_dd, fluid_grad_temperature, wall_grad_temperature,
-        *, comm_tag=None):
-    """Exchange temperature gradient across the fluid-wall interface."""
-    pairwise_grad_temperature = {
-        (fluid_dd, wall_dd):
-            (fluid_grad_temperature, wall_grad_temperature)}
-    return inter_volume_trace_pairs(dcoll, pairwise_grad_temperature,
-                                    comm_tag=(_GradTemperatureInterVolTag, comm_tag))
-=======
 @dataclass_array_container
 @dataclass(frozen=True)
 class _ThermalDataNoGrad:
@@ -914,7 +707,6 @@
         fluid_kappa, wall_kappa,
         fluid_temperature, wall_temperature,
         comm_tag=comm_tag)
->>>>>>> 680968d2
 
     if interface_noslip:
         fluid_bc_class = InterfaceFluidNoslipBoundary
@@ -935,8 +727,6 @@
         (wall_dd, fluid_dd): make_fluid_boundary,
         (fluid_dd, wall_dd): make_wall_boundary}
 
-<<<<<<< HEAD
-=======
     interface_boundaries = make_interface_boundaries(
         bdry_factories, interface_tpairs)
 
@@ -1012,20 +802,14 @@
     return fluid_interface_boundaries, wall_interface_boundaries
 
 
->>>>>>> 680968d2
 def add_interface_boundaries_no_grad(
         dcoll,
+        gas_model,
         fluid_dd, wall_dd,
         fluid_state, wall_kappa, wall_temperature,
         fluid_boundaries, wall_boundaries,
         *,
         interface_noslip=True,
-<<<<<<< HEAD
-        interface_radiation=False,
-        use_kappa_weighted_grad_flux_in_fluid=False,
-        comm_tag=None):
-    r"""Compute $\nabla T$ on the fluid and wall subdomains.
-=======
         quadrature_tag=DISCR_TAG_BASE,
         comm_tag=None):
     """
@@ -1036,14 +820,19 @@
     One entry is added for the collection of faces whose opposite face reside on the
     current MPI rank and one-per-rank for each collection of faces whose opposite
     face resides on a different rank.
->>>>>>> 680968d2
 
     Parameters
     ----------
+
     dcoll: class:`~grudge.discretization.DiscretizationCollection`
 
         A discretization collection encapsulating the DG elements
 
+    gas_model: :class:`~mirgecom.gas_model.GasModel`
+
+        Physical gas model including equation of state, transport,
+        and kinetic properties as required by fluid state
+
     fluid_dd: :class:`grudge.dof_desc.DOFDesc`
 
         DOF descriptor for the fluid volume.
@@ -1051,18 +840,6 @@
     wall_dd: :class:`grudge.dof_desc.DOFDesc`
 
         DOF descriptor for the wall volume.
-
-    fluid_boundaries:
-
-        Dictionary of boundary objects for the fluid subdomain, one for each
-        :class:`~grudge.dof_desc.BoundaryDomainTag` that represents a domain
-        boundary.
-
-    wall_boundaries:
-
-        Dictionary of boundary objects for the wall subdomain, one for each
-        :class:`~grudge.dof_desc.BoundaryDomainTag` that represents a domain
-        boundary.
 
     fluid_state: :class:`~mirgecom.gas_model.FluidState`
 
@@ -1077,208 +854,21 @@
 
         Temperature for the wall volume.
 
+    fluid_boundaries
+
+        Dictionary of boundary functions, one for each valid non-interface
+        :class:`~grudge.dof_desc.BoundaryDomainTag` on the fluid subdomain.
+
+    wall_boundaries
+
+        Dictionary of boundary functions, one for each valid non-interface
+        :class:`~grudge.dof_desc.BoundaryDomainTag` on the wall subdomain.
+
     interface_noslip: bool
 
         If `True`, interface boundaries on the fluid side will be treated as
         no-slip walls. If `False` they will be treated as slip walls.
 
-    interface_radiation: bool
-
-        If `True`, interface includes a radiation sink term in the heat flux
-        on the wall side and prescribes the temperature on the fluid side.
-
-    use_kappa_weighted_grad_flux_in_fluid: bool
-
-        Indicates whether the temperature gradient flux on the fluid side of the
-        interface should be computed using a simple average of temperatures or by
-        weighting the temperature from each side by its respective thermal
-        conductivity. Not used if *interface_radiation* is `True`.
-
-    Returns
-    -------
-        The tuple `(fluid_interface_boundaries, wall_interface_boundaries)`.
-    """
-    fluid_boundaries = {
-        as_dofdesc(bdtag).domain_tag: bdry
-        for bdtag, bdry in fluid_boundaries.items()}
-    wall_boundaries = {
-        as_dofdesc(bdtag).domain_tag: bdry
-        for bdtag, bdry in wall_boundaries.items()}
-
-    if interface_radiation:
-        def make_fluid_bc(kappa_plus, t_plus):
-            if interface_noslip:
-                fluid_bc_class = IsothermalWallBoundary
-            else:
-                fluid_bc_class = IsothermalSlipWallBoundary
-            return fluid_bc_class(t_plus)
-
-        def make_wall_bc(dd_bdry, kappa_plus, t_plus):
-            return InterfaceWallRadiationBoundary(kappa_plus)
-
-    else:
-        def make_fluid_bc(kappa_plus, t_plus):
-            if interface_noslip:
-                fluid_bc_class = InterfaceFluidNoslipBoundary
-            else:
-                fluid_bc_class = InterfaceFluidSlipBoundary
-            return fluid_bc_class(
-                kappa_plus, t_plus,
-                use_kappa_weighted_grad_t_flux=use_kappa_weighted_grad_flux_in_fluid)
-
-        def make_wall_bc(dd_bdry, kappa_plus, t_plus):
-            return InterfaceWallBoundary(kappa_plus, t_plus)
-
-    # Exchange thermal conductivity, temperature
-
-    kappa_inter_vol_tpairs = _kappa_inter_volume_trace_pairs(
-        dcoll, fluid_dd, wall_dd,
-        fluid_state.thermal_conductivity, wall_kappa, comm_tag=comm_tag)
-
-    temperature_inter_vol_tpairs = _temperature_inter_volume_trace_pairs(
-        dcoll, fluid_dd, wall_dd,
-        fluid_state, wall_temperature, comm_tag=comm_tag)
-
-    fluid_interface_boundaries_no_grad = {
-        kappa_tpair.dd.domain_tag: make_fluid_bc(
-            kappa_tpair.ext,
-            temperature_tpair.ext)
-        for kappa_tpair, temperature_tpair in zip(
-            kappa_inter_vol_tpairs[wall_dd, fluid_dd],
-            temperature_inter_vol_tpairs[wall_dd, fluid_dd])}
-
-    wall_interface_boundaries_no_grad = {
-        kappa_tpair.dd.domain_tag: make_wall_bc(
-            kappa_tpair.dd,
-            kappa_tpair.ext,
-            temperature_tpair.ext)
-        for kappa_tpair, temperature_tpair in zip(
-            kappa_inter_vol_tpairs[fluid_dd, wall_dd],
-            temperature_inter_vol_tpairs[fluid_dd, wall_dd])}
-
-    # Augment the domain boundaries with the interface boundaries
-
-    fluid_all_boundaries_no_grad = {}
-    fluid_all_boundaries_no_grad.update(fluid_boundaries)
-    fluid_all_boundaries_no_grad.update(fluid_interface_boundaries_no_grad)
-
-    wall_all_boundaries_no_grad = {}
-    wall_all_boundaries_no_grad.update(wall_boundaries)
-    wall_all_boundaries_no_grad.update(wall_interface_boundaries_no_grad)
-
-    return fluid_all_boundaries_no_grad, wall_all_boundaries_no_grad
-
-
-def add_interface_boundaries(
-        dcoll,
-        fluid_dd, wall_dd,
-        fluid_boundaries, wall_boundaries,
-        fluid_state, wall_kappa, wall_temperature,
-        fluid_grad_temperature, wall_grad_temperature,
-        *,
-        interface_noslip=True,
-        interface_radiation=False,
-        use_kappa_weighted_grad_flux_in_fluid=False,
-        wall_emissivity=None, sigma=None, ambient_temperature=None,
-        wall_penalty_amount=None,
-        comm_tag=None):
-    r"""Compute the RHS of the fluid and wall subdomains.
-
-    Augments *fluid_boundaries* and *wall_boundaries* with the boundaries for the
-    fluid-wall interface that are needed to enforce continuity of temperature and
-    heat flux.
-
-    Parameters
-    ----------
-    dcoll: class:`~grudge.discretization.DiscretizationCollection`
-
-        A discretization collection encapsulating the DG elements
-
-    fluid_dd: :class:`grudge.dof_desc.DOFDesc`
-
-        DOF descriptor for the fluid volume.
-
-    wall_dd: :class:`grudge.dof_desc.DOFDesc`
-
-        DOF descriptor for the wall volume.
-
-    fluid_boundaries:
-
-        Dictionary of boundary objects for the fluid subdomain, one for each
-        :class:`~grudge.dof_desc.BoundaryDomainTag` that represents a domain
-        boundary.
-
-    wall_boundaries:
-
-        Dictionary of boundary objects for the wall subdomain, one for each
-        :class:`~grudge.dof_desc.BoundaryDomainTag` that represents a domain
-        boundary.
-
-    fluid_state: :class:`~mirgecom.gas_model.FluidState`
-
-        Fluid state object with the conserved state and dependent
-        quantities for the fluid volume.
-
-    wall_kappa: float or :class:`meshmode.dof_array.DOFArray`
-
-        Thermal conductivity for the wall volume.
-
-    wall_temperature: :class:`meshmode.dof_array.DOFArray`
-
-        Temperature for the wall volume.
-
-<<<<<<< HEAD
-    fluid_grad_temperature: numpy.ndarray
-
-        Temperature gradient for the fluid volume.
-
-    wall_grad_temperature: numpy.ndarray
-
-        Temperature gradient for the wall volume.
-=======
-    fluid_boundaries
-
-        Dictionary of boundary functions, one for each valid non-interface
-        :class:`~grudge.dof_desc.BoundaryDomainTag` on the fluid subdomain.
-
-    wall_boundaries
-
-        Dictionary of boundary functions, one for each valid non-interface
-        :class:`~grudge.dof_desc.BoundaryDomainTag` on the wall subdomain.
->>>>>>> 680968d2
-
-    interface_noslip: bool
-
-        If `True`, interface boundaries on the fluid side will be treated as
-        no-slip walls. If `False` they will be treated as slip walls.
-
-<<<<<<< HEAD
-    interface_radiation: bool
-
-        If `True`, interface includes a radiation sink term in the heat flux. See
-        :class:`~mirgecom.multiphysics.thermally_coupled_fluid_wall.InterfaceWallRadiationBoundary`
-        for details. Additional arguments *wall_emissivity*, *sigma*, and
-        *ambient_temperature* are required if enabled.
-
-    use_kappa_weighted_grad_flux_in_fluid: bool
-
-        Indicates whether the temperature gradient flux on the fluid side of the
-        interface should be computed using a simple average of temperatures or by
-        weighting the temperature from each side by its respective thermal
-        conductivity. Not used if *interface_radiation* is `True`.
-
-    wall_emissivity: float or :class:`meshmode.dof_array.DOFArray`
-
-        Emissivity of the wall material.
-
-    sigma: float
-
-        Stefan-Boltzmann constant.
-
-    ambient_temperature: :class:`meshmode.dof_array.DOFArray`
-
-        Ambient temperature of the environment.
-=======
     quadrature_tag
 
         An identifier denoting a particular quadrature discretization to use during
@@ -1384,137 +974,15 @@
 
         If `True`, interface boundaries on the fluid side will be treated as
         no-slip walls. If `False` they will be treated as slip walls.
->>>>>>> 680968d2
 
     wall_penalty_amount: float
 
         Coefficient $c$ for the interior penalty on the heat flux. See
         :class:`~mirgecom.multiphysics.thermally_coupled_fluid_wall.InterfaceFluidBoundary`
-        for details. Not used if *interface_radiation* is `True`.
-
-<<<<<<< HEAD
-    Returns
-    -------
-        The tuple `(fluid_interface_boundaries, wall_interface_boundaries)`.
-    """
-    if interface_radiation:
-        if wall_emissivity is None:
-            raise TypeError(
-                "Argument 'wall_emissivity' is required if using radiation at the "
-                "interface.")
-        if sigma is None:
-            raise TypeError(
-                "Argument 'sigma' is required if using radiation at the interface.")
-        if ambient_temperature is None:
-            raise TypeError(
-                "Argument 'ambient_temperature' is required if using radiation at "
-                "the interface.")
-
-    if wall_penalty_amount is None:
-        # FIXME: After verifying the form of the penalty term, figure out what value
-        # makes sense to use as a default here
-        wall_penalty_amount = 0.05
-
-    fluid_boundaries = {
-        as_dofdesc(bdtag).domain_tag: bdry
-        for bdtag, bdry in fluid_boundaries.items()}
-
-    wall_boundaries = {
-        as_dofdesc(bdtag).domain_tag: bdry
-        for bdtag, bdry in wall_boundaries.items()}
-
-    if interface_radiation:
-
-        def make_fluid_bc(
-                kappa_plus, t_plus, grad_t_plus, lengthscales_minus=None):
-            if interface_noslip:
-                fluid_bc_class = IsothermalWallBoundary
-            else:
-                fluid_bc_class = IsothermalSlipWallBoundary
-            return fluid_bc_class(t_plus)
-
-        def make_wall_bc(dd_bdry, kappa_plus, t_plus, grad_t_plus):
-            emissivity_minus = op.project(dcoll, wall_dd, dd_bdry, wall_emissivity)
-            return InterfaceWallRadiationBoundary(
-                kappa_plus, grad_t_plus, emissivity_minus, sigma,
-                ambient_temperature)
-
-    else:
-
-        def make_fluid_bc(
-                kappa_plus, t_plus, grad_t_plus, lengthscales_minus=None):
-            if interface_noslip:
-                fluid_bc_class = InterfaceFluidNoslipBoundary
-            else:
-                fluid_bc_class = InterfaceFluidSlipBoundary
-            return fluid_bc_class(
-                kappa_plus, t_plus, grad_t_plus,
-                heat_flux_penalty_amount=wall_penalty_amount,
-                lengthscales_minus=lengthscales_minus,
-                use_kappa_weighted_grad_t_flux=use_kappa_weighted_grad_flux_in_fluid)
-
-        def make_wall_bc(dd_bdry, kappa_plus, t_plus, grad_t_plus):
-            return InterfaceWallBoundary(kappa_plus, t_plus, grad_t_plus)
-
-    # Exchange thermal conductivity, temperature, and (optionally) temperature
-    # gradient
-
-    kappa_inter_vol_tpairs = _kappa_inter_volume_trace_pairs(
-        dcoll, fluid_dd, wall_dd,
-        fluid_state.thermal_conductivity, wall_kappa, comm_tag=comm_tag)
-
-    temperature_inter_vol_tpairs = _temperature_inter_volume_trace_pairs(
-        dcoll, fluid_dd, wall_dd,
-        fluid_state, wall_temperature, comm_tag=comm_tag)
-
-    grad_temperature_inter_vol_tpairs = \
-        _grad_temperature_inter_volume_trace_pairs(
-            dcoll, fluid_dd, wall_dd,
-            fluid_grad_temperature, wall_grad_temperature, comm_tag=comm_tag)
-
-    # Set up the interface boundaries
-
-    # Diffusion operator passes lengthscales_minus into the boundary flux
-    # functions, but NS doesn't; thus we need to pass lengthscales into
-    # the fluid boundary condition constructor
-    from grudge.dt_utils import characteristic_lengthscales
-    fluid_lengthscales = (
-        characteristic_lengthscales(
-            fluid_state.array_context, dcoll, fluid_dd)
-        * (0*fluid_state.temperature+1))
-
-    # Construct interface boundaries with temperature gradient
-
-    fluid_interface_boundaries = {
-        kappa_tpair.dd.domain_tag: make_fluid_bc(
-            kappa_tpair.ext,
-            temperature_tpair.ext,
-            grad_temperature_tpair.ext,
-            lengthscales_minus=op.project(dcoll,
-                fluid_dd, temperature_tpair.dd, fluid_lengthscales))
-        for kappa_tpair, temperature_tpair, grad_temperature_tpair in zip(
-            kappa_inter_vol_tpairs[wall_dd, fluid_dd],
-            temperature_inter_vol_tpairs[wall_dd, fluid_dd],
-            grad_temperature_inter_vol_tpairs[wall_dd, fluid_dd])}
-
-    wall_interface_boundaries = {
-        kappa_tpair.dd.domain_tag: make_wall_bc(
-            kappa_tpair.dd,
-            kappa_tpair.ext,
-            temperature_tpair.ext,
-            grad_temperature_tpair.ext)
-        for kappa_tpair, temperature_tpair, grad_temperature_tpair in zip(
-            kappa_inter_vol_tpairs[fluid_dd, wall_dd],
-            temperature_inter_vol_tpairs[fluid_dd, wall_dd],
-            grad_temperature_inter_vol_tpairs[fluid_dd, wall_dd])}
-
-    # Augment the domain boundaries with the interface boundaries
-
-    fluid_all_boundaries = {}
-    fluid_all_boundaries.update(fluid_boundaries)
-    fluid_all_boundaries.update(fluid_interface_boundaries)
-
-=======
+        for details.
+
+    quadrature_tag
+
         An identifier denoting a particular quadrature discretization to use during
         operator evaluations.
 
@@ -1537,7 +1005,6 @@
     fluid_all_boundaries.update(fluid_boundaries)
     fluid_all_boundaries.update(fluid_interface_boundaries)
 
->>>>>>> 680968d2
     wall_all_boundaries = {}
     wall_all_boundaries.update(wall_boundaries)
     wall_all_boundaries.update(wall_interface_boundaries)
@@ -1562,12 +1029,8 @@
         _fluid_operator_states_quad=None,
         _fluid_all_boundaries_no_grad=None,
         _wall_all_boundaries_no_grad=None):
-<<<<<<< HEAD
-    r"""Compute $\nabla T$ on the fluid and wall subdomains.
-=======
     r"""
     Compute $\nabla T$ on the fluid and wall subdomains.
->>>>>>> 680968d2
 
     Deprecated; set up interface boundaries explicitly via
     :func:`add_interface_boundaries_no_grad` and include them when calling the
@@ -1575,6 +1038,7 @@
 
     Parameters
     ----------
+
     dcoll: class:`~grudge.discretization.DiscretizationCollection`
 
         A discretization collection encapsulating the DG elements
@@ -1626,20 +1090,12 @@
         If `True`, interface boundaries on the fluid side will be treated as
         no-slip walls. If `False` they will be treated as slip walls.
 
-    interface_radiation: bool
-
-        If `True`, interface includes a radiation sink term in the heat flux. See
-        :class:`~mirgecom.multiphysics.thermally_coupled_fluid_wall.InterfaceWallRadiationBoundary`
-        for details. Additional arguments *wall_emissivity*, *sigma*, and
-        *ambient_temperature* are required if enabled and *wall_grad_temperature*
-        is not `None`.
-
     use_kappa_weighted_grad_flux_in_fluid: bool
 
         Indicates whether the temperature gradient flux on the fluid side of the
         interface should be computed using a simple average of temperatures or by
         weighting the temperature from each side by its respective thermal
-        conductivity. Not used if *interface_radiation* is `True`.
+        conductivity.
 
     quadrature_tag:
 
@@ -1654,23 +1110,12 @@
 
     Returns
     -------
+
         The tuple `(fluid_grad_temperature, wall_grad_temperature)`.
     """
     from warnings import warn
     warn(
         "coupled_grad_t_operator is deprecated and will disappear in Q3 2023. "
-<<<<<<< HEAD
-        "Set up interface boundaries explicitly via"
-        ":func:`add_interface_boundaries_no_grad` and include them when calling the "
-        "individual operators instead.", DeprecationWarning, stacklevel=2)
-
-    fluid_all_boundaries_no_grad, wall_all_boundaries_no_grad = \
-        add_interface_boundaries_no_grad(
-            dcoll,
-            fluid_dd, wall_dd,
-            fluid_state, wall_kappa, wall_temperature,
-            fluid_boundaries, wall_boundaries)
-=======
         "Set up interface boundaries explicitly via "
         ":func:`add_interface_boundaries_no_grad` and include them when calling the "
         "individual operators instead.", DeprecationWarning, stacklevel=2)
@@ -1716,7 +1161,6 @@
     else:
         fluid_all_boundaries_no_grad = _fluid_all_boundaries_no_grad
         wall_all_boundaries_no_grad = _wall_all_boundaries_no_grad
->>>>>>> 680968d2
 
     # Compute the subdomain gradient operators using the augmented boundaries
 
@@ -1741,16 +1185,7 @@
         *,
         time=0.,
         interface_noslip=True,
-<<<<<<< HEAD
-        inviscid_terms_on=True,
-        interface_radiation=False,
-        use_kappa_weighted_grad_flux_in_fluid=False,
-        wall_emissivity=None,
-        sigma=None,
-        ambient_temperature=None,
-=======
         use_kappa_weighted_grad_flux_in_fluid=None,
->>>>>>> 680968d2
         wall_penalty_amount=None,
         quadrature_tag=DISCR_TAG_BASE,
         limiter_func=None,
@@ -1758,7 +1193,8 @@
         inviscid_numerical_flux_func=inviscid_facial_flux_rusanov,
         viscous_numerical_flux_func=viscous_facial_flux_harmonic,
         return_gradients=False):
-    r"""Compute the RHS of the fluid and wall subdomains.
+    r"""
+    Compute the RHS of the fluid and wall subdomains.
 
     Augments *fluid_boundaries* and *wall_boundaries* with the boundaries for the
     fluid-wall interface that are needed to enforce continuity of temperature and
@@ -1770,6 +1206,7 @@
 
     Parameters
     ----------
+
     dcoll: class:`~grudge.discretization.DiscretizationCollection`
 
         A discretization collection encapsulating the DG elements
@@ -1866,17 +1303,12 @@
 
     Returns
     -------
+
         The tuple `(fluid_rhs, wall_rhs)`.
     """
     from warnings import warn
     warn(
         "coupled_ns_heat_operator is deprecated and will disappear in Q3 2023. "
-<<<<<<< HEAD
-        "Set up interface boundaries explicitly via"
-        ":func:`add_interface_boundaries` and include them when calling the "
-        "individual operators instead.", DeprecationWarning, stacklevel=2)
-
-=======
         "Set up interface boundaries explicitly via "
         ":func:`add_interface_boundaries` and include them when calling the "
         "individual operators instead.", DeprecationWarning, stacklevel=2)
@@ -1893,7 +1325,6 @@
             "longer allowed. Explicitly set it to True to suppress this warning.",
             UserWarning, stacklevel=2)
 
->>>>>>> 680968d2
     if wall_penalty_amount is None:
         # FIXME: After verifying the form of the penalty term, figure out what value
         # makes sense to use as a default here
@@ -1911,20 +1342,12 @@
     fluid_all_boundaries_no_grad, wall_all_boundaries_no_grad = \
         add_interface_boundaries_no_grad(
             dcoll,
-<<<<<<< HEAD
-=======
             gas_model,
->>>>>>> 680968d2
             fluid_dd, wall_dd,
             fluid_state, wall_kappa, wall_temperature,
             fluid_boundaries, wall_boundaries,
             interface_noslip=interface_noslip,
-<<<<<<< HEAD
-            use_kappa_weighted_grad_flux_in_fluid=(
-                use_kappa_weighted_grad_flux_in_fluid))
-=======
             quadrature_tag=quadrature_tag)
->>>>>>> 680968d2
 
     # Get the operator fluid states
     fluid_operator_states_quad = make_operator_fluid_states(
@@ -1952,22 +1375,6 @@
     fluid_all_boundaries, wall_all_boundaries = \
         add_interface_boundaries(
             dcoll,
-<<<<<<< HEAD
-            fluid_dd, wall_dd,
-            fluid_boundaries, wall_boundaries,
-            fluid_state, wall_kappa, wall_temperature,
-            fluid_grad_temperature, wall_grad_temperature,
-            interface_noslip=interface_noslip,
-            interface_radiation=interface_radiation,
-            use_kappa_weighted_grad_flux_in_fluid=(
-                use_kappa_weighted_grad_flux_in_fluid),
-            wall_emissivity=wall_emissivity, sigma=sigma,
-            ambient_temperature=ambient_temperature,
-            wall_penalty_amount=wall_penalty_amount)
-
-    # Compute the subdomain NS/diffusion operators using the augmented boundaries
-    ns_result = ns_operator(
-=======
             gas_model,
             fluid_dd, wall_dd,
             fluid_state, wall_kappa, wall_temperature,
@@ -1983,15 +1390,11 @@
         inviscid_numerical_flux_func=inviscid_numerical_flux_func,
         viscous_numerical_flux_func=viscous_numerical_flux_func)
     ns_result = my_ns_operator(
->>>>>>> 680968d2
         dcoll, gas_model, fluid_state, fluid_all_boundaries,
         time=time, quadrature_tag=quadrature_tag, dd=fluid_dd,
         return_gradients=return_gradients,
-        inviscid_terms_on=inviscid_terms_on,
         operator_states_quad=fluid_operator_states_quad,
         grad_t=fluid_grad_temperature, comm_tag=_FluidOperatorTag)
-<<<<<<< HEAD
-=======
 
     diffusion_result = diffusion_operator(
         dcoll, wall_kappa, wall_all_boundaries, wall_temperature,
@@ -2171,7 +1574,6 @@
         operator_states_quad=fluid_operator_states_quad,
         grad_t=fluid_grad_temperature, comm_tag=_FluidOperatorTag)
 
->>>>>>> 680968d2
     diffusion_result = diffusion_operator(
         dcoll, wall_kappa, wall_all_boundaries, wall_temperature,
         penalty_amount=wall_penalty_amount, quadrature_tag=quadrature_tag,
