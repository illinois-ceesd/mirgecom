--- conflicted
+++ resolved
@@ -42,7 +42,7 @@
 """
 
 __copyright__ = """
-Copyright (C) 2023 University of Illinois Board of Trustees
+Copyright (C) 2022 University of Illinois Board of Trustees
 """
 
 __license__ = """
@@ -166,7 +166,6 @@
     ------------------
     .. automethod:: temperature_plus
     """
-
     def __init__(self, heat_flux_penalty_amount, lengthscales_minus):
         r"""
         Initialize InterfaceFluidBoundary.
@@ -213,9 +212,8 @@
             self, dcoll, dd_bdry, gas_model, state_minus, grad_cv_minus,
             grad_t_minus, numerical_flux_func=viscous_facial_flux_harmonic,
             **kwargs):
-        """Return the viscous flux.
-
-        It is defined in
+        """
+        Return the viscous flux as defined by
         :meth:`mirgecom.boundary.MengaldoBoundaryCondition.viscous_divergence_flux`
         with the additional heat flux interior penalty term.
         """
@@ -256,20 +254,16 @@
         self._grad_t_plus = grad_t_plus
 
     def kappa_plus(self, dcoll, dd_bdry):
-        """Conductivity on the external side for gradient calculation."""
         return project_from_base(dcoll, dd_bdry, self._kappa_plus)
 
     def kappa_bc(self, dcoll, dd_bdry, kappa_minus):
-        """Conductivity at the interface for viscous flux."""
         kappa_plus = project_from_base(dcoll, dd_bdry, self._kappa_plus)
         return harmonic_mean(kappa_minus, kappa_plus)
 
     def temperature_plus(self, dcoll, dd_bdry):
-        """Temperature on the external side for gradient calculation."""
         return project_from_base(dcoll, dd_bdry, self._t_plus)
 
     def temperature_bc(self, dcoll, dd_bdry, kappa_minus, t_minus):
-        """Temperature at the interface for viscous flux."""
         t_plus = project_from_base(dcoll, dd_bdry, self._t_plus)
         actx = t_minus.array_context
         kappa_plus = project_from_base(dcoll, dd_bdry, self._kappa_plus)
@@ -280,7 +274,6 @@
         return (t_minus * kappa_minus + t_plus * kappa_plus)/kappa_sum
 
     def grad_temperature_bc(self, dcoll, dd_bdry, grad_t_minus):
-        """Gradient averaging for viscous flux."""
         if self._grad_t_plus is None:
             raise TypeError(
                 "Boundary does not have external temperature gradient data.")
@@ -715,15 +708,6 @@
             lengthscales_minus, *, penalty_amount=None,
             numerical_flux_func=diffusion_facial_flux_harmonic):  # noqa: D102
         if self.grad_u_plus is None:
-<<<<<<< HEAD
-            raise ValueError("External temperature gradient is not specified.")
-        if self.emissivity is None:
-            raise ValueError("Wall emissivity is not specified.")
-        if self.sigma is None:
-            raise ValueError("Stefan-Boltzmann constant value is not specified.")
-        if self.u_ambient is None:
-            raise ValueError("Ambient temperature is not specified.")
-=======
             raise TypeError("External temperature gradient is not specified.")
         if self.emissivity is None:
             raise TypeError("Wall emissivity is not specified.")
@@ -731,7 +715,6 @@
             raise TypeError("Stefan-Boltzmann constant value is not specified.")
         if self.u_ambient is None:
             raise TypeError("Ambient temperature is not specified.")
->>>>>>> 3be5daff
 
         actx = u_minus.array_context
         normal = actx.thaw(dcoll.normal(dd_bdry))
@@ -820,10 +803,6 @@
         *,
         interface_noslip=True,
         interface_radiation=False,
-<<<<<<< HEAD
-=======
-        quadrature_tag=DISCR_TAG_BASE,
->>>>>>> 3be5daff
         comm_tag=None):
     interface_tpairs = _get_interface_trace_pairs_no_grad(
         dcoll,
@@ -907,16 +886,10 @@
                 fluid_bc_class = IsothermalSlipWallBoundary
             return fluid_bc_class(interface_tpair.ext.temperature)
 
-<<<<<<< HEAD
-        radiation_spec = [wall_emissivity is None, sigma is None,
-                          ambient_temperature is None]
-        if sum(radiation_spec) != 0:
-=======
         if (
                 wall_emissivity is None
                 or sigma is None
                 or ambient_temperature is None):
->>>>>>> 3be5daff
             raise TypeError(
                 "Arguments 'wall_emissivity', 'sigma' and 'ambient_temperature'"
                 "are required if using surface radiation.")
@@ -993,6 +966,7 @@
 
     Parameters
     ----------
+
     dcoll: class:`~grudge.discretization.DiscretizationCollection`
 
         A discretization collection encapsulating the DG elements
@@ -1004,18 +978,6 @@
     wall_dd: :class:`grudge.dof_desc.DOFDesc`
 
         DOF descriptor for the wall volume.
-
-    fluid_boundaries:
-
-        Dictionary of boundary objects for the fluid subdomain, one for each
-        :class:`~grudge.dof_desc.BoundaryDomainTag` that represents a domain
-        boundary.
-
-    wall_boundaries:
-
-        Dictionary of boundary objects for the wall subdomain, one for each
-        :class:`~grudge.dof_desc.BoundaryDomainTag` that represents a domain
-        boundary.
 
     fluid_state: :class:`~mirgecom.gas_model.FluidState`
 
@@ -1030,21 +992,22 @@
 
         Temperature for the wall volume.
 
+    fluid_boundaries
+
+        Dictionary of boundary functions, one for each valid non-interface
+        :class:`~grudge.dof_desc.BoundaryDomainTag` on the fluid subdomain.
+
+    wall_boundaries
+
+        Dictionary of boundary functions, one for each valid non-interface
+        :class:`~grudge.dof_desc.BoundaryDomainTag` on the wall subdomain.
+
     interface_noslip: bool
 
         If `True`, interface boundaries on the fluid side will be treated as
         no-slip walls. If `False` they will be treated as slip walls.
 
     interface_radiation: bool
-<<<<<<< HEAD
-=======
-
-        If `True`, interface includes a radiation sink term in the heat flux. See
-        :class:`~mirgecom.multiphysics.thermally_coupled_fluid_wall.InterfaceWallRadiationBoundary`
-        for details.
-
-    quadrature_tag
->>>>>>> 3be5daff
 
         If `True`, interface includes a radiation sink term in the heat flux. See
         :class:`~mirgecom.multiphysics.thermally_coupled_fluid_wall.InterfaceWallRadiationBoundary`
@@ -1068,10 +1031,6 @@
             fluid_state.temperature, wall_temperature,
             interface_noslip=interface_noslip,
             interface_radiation=interface_radiation,
-<<<<<<< HEAD
-=======
-            quadrature_tag=quadrature_tag,
->>>>>>> 3be5daff
             comm_tag=comm_tag)
 
     fluid_all_boundaries_no_grad = {}
@@ -1088,9 +1047,9 @@
 def add_interface_boundaries(
         dcoll,
         fluid_dd, wall_dd,
-        fluid_boundaries, wall_boundaries,
         fluid_state, wall_kappa, wall_temperature,
         fluid_grad_temperature, wall_grad_temperature,
+        fluid_boundaries, wall_boundaries,
         *,
         interface_noslip=True,
         interface_radiation=False,
@@ -1124,18 +1083,6 @@
 
         DOF descriptor for the wall volume.
 
-    fluid_boundaries:
-
-        Dictionary of boundary objects for the fluid subdomain, one for each
-        :class:`~grudge.dof_desc.BoundaryDomainTag` that represents a domain
-        boundary.
-
-    wall_boundaries:
-
-        Dictionary of boundary objects for the wall subdomain, one for each
-        :class:`~grudge.dof_desc.BoundaryDomainTag` that represents a domain
-        boundary.
-
     fluid_state: :class:`~mirgecom.gas_model.FluidState`
 
         Fluid state object with the conserved state and dependent
@@ -1156,6 +1103,16 @@
     wall_grad_temperature: numpy.ndarray
 
         Temperature gradient for the wall volume.
+
+    fluid_boundaries
+
+        Dictionary of boundary functions, one for each valid non-interface
+        :class:`~grudge.dof_desc.BoundaryDomainTag` on the fluid subdomain.
+
+    wall_boundaries
+
+        Dictionary of boundary functions, one for each valid non-interface
+        :class:`~grudge.dof_desc.BoundaryDomainTag` on the wall subdomain.
 
     interface_noslip: bool
 
@@ -1181,30 +1138,11 @@
 
         Ambient temperature of the environment.
 
-    interface_radiation: bool
-
-        If `True`, interface includes a radiation sink term in the heat flux. See
-        :class:`~mirgecom.multiphysics.thermally_coupled_fluid_wall.InterfaceWallRadiationBoundary`
-        for details. Additional arguments *wall_emissivity*, *sigma*, and
-        *ambient_temperature* are required if enabled.
-
-    wall_emissivity: float or :class:`meshmode.dof_array.DOFArray`
-
-        Emissivity of the wall material.
-
-    sigma: float
-
-        Stefan-Boltzmann constant.
-
-    ambient_temperature: :class:`meshmode.dof_array.DOFArray`
-
-        Ambient temperature of the environment.
-
     wall_penalty_amount: float
 
         Coefficient $c$ for the interior penalty on the heat flux. See
         :class:`~mirgecom.multiphysics.thermally_coupled_fluid_wall.InterfaceFluidBoundary`
-        for details. Not used if *interface_radiation* is `True`.
+        for details.
 
     comm_tag: Hashable
 
@@ -1269,6 +1207,7 @@
 
     Parameters
     ----------
+
     dcoll: class:`~grudge.discretization.DiscretizationCollection`
 
         A discretization collection encapsulating the DG elements
@@ -1320,20 +1259,12 @@
         If `True`, interface boundaries on the fluid side will be treated as
         no-slip walls. If `False` they will be treated as slip walls.
 
-    interface_radiation: bool
-
-        If `True`, interface includes a radiation sink term in the heat flux. See
-        :class:`~mirgecom.multiphysics.thermally_coupled_fluid_wall.InterfaceWallRadiationBoundary`
-        for details. Additional arguments *wall_emissivity*, *sigma*, and
-        *ambient_temperature* are required if enabled and *wall_grad_temperature*
-        is not `None`.
-
     use_kappa_weighted_grad_flux_in_fluid: bool
 
         Indicates whether the temperature gradient flux on the fluid side of the
         interface should be computed using a simple average of temperatures or by
         weighting the temperature from each side by its respective thermal
-        conductivity. Not used if *interface_radiation* is `True`.
+        conductivity.
 
     quadrature_tag:
 
@@ -1348,6 +1279,7 @@
 
     Returns
     -------
+
         The tuple `(fluid_grad_temperature, wall_grad_temperature)`.
     """
     from warnings import warn
@@ -1392,8 +1324,7 @@
                 fluid_dd, wall_dd,
                 fluid_state, wall_kappa, wall_temperature,
                 fluid_boundaries, wall_boundaries,
-                interface_noslip=interface_noslip,
-                interface_radiation=interface_radiation)
+                interface_noslip=interface_noslip)
     else:
         fluid_all_boundaries_no_grad = _fluid_all_boundaries_no_grad
         wall_all_boundaries_no_grad = _wall_all_boundaries_no_grad
@@ -1421,12 +1352,7 @@
         *,
         time=0.,
         interface_noslip=True,
-        inviscid_terms_on=True,
-        interface_radiation=False,
         use_kappa_weighted_grad_flux_in_fluid=None,
-        wall_emissivity=None,
-        sigma=None,
-        ambient_temperature=None,
         wall_penalty_amount=None,
         quadrature_tag=DISCR_TAG_BASE,
         limiter_func=None,
@@ -1434,7 +1360,8 @@
         inviscid_numerical_flux_func=inviscid_facial_flux_rusanov,
         viscous_numerical_flux_func=viscous_facial_flux_harmonic,
         return_gradients=False):
-    r"""Compute the RHS of the fluid and wall subdomains.
+    r"""
+    Compute the RHS of the fluid and wall subdomains.
 
     Augments *fluid_boundaries* and *wall_boundaries* with the boundaries for the
     fluid-wall interface that are needed to enforce continuity of temperature and
@@ -1446,6 +1373,7 @@
 
     Parameters
     ----------
+
     dcoll: class:`~grudge.discretization.DiscretizationCollection`
 
         A discretization collection encapsulating the DG elements
@@ -1497,40 +1425,12 @@
         If `True`, interface boundaries on the fluid side will be treated as
         no-slip walls. If `False` they will be treated as slip walls.
 
-<<<<<<< HEAD
-    interface_radiation: bool
-
-        If `True`, interface includes a radiation sink term in the heat flux. See
-        :class:`~mirgecom.multiphysics.thermally_coupled_fluid_wall.InterfaceWallRadiationBoundary`
-        for details. Additional arguments *wall_emissivity*, *sigma*, and
-        *ambient_temperature* are required if enabled.
-
-=======
->>>>>>> 3be5daff
     use_kappa_weighted_grad_flux_in_fluid: bool
 
         Indicates whether the temperature gradient flux on the fluid side of the
         interface should be computed using a simple average of temperatures or by
         weighting the temperature from each side by its respective thermal
-        conductivity. Not used if *interface_radiation* is `True`.
-
-    wall_emissivity: float or :class:`meshmode.dof_array.DOFArray`
-
-        Emissivity of the wall material.
-
-    sigma: float
-
-        Stefan-Boltzmann constant.
-
-    ambient_temperature: :class:`meshmode.dof_array.DOFArray`
-
-        Ambient temperature of the environment.
-
-    wall_penalty_amount: float
-
-        Coefficient $c$ for the interior penalty on the heat flux. See
-        :class:`~mirgecom.multiphysics.thermally_coupled_fluid_wall.InterfaceFluidBoundary`
-        for details. Not used if *interface_radiation* is `True`.
+        conductivity.
 
     wall_penalty_amount: float
 
@@ -1570,6 +1470,7 @@
 
     Returns
     -------
+
         The tuple `(fluid_rhs, wall_rhs)`.
     """
     from warnings import warn
@@ -1578,14 +1479,6 @@
         "Set up interface boundaries explicitly via "
         ":func:`add_interface_boundaries` and include them when calling the "
         "individual operators instead.", DeprecationWarning, stacklevel=2)
-
-    if interface_radiation:
-        radiation_spec = [wall_emissivity is None, sigma is None,
-                          ambient_temperature is None]
-        if sum(radiation_spec) != 0:
-            raise TypeError(
-                "Arguments 'wall_emissivity', 'sigma' and 'ambient_temperature'"
-                "are required if using surface radiation.")
 
     if use_kappa_weighted_grad_flux_in_fluid is None:
         warn(
@@ -1620,7 +1513,7 @@
             fluid_state, wall_kappa, wall_temperature,
             fluid_boundaries, wall_boundaries,
             interface_noslip=interface_noslip,
-            interface_radiation=interface_radiation)
+            quadrature_tag=quadrature_tag)
 
     # Get the operator fluid states
     fluid_operator_states_quad = make_operator_fluid_states(
@@ -1649,14 +1542,10 @@
         add_interface_boundaries(
             dcoll,
             fluid_dd, wall_dd,
-            fluid_boundaries, wall_boundaries,
             fluid_state, wall_kappa, wall_temperature,
             fluid_grad_temperature, wall_grad_temperature,
+            fluid_boundaries, wall_boundaries,
             interface_noslip=interface_noslip,
-            interface_radiation=interface_radiation,
-            wall_emissivity=wall_emissivity,
-            sigma=sigma,
-            ambient_temperature=ambient_temperature,
             wall_penalty_amount=wall_penalty_amount)
 
     # Compute the subdomain NS/diffusion operators using the augmented boundaries
@@ -1668,7 +1557,6 @@
         dcoll, gas_model, fluid_state, fluid_all_boundaries,
         time=time, quadrature_tag=quadrature_tag, dd=fluid_dd,
         return_gradients=return_gradients,
-        inviscid_terms_on=inviscid_terms_on,
         operator_states_quad=fluid_operator_states_quad,
         grad_t=fluid_grad_temperature, comm_tag=_FluidOperatorTag)
 
@@ -1838,12 +1726,7 @@
             fluid_state, wall_kappa, wall_temperature,
             fluid_boundaries, wall_boundaries,
             interface_noslip=interface_noslip,
-<<<<<<< HEAD
             interface_radiation=interface_radiation)
-=======
-            interface_radiation=interface_radiation,
-            quadrature_tag=quadrature_tag)
->>>>>>> 3be5daff
 
     # Get the operator fluid states
     fluid_operator_states_quad = make_operator_fluid_states(
@@ -1867,20 +1750,15 @@
         add_interface_boundaries(
             dcoll,
             fluid_dd, wall_dd,
-            fluid_boundaries, wall_boundaries,
             fluid_state, wall_kappa, wall_temperature,
             fluid_grad_temperature, wall_grad_temperature,
+            fluid_boundaries, wall_boundaries,
             interface_noslip=interface_noslip,
             interface_radiation=interface_radiation,
             wall_emissivity=wall_emissivity,
             sigma=sigma,
             ambient_temperature=ambient_temperature,
-<<<<<<< HEAD
             wall_penalty_amount=wall_penalty_amount)
-=======
-            wall_penalty_amount=wall_penalty_amount,
-            quadrature_tag=quadrature_tag)
->>>>>>> 3be5daff
 
     # Compute the subdomain NS/diffusion operators using the augmented boundaries
 
