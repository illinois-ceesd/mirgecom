--- conflicted
+++ resolved
@@ -676,20 +676,12 @@
     """
 
     def __init__(
-<<<<<<< HEAD
-            self, kappa_plus, grad_u_plus=None, epsilon=None, sigma=None,
-=======
             self, kappa_plus, grad_u_plus=None, emissivity=None, sigma=None,
->>>>>>> c8c32757
             u_ambient=None):
         r"""
         Initialize InterfaceWallRadiationBoundary.
 
-<<<<<<< HEAD
-        Arguments *grad_u_plus*, *epsilon*, *sigma*, and *u_ambient* are only
-=======
         Arguments *grad_u_plus*, *emissivity*, *sigma*, and *u_ambient* are only
->>>>>>> c8c32757
         required if the boundary will be used to compute the heat flux.
 
         Parameters
@@ -702,11 +694,7 @@
 
             Temperature gradient from the fluid side.
 
-<<<<<<< HEAD
-        epsilon: float or :class:`meshmode.dof_array.DOFArray` or None
-=======
         emissivity: float or :class:`meshmode.dof_array.DOFArray` or None
->>>>>>> c8c32757
 
             Emissivity of the wall material.
 
@@ -719,11 +707,7 @@
             Ambient temperature of the environment.
         """
         self.kappa_plus = kappa_plus
-<<<<<<< HEAD
-        self.epsilon = epsilon
-=======
         self.emissivity = emissivity
->>>>>>> c8c32757
         self.sigma = sigma
         self.u_ambient = u_ambient
         self.grad_u_plus = grad_u_plus
@@ -746,11 +730,7 @@
             numerical_flux_func=diffusion_facial_flux_harmonic):  # noqa: D102
         if self.grad_u_plus is None:
             raise ValueError("External temperature gradient is not specified.")
-<<<<<<< HEAD
-        if self.epsilon is None:
-=======
         if self.emissivity is None:
->>>>>>> c8c32757
             raise ValueError("Wall emissivity is not specified.")
         if self.sigma is None:
             raise ValueError("Stefan-Boltzmann constant value is not specified.")
@@ -762,21 +742,13 @@
 
         kappa_plus = project_from_base(dcoll, dd_bdry, self.kappa_plus)
         grad_u_plus = project_from_base(dcoll, dd_bdry, self.grad_u_plus)
-<<<<<<< HEAD
-        epsilon = project_from_base(dcoll, dd_bdry, self.epsilon)
-=======
         emissivity = project_from_base(dcoll, dd_bdry, self.emissivity)
->>>>>>> c8c32757
         u_ambient = project_from_base(dcoll, dd_bdry, self.u_ambient)
 
         # Note: numerical_flux_func is ignored
         return (
             np.dot(diffusion_flux(kappa_plus, grad_u_plus), normal)
-<<<<<<< HEAD
-            + epsilon * self.sigma * (u_minus**4 - u_ambient**4))
-=======
             + emissivity * self.sigma * (u_minus**4 - u_ambient**4))
->>>>>>> c8c32757
 
 
 def _kappa_inter_volume_trace_pairs(
@@ -837,11 +809,7 @@
         interface_noslip=True,
         interface_radiation=False,
         use_kappa_weighted_grad_flux_in_fluid=False,
-<<<<<<< HEAD
-        wall_epsilon=None,
-=======
         wall_emissivity=None,
->>>>>>> c8c32757
         sigma=None,
         ambient_temperature=None,
         wall_penalty_amount=None,
@@ -914,11 +882,7 @@
 
         If `True`, interface includes a radiation sink term in the heat flux. See
         :class:`~mirgecom.multiphysics.thermally_coupled_fluid_wall.InterfaceWallRadiationBoundary`
-<<<<<<< HEAD
-        for details. Additional arguments *wall_epsilon*, *sigma*, and
-=======
         for details. Additional arguments *wall_emissivity*, *sigma*, and
->>>>>>> c8c32757
         *ambient_temperature* are required if enabled and *wall_grad_temperature*
         is not `None`.
 
@@ -929,11 +893,7 @@
         weighting the temperature from each side by its respective thermal
         conductivity. Not used if *interface_radiation* is `True`.
 
-<<<<<<< HEAD
-    wall_epsilon: float or :class:`meshmode.dof_array.DOFArray`
-=======
     wall_emissivity: float or :class:`meshmode.dof_array.DOFArray`
->>>>>>> c8c32757
 
         Emissivity of the wall material.
 
@@ -972,25 +932,6 @@
             return fluid_bc_class(t_plus)
 
         if include_gradient:
-<<<<<<< HEAD
-            if wall_epsilon is None:
-                raise TypeError(
-                    "Argument 'wall_epsilon' is required if using radiation at the "
-                    "interface.")
-            if sigma is None:
-                raise TypeError(
-                    "Argument 'sigma' is required if using radiation at the "
-                    "interface.")
-            if ambient_temperature is None:
-                raise TypeError(
-                    "Argument 'ambient_temperature' is required if using radiation "
-                    "at the interface.")
-
-            def make_wall_bc(dd_bdry, kappa_plus, t_plus, grad_t_plus=None):
-                epsilon_minus = op.project(dcoll, wall_dd, dd_bdry, wall_epsilon)
-                return InterfaceWallRadiationBoundary(
-                    kappa_plus, grad_t_plus, epsilon_minus, sigma,
-=======
             radiation_spec = [wall_emissivity is None, sigma is None,
                               ambient_temperature is None]
             if sum(radiation_spec) != 0:
@@ -1003,7 +944,6 @@
                                               wall_emissivity)
                 return InterfaceWallRadiationBoundary(
                     kappa_plus, grad_t_plus, emissivity_minus, sigma,
->>>>>>> c8c32757
                     ambient_temperature)
 
         else:
@@ -1202,11 +1142,7 @@
 
         If `True`, interface includes a radiation sink term in the heat flux. See
         :class:`~mirgecom.multiphysics.thermally_coupled_fluid_wall.InterfaceWallRadiationBoundary`
-<<<<<<< HEAD
-        for details. Additional arguments *wall_epsilon*, *sigma*, and
-=======
         for details. Additional arguments *wall_emissivity*, *sigma*, and
->>>>>>> c8c32757
         *ambient_temperature* are required if enabled and *wall_grad_temperature*
         is not `None`.
 
@@ -1303,11 +1239,7 @@
         interface_noslip=True,
         interface_radiation=False,
         use_kappa_weighted_grad_flux_in_fluid=False,
-<<<<<<< HEAD
-        wall_epsilon=None,
-=======
         wall_emissivity=None,
->>>>>>> c8c32757
         sigma=None,
         ambient_temperature=None,
         wall_penalty_amount=None,
@@ -1382,11 +1314,7 @@
 
         If `True`, interface includes a radiation sink term in the heat flux. See
         :class:`~mirgecom.multiphysics.thermally_coupled_fluid_wall.InterfaceWallRadiationBoundary`
-<<<<<<< HEAD
-        for details. Additional arguments *wall_epsilon*, *sigma*, and
-=======
         for details. Additional arguments *wall_emissivity*, *sigma*, and
->>>>>>> c8c32757
         *ambient_temperature* are required if enabled.
 
     use_kappa_weighted_grad_flux_in_fluid: bool
@@ -1396,11 +1324,7 @@
         weighting the temperature from each side by its respective thermal
         conductivity. Not used if *interface_radiation* is `True`.
 
-<<<<<<< HEAD
-    wall_epsilon: float or :class:`meshmode.dof_array.DOFArray`
-=======
     wall_emissivity: float or :class:`meshmode.dof_array.DOFArray`
->>>>>>> c8c32757
 
         Emissivity of the wall material.
 
@@ -1454,26 +1378,12 @@
         The tuple `(fluid_rhs, wall_rhs)`.
     """
     if interface_radiation:
-<<<<<<< HEAD
-        if wall_epsilon is None:
-            raise TypeError(
-                "Argument 'wall_epsilon' is required if using radiation at the "
-                "interface.")
-        if sigma is None:
-            raise TypeError(
-                "Argument 'sigma' is required if using radiation at the interface.")
-        if ambient_temperature is None:
-            raise TypeError(
-                "Argument 'ambient_temperature' is required if using radiation at "
-                "the interface.")
-=======
         radiation_spec = [wall_emissivity is None, sigma is None,
                           ambient_temperature is None]
         if sum(radiation_spec) != 0:
             raise TypeError(
                 "Arguments 'wall_emissivity', 'sigma' and 'ambient_temperature'"
                 "are required if using surface radiation.")
->>>>>>> c8c32757
 
     if wall_penalty_amount is None:
         # FIXME: After verifying the form of the penalty term, figure out what value
@@ -1569,11 +1479,7 @@
             interface_radiation=interface_radiation,
             use_kappa_weighted_grad_flux_in_fluid=(
                 use_kappa_weighted_grad_flux_in_fluid),
-<<<<<<< HEAD
-            wall_epsilon=wall_epsilon,
-=======
             wall_emissivity=wall_emissivity,
->>>>>>> c8c32757
             sigma=sigma,
             ambient_temperature=ambient_temperature,
             wall_penalty_amount=wall_penalty_amount,
