--- conflicted
+++ resolved
@@ -23,24 +23,8 @@
 Helper Functions
 ^^^^^^^^^^^^^^^^
 
-<<<<<<< HEAD
-.. autofunction:: get_interface_boundaries
-
-RHS Evaluation
-^^^^^^^^^^^^^^
-
-.. autofunction:: coupled_grad_t_operator
-.. autofunction:: coupled_ns_heat_operator
-=======
-Helper Functions
-^^^^^^^^^^^^^^^^
-
 .. autofunction:: add_interface_boundaries_no_grad
 .. autofunction:: add_interface_boundaries
-
-Boundary Conditions
-^^^^^^^^^^^^^^^^^^^
->>>>>>> 1e4cde0c
 
 Boundary Conditions
 ^^^^^^^^^^^^^^^^^^^
@@ -119,10 +103,7 @@
     grad_operator as wall_grad_t_operator,
     diffusion_operator,
 )
-<<<<<<< HEAD
-=======
 from mirgecom.multiphysics import make_interface_boundaries
->>>>>>> 1e4cde0c
 from mirgecom.utils import project_from_base
 
 
@@ -672,7 +653,6 @@
             penalty_amount=penalty_amount)
 
 
-<<<<<<< HEAD
 class InterfaceWallRadiationBoundary(DiffusionBoundary):
     r"""
     Boundary for the wall side of the fluid-wall interface (radiating).
@@ -769,8 +749,6 @@
             + emissivity * self.sigma * (u_minus**4 - u_ambient**4))
 
 
-def _kappa_inter_volume_trace_pairs(
-=======
 @dataclass_array_container
 @dataclass(frozen=True)
 class _ThermalDataNoGrad:
@@ -797,7 +775,6 @@
 
 
 def _get_interface_trace_pairs_no_grad(
->>>>>>> 1e4cde0c
         dcoll,
         fluid_dd, wall_dd,
         fluid_kappa, wall_kappa,
@@ -844,6 +821,7 @@
         fluid_temperature, wall_temperature,
         *,
         interface_noslip=True,
+        interface_radiation=False,
         use_kappa_weighted_grad_flux_in_fluid=False,
         quadrature_tag=DISCR_TAG_BASE,
         comm_tag=None):
@@ -854,21 +832,33 @@
         fluid_temperature, wall_temperature,
         comm_tag=comm_tag)
 
-    if interface_noslip:
-        fluid_bc_class = InterfaceFluidNoslipBoundary
+    if interface_radiation:
+        def make_fluid_boundary(interface_tpair):
+            if interface_noslip:
+                fluid_bc_class = IsothermalWallBoundary
+            else:
+                fluid_bc_class = IsothermalSlipWallBoundary
+            return fluid_bc_class(interface_tpair.ext.temperature)
+
+        def make_wall_boundary(interface_tpair):
+            return InterfaceWallRadiationBoundary(
+                interface_tpair.ext.kappa)
+
     else:
-        fluid_bc_class = InterfaceFluidSlipBoundary
-
-    def make_fluid_boundary(interface_tpair):
-        return fluid_bc_class(
-            interface_tpair.ext.kappa,
-            interface_tpair.ext.temperature,
-            use_kappa_weighted_grad_t_flux=use_kappa_weighted_grad_flux_in_fluid)
-
-    def make_wall_boundary(interface_tpair):
-        return InterfaceWallBoundary(
-            interface_tpair.ext.kappa,
-            interface_tpair.ext.temperature)
+        def make_fluid_boundary(interface_tpair):
+            if interface_noslip:
+                fluid_bc_class = InterfaceFluidNoslipBoundary
+            else:
+                fluid_bc_class = InterfaceFluidSlipBoundary
+            return fluid_bc_class(
+                interface_tpair.ext.kappa,
+                interface_tpair.ext.temperature,
+                use_kappa_weighted_grad_t_flux=use_kappa_weighted_grad_flux_in_fluid)
+
+        def make_wall_boundary(interface_tpair):
+            return InterfaceWallBoundary(
+                interface_tpair.ext.kappa,
+                interface_tpair.ext.temperature)
 
     bdry_factories = {
         (wall_dd, fluid_dd): make_fluid_boundary,
@@ -891,7 +881,11 @@
         fluid_grad_temperature, wall_grad_temperature,
         *,
         interface_noslip=True,
+        interface_radiation=False,
         use_kappa_weighted_grad_flux_in_fluid=False,
+        wall_emissivity=None,
+        sigma=None,
+        ambient_temperature=None,
         wall_penalty_amount=None,
         quadrature_tag=DISCR_TAG_BASE,
         comm_tag=None):
@@ -908,35 +902,59 @@
         fluid_grad_temperature, wall_grad_temperature,
         comm_tag=comm_tag)
 
-    if interface_noslip:
-        fluid_bc_class = InterfaceFluidNoslipBoundary
+    if interface_radiation:
+        def make_fluid_boundary(interface_tpair):
+            if interface_noslip:
+                fluid_bc_class = IsothermalWallBoundary
+            else:
+                fluid_bc_class = IsothermalSlipWallBoundary
+            return fluid_bc_class(interface_tpair.ext.temperature)
+
+        radiation_spec = [wall_emissivity is None, sigma is None,
+                          ambient_temperature is None]
+        if sum(radiation_spec) != 0:
+            raise TypeError(
+                "Arguments 'wall_emissivity', 'sigma' and 'ambient_temperature'"
+                "are required if using surface radiation.")
+
+        def make_wall_boundary(interface_tpair):
+            emissivity_minus = op.project(dcoll, wall_dd, interface_tpair.dd,
+                                          wall_emissivity)
+            return InterfaceWallRadiationBoundary(
+                interface_tpair.ext.kappa,
+                interface_tpair.ext.grad_temperature,
+                emissivity_minus, sigma,
+                ambient_temperature)
+
     else:
-        fluid_bc_class = InterfaceFluidSlipBoundary
-
-    # Diffusion operator passes lengthscales_minus into the boundary flux
-    # functions, but NS doesn't; thus we need to pass lengthscales into
-    # the fluid boundary condition constructor
-    from grudge.dt_utils import characteristic_lengthscales
-    fluid_lengthscales = (
-        characteristic_lengthscales(
-            fluid_temperature.array_context, dcoll, fluid_dd)
-        * (0*fluid_temperature+1))
-
-    def make_fluid_boundary(interface_tpair):
-        return fluid_bc_class(
-            interface_tpair.ext.kappa,
-            interface_tpair.ext.temperature,
-            interface_tpair.ext.grad_temperature,
-            wall_penalty_amount,
-            lengthscales_minus=op.project(dcoll,
-                fluid_dd, interface_tpair.dd, fluid_lengthscales),
-            use_kappa_weighted_grad_t_flux=use_kappa_weighted_grad_flux_in_fluid)
-
-    def make_wall_boundary(interface_tpair):
-        return InterfaceWallBoundary(
-            interface_tpair.ext.kappa,
-            interface_tpair.ext.temperature,
-            interface_tpair.ext.grad_temperature)
+        # Diffusion operator passes lengthscales_minus into the boundary flux
+        # functions, but NS doesn't; thus we need to pass lengthscales into
+        # the fluid boundary condition constructor
+        from grudge.dt_utils import characteristic_lengthscales
+        fluid_lengthscales = (
+            characteristic_lengthscales(
+                fluid_temperature.array_context, dcoll, fluid_dd)
+            * (0*fluid_temperature+1))
+
+        def make_fluid_boundary(interface_tpair):
+            if interface_noslip:
+                fluid_bc_class = InterfaceFluidNoslipBoundary
+            else:
+                fluid_bc_class = InterfaceFluidSlipBoundary
+            return fluid_bc_class(
+                interface_tpair.ext.kappa,
+                interface_tpair.ext.temperature,
+                interface_tpair.ext.grad_temperature,
+                heat_flux_penalty_amount=wall_penalty_amount,
+                lengthscales_minus=op.project(dcoll,
+                    fluid_dd, interface_tpair.dd, fluid_lengthscales),
+                use_kappa_weighted_grad_t_flux=use_kappa_weighted_grad_flux_in_fluid)
+
+        def make_wall_boundary(interface_tpair):
+            return InterfaceWallBoundary(
+                interface_tpair.ext.kappa,
+                interface_tpair.ext.temperature,
+                interface_tpair.ext.grad_temperature)
 
     bdry_factories = {
         (wall_dd, fluid_dd): make_fluid_boundary,
@@ -956,6 +974,128 @@
         gas_model,
         fluid_dd, wall_dd,
         fluid_state, wall_kappa, wall_temperature,
+        fluid_boundaries, wall_boundaries,
+        *,
+        interface_noslip=True,
+        interface_radiation=False,
+        use_kappa_weighted_grad_flux_in_fluid=False,
+        wall_penalty_amount=None,
+        quadrature_tag=DISCR_TAG_BASE,
+        comm_tag=None):
+    """
+    Include the fluid-wall interface boundaries (without temperature gradient).
+
+    Return a tuple `(fluid_all_boundaries, wall_all_boundaries)` that adds boundaries
+    to *fluid_boundaries* and *wall_boundaries* that represent the volume interfaces.
+    One entry is added for the collection of faces whose opposite face reside on the
+    current MPI rank and one-per-rank for each collection of faces whose opposite
+    face resides on a different rank.
+
+    Parameters
+    ----------
+
+    dcoll: class:`~grudge.discretization.DiscretizationCollection`
+
+        A discretization collection encapsulating the DG elements
+
+    gas_model: :class:`~mirgecom.gas_model.GasModel`
+
+        Physical gas model including equation of state, transport,
+        and kinetic properties as required by fluid state
+
+    fluid_dd: :class:`grudge.dof_desc.DOFDesc`
+
+        DOF descriptor for the fluid volume.
+
+    wall_dd: :class:`grudge.dof_desc.DOFDesc`
+
+        DOF descriptor for the wall volume.
+
+    fluid_state: :class:`~mirgecom.gas_model.FluidState`
+
+        Fluid state object with the conserved state and dependent
+        quantities for the fluid volume.
+
+    wall_kappa: float or :class:`meshmode.dof_array.DOFArray`
+
+        Thermal conductivity for the wall volume.
+
+    wall_temperature: :class:`meshmode.dof_array.DOFArray`
+
+        Temperature for the wall volume.
+
+    fluid_boundaries
+
+        Dictionary of boundary functions, one for each valid non-interface
+        :class:`~grudge.dof_desc.BoundaryDomainTag` on the fluid subdomain.
+
+    wall_boundaries
+
+        Dictionary of boundary functions, one for each valid non-interface
+        :class:`~grudge.dof_desc.BoundaryDomainTag` on the wall subdomain.
+
+    interface_noslip: bool
+
+        If `True`, interface boundaries on the fluid side will be treated as
+        no-slip walls. If `False` they will be treated as slip walls.
+
+    interface_radiation: bool
+
+        If `True`, interface includes a radiation sink term in the heat flux. See
+        :class:`~mirgecom.multiphysics.thermally_coupled_fluid_wall.InterfaceWallRadiationBoundary`
+        for details.
+
+    use_kappa_weighted_grad_flux_in_fluid: bool
+
+        Indicates whether the temperature gradient flux on the fluid side of the
+        interface should be computed using a simple average of temperatures or by
+        weighting the temperature from each side by its respective thermal
+        conductivity. Not used if *interface_radiation* is `True`.
+
+    wall_penalty_amount: float
+
+        Coefficient $c$ for the interior penalty on the heat flux. See
+        :class:`~mirgecom.multiphysics.thermally_coupled_fluid_wall.InterfaceFluidBoundary`
+        for details. Not used if *interface_radiation* is `True`.
+
+    quadrature_tag
+
+        An identifier denoting a particular quadrature discretization to use during
+        operator evaluations.
+
+    comm_tag: Hashable
+        Tag for distributed communication
+    """
+    fluid_interface_boundaries_no_grad, wall_interface_boundaries_no_grad = \
+        _get_interface_boundaries_no_grad(
+            dcoll,
+            fluid_dd, wall_dd,
+            fluid_state.tv.thermal_conductivity, wall_kappa,
+            fluid_state.temperature, wall_temperature,
+            interface_noslip=interface_noslip,
+            interface_radiation=interface_radiation,
+            use_kappa_weighted_grad_flux_in_fluid=(
+                use_kappa_weighted_grad_flux_in_fluid),
+            quadrature_tag=quadrature_tag,
+            comm_tag=comm_tag)
+
+    fluid_all_boundaries_no_grad = {}
+    fluid_all_boundaries_no_grad.update(fluid_boundaries)
+    fluid_all_boundaries_no_grad.update(fluid_interface_boundaries_no_grad)
+
+    wall_all_boundaries_no_grad = {}
+    wall_all_boundaries_no_grad.update(wall_boundaries)
+    wall_all_boundaries_no_grad.update(wall_interface_boundaries_no_grad)
+
+    return fluid_all_boundaries_no_grad, wall_all_boundaries_no_grad
+
+
+def add_interface_boundaries(
+        dcoll,
+        gas_model,
+        fluid_dd, wall_dd,
+        fluid_state, wall_kappa, wall_temperature,
+        fluid_grad_temperature, wall_grad_temperature,
         fluid_boundaries, wall_boundaries,
         *,
         interface_noslip=True,
@@ -968,7 +1108,7 @@
         quadrature_tag=DISCR_TAG_BASE,
         comm_tag=None):
     """
-    Include the fluid-wall interface boundaries (without temperature gradient).
+    Include the fluid-wall interface boundaries.
 
     Return a tuple `(fluid_all_boundaries, wall_all_boundaries)` that adds boundaries
     to *fluid_boundaries* and *wall_boundaries* that represent the volume interfaces.
@@ -1009,6 +1149,14 @@
 
         Temperature for the wall volume.
 
+    fluid_grad_temperature: numpy.ndarray
+
+        Temperature gradient for the fluid volume.
+
+    wall_grad_temperature: numpy.ndarray
+
+        Temperature gradient for the wall volume.
+
     fluid_boundaries
 
         Dictionary of boundary functions, one for each valid non-interface
@@ -1029,197 +1177,7 @@
         If `True`, interface includes a radiation sink term in the heat flux. See
         :class:`~mirgecom.multiphysics.thermally_coupled_fluid_wall.InterfaceWallRadiationBoundary`
         for details. Additional arguments *wall_emissivity*, *sigma*, and
-        *ambient_temperature* are required if enabled and *wall_grad_temperature*
-        is not `None`.
-
-    use_kappa_weighted_grad_flux_in_fluid: bool
-
-        Indicates whether the temperature gradient flux on the fluid side of the
-        interface should be computed using a simple average of temperatures or by
-        weighting the temperature from each side by its respective thermal
-        conductivity. Not used if *interface_radiation* is `True`.
-
-    wall_emissivity: float or :class:`meshmode.dof_array.DOFArray`
-
-        Emissivity of the wall material.
-
-    sigma: float
-
-        Stefan-Boltzmann constant.
-
-    ambient_temperature: :class:`meshmode.dof_array.DOFArray`
-
-        Ambient temperature of the environment.
-
-    wall_penalty_amount: float
-
-        Coefficient $c$ for the interior penalty on the heat flux. See
-        :class:`~mirgecom.multiphysics.thermally_coupled_fluid_wall.InterfaceFluidBoundary`
-        for details. Not used if *interface_radiation* is `True`.
-
-    quadrature_tag
-
-        An identifier denoting a particular quadrature discretization to use during
-        operator evaluations.
-
-    comm_tag: Hashable
-        Tag for distributed communication
-    """
-<<<<<<< HEAD
-    assert (
-        (fluid_grad_temperature is None) == (wall_grad_temperature is None)), (
-        "Expected both fluid_grad_temperature and wall_grad_temperature or neither")
-=======
-    fluid_interface_boundaries_no_grad, wall_interface_boundaries_no_grad  = \
-        _get_interface_boundaries_no_grad(
-            dcoll,
-            fluid_dd, wall_dd,
-            fluid_state.tv.thermal_conductivity, wall_kappa,
-            fluid_state.temperature, wall_temperature,
-            interface_noslip=interface_noslip,
-            use_kappa_weighted_grad_flux_in_fluid=(
-                use_kappa_weighted_grad_flux_in_fluid),
-            quadrature_tag=quadrature_tag,
-            comm_tag=comm_tag)
-
-    fluid_all_boundaries_no_grad = {}
-    fluid_all_boundaries_no_grad.update(fluid_boundaries)
-    fluid_all_boundaries_no_grad.update(fluid_interface_boundaries_no_grad)
->>>>>>> 1e4cde0c
-
-    wall_all_boundaries_no_grad = {}
-    wall_all_boundaries_no_grad.update(wall_boundaries)
-    wall_all_boundaries_no_grad.update(wall_interface_boundaries_no_grad)
-
-<<<<<<< HEAD
-    if interface_radiation:
-        def make_fluid_bc(
-                kappa_plus, t_plus, grad_t_plus=None, lengthscales_minus=None):
-            if interface_noslip:
-                fluid_bc_class = IsothermalWallBoundary
-            else:
-                fluid_bc_class = IsothermalSlipWallBoundary
-            return fluid_bc_class(t_plus)
-
-        if include_gradient:
-            radiation_spec = [wall_emissivity is None, sigma is None,
-                              ambient_temperature is None]
-            if sum(radiation_spec) != 0:
-                raise TypeError(
-                    "Arguments 'wall_emissivity', 'sigma' and 'ambient_temperature'"
-                    "are required if using surface radiation.")
-
-            def make_wall_bc(dd_bdry, kappa_plus, t_plus, grad_t_plus=None):
-                emissivity_minus = op.project(dcoll, wall_dd, dd_bdry,
-                                              wall_emissivity)
-                return InterfaceWallRadiationBoundary(
-                    kappa_plus, grad_t_plus, emissivity_minus, sigma,
-                    ambient_temperature)
-
-        else:
-            def make_wall_bc(dd_bdry, kappa_plus, t_plus, grad_t_plus=None):
-                return InterfaceWallRadiationBoundary(kappa_plus)
-
-    else:
-        def make_fluid_bc(
-                kappa_plus, t_plus, grad_t_plus=None, lengthscales_minus=None):
-            if interface_noslip:
-                fluid_bc_class = InterfaceFluidNoslipBoundary
-            else:
-                fluid_bc_class = InterfaceFluidSlipBoundary
-            return fluid_bc_class(
-                kappa_plus, t_plus, grad_t_plus,
-                heat_flux_penalty_amount=wall_penalty_amount,
-                lengthscales_minus=lengthscales_minus,
-                use_kappa_weighted_grad_t_flux=use_kappa_weighted_grad_flux_in_fluid)
-
-        def make_wall_bc(dd_bdry, kappa_plus, t_plus, grad_t_plus=None):
-            return InterfaceWallBoundary(kappa_plus, t_plus, grad_t_plus)
-
-    # Exchange thermal conductivity, temperature, and (optionally) temperature
-    # gradient
-=======
-    return fluid_all_boundaries_no_grad, wall_all_boundaries_no_grad
->>>>>>> 1e4cde0c
-
-
-def add_interface_boundaries(
-        dcoll,
-        gas_model,
-        fluid_dd, wall_dd,
-        fluid_state, wall_kappa, wall_temperature,
-        fluid_grad_temperature, wall_grad_temperature,
-        fluid_boundaries, wall_boundaries,
-        *,
-        interface_noslip=True,
-        use_kappa_weighted_grad_flux_in_fluid=False,
-        wall_penalty_amount=None,
-        quadrature_tag=DISCR_TAG_BASE,
-        comm_tag=None):
-    """
-    Include the fluid-wall interface boundaries.
-
-    Return a tuple `(fluid_all_boundaries, wall_all_boundaries)` that adds boundaries
-    to *fluid_boundaries* and *wall_boundaries* that represent the volume interfaces.
-    One entry is added for the collection of faces whose opposite face reside on the
-    current MPI rank and one-per-rank for each collection of faces whose opposite
-    face resides on a different rank.
-
-    Parameters
-    ----------
-
-    dcoll: class:`~grudge.discretization.DiscretizationCollection`
-
-        A discretization collection encapsulating the DG elements
-
-    gas_model: :class:`~mirgecom.gas_model.GasModel`
-
-        Physical gas model including equation of state, transport,
-        and kinetic properties as required by fluid state
-
-    fluid_dd: :class:`grudge.dof_desc.DOFDesc`
-
-        DOF descriptor for the fluid volume.
-
-    wall_dd: :class:`grudge.dof_desc.DOFDesc`
-
-        DOF descriptor for the wall volume.
-
-    fluid_state: :class:`~mirgecom.gas_model.FluidState`
-
-        Fluid state object with the conserved state and dependent
-        quantities for the fluid volume.
-
-    wall_kappa: float or :class:`meshmode.dof_array.DOFArray`
-
-        Thermal conductivity for the wall volume.
-
-    wall_temperature: :class:`meshmode.dof_array.DOFArray`
-
-        Temperature for the wall volume.
-
-    fluid_grad_temperature: numpy.ndarray
-
-        Temperature gradient for the fluid volume.
-
-    wall_grad_temperature: numpy.ndarray
-
-        Temperature gradient for the wall volume.
-
-    fluid_boundaries
-
-        Dictionary of boundary functions, one for each valid non-interface
-        :class:`~grudge.dof_desc.BoundaryDomainTag` on the fluid subdomain.
-
-    wall_boundaries
-
-        Dictionary of boundary functions, one for each valid non-interface
-        :class:`~grudge.dof_desc.BoundaryDomainTag` on the wall subdomain.
-
-    interface_noslip: bool
-
-        If `True`, interface boundaries on the fluid side will be treated as
-        no-slip walls. If `False` they will be treated as slip walls.
+        *ambient_temperature* are required if enabled.
 
     use_kappa_weighted_grad_flux_in_fluid: bool
 
@@ -1227,6 +1185,18 @@
         interface should be computed using a simple average of temperatures or by
         weighting the temperature from each side by its respective thermal
         conductivity.
+
+    wall_emissivity: float or :class:`meshmode.dof_array.DOFArray`
+
+        Emissivity of the wall material.
+
+    sigma: float
+
+        Stefan-Boltzmann constant.
+
+    ambient_temperature: :class:`meshmode.dof_array.DOFArray`
+
+        Ambient temperature of the environment.
 
     wall_penalty_amount: float
 
@@ -1246,88 +1216,16 @@
         _get_interface_boundaries(
             dcoll,
             fluid_dd, wall_dd,
-<<<<<<< HEAD
-            fluid_state, wall_temperature)
-    else:
-        temperature_inter_vol_tpairs = _temperature_inter_vol_tpairs
-
-    if include_gradient:
-        if _grad_temperature_inter_vol_tpairs is None:
-            grad_temperature_inter_vol_tpairs = \
-                _grad_temperature_inter_volume_trace_pairs(
-                    dcoll,
-                    gas_model,
-                    fluid_dd, wall_dd,
-                    fluid_grad_temperature, wall_grad_temperature)
-        else:
-            grad_temperature_inter_vol_tpairs = _grad_temperature_inter_vol_tpairs
-    else:
-        grad_temperature_inter_vol_tpairs = None
-
-    # Set up the interface boundaries
-
-    if include_gradient:
-
-        # Diffusion operator passes lengthscales_minus into the boundary flux
-        # functions, but NS doesn't; thus we need to pass lengthscales into
-        # the fluid boundary condition constructor
-        from grudge.dt_utils import characteristic_lengthscales
-        fluid_lengthscales = (
-            characteristic_lengthscales(
-                fluid_state.array_context, dcoll, fluid_dd)
-            * (0*fluid_state.temperature+1))
-
-        # Construct interface boundaries with temperature gradient
-
-        fluid_interface_boundaries = {
-            kappa_tpair.dd.domain_tag: make_fluid_bc(
-                kappa_tpair.ext,
-                temperature_tpair.ext,
-                grad_temperature_tpair.ext,
-                lengthscales_minus=op.project(dcoll,
-                    fluid_dd, temperature_tpair.dd, fluid_lengthscales))
-            for kappa_tpair, temperature_tpair, grad_temperature_tpair in zip(
-                kappa_inter_vol_tpairs[wall_dd, fluid_dd],
-                temperature_inter_vol_tpairs[wall_dd, fluid_dd],
-                grad_temperature_inter_vol_tpairs[wall_dd, fluid_dd])}
-
-        wall_interface_boundaries = {
-            kappa_tpair.dd.domain_tag: make_wall_bc(
-                kappa_tpair.dd,
-                kappa_tpair.ext,
-                temperature_tpair.ext,
-                grad_temperature_tpair.ext)
-            for kappa_tpair, temperature_tpair, grad_temperature_tpair in zip(
-                kappa_inter_vol_tpairs[fluid_dd, wall_dd],
-                temperature_inter_vol_tpairs[fluid_dd, wall_dd],
-                grad_temperature_inter_vol_tpairs[fluid_dd, wall_dd])}
-    else:
-
-        # Construct interface boundaries without temperature gradient
-
-        fluid_interface_boundaries = {
-            kappa_tpair.dd.domain_tag: make_fluid_bc(
-                kappa_tpair.ext,
-                temperature_tpair.ext)
-            for kappa_tpair, temperature_tpair in zip(
-                kappa_inter_vol_tpairs[wall_dd, fluid_dd],
-                temperature_inter_vol_tpairs[wall_dd, fluid_dd])}
-
-        wall_interface_boundaries = {
-            kappa_tpair.dd.domain_tag: make_wall_bc(
-                kappa_tpair.dd,
-                kappa_tpair.ext,
-                temperature_tpair.ext)
-            for kappa_tpair, temperature_tpair in zip(
-                kappa_inter_vol_tpairs[fluid_dd, wall_dd],
-                temperature_inter_vol_tpairs[fluid_dd, wall_dd])}
-=======
             fluid_state.tv.thermal_conductivity, wall_kappa,
             fluid_state.temperature, wall_temperature,
             fluid_grad_temperature, wall_grad_temperature,
             interface_noslip=interface_noslip,
+            interface_radiation=interface_radiation,
             use_kappa_weighted_grad_flux_in_fluid=(
                 use_kappa_weighted_grad_flux_in_fluid),
+            wall_emissivity=wall_emissivity,
+            sigma=sigma,
+            ambient_temperature=ambient_temperature,
             wall_penalty_amount=wall_penalty_amount,
             quadrature_tag=quadrature_tag,
             comm_tag=comm_tag)
@@ -1335,7 +1233,6 @@
     fluid_all_boundaries = {}
     fluid_all_boundaries.update(fluid_boundaries)
     fluid_all_boundaries.update(fluid_interface_boundaries)
->>>>>>> 1e4cde0c
 
     wall_all_boundaries = {}
     wall_all_boundaries.update(wall_boundaries)
@@ -1662,7 +1559,13 @@
 
         The tuple `(fluid_rhs, wall_rhs)`.
     """
-<<<<<<< HEAD
+    from warnings import warn
+    warn(
+        "coupled_ns_heat_operator is deprecated and will disappear in Q3 2023. "
+        "Set up interface boundaries explicitly via"
+        ":func:`add_interface_boundaries` and include them when calling the "
+        "individual operators instead.", DeprecationWarning, stacklevel=2)
+
     if interface_radiation:
         radiation_spec = [wall_emissivity is None, sigma is None,
                           ambient_temperature is None]
@@ -1670,14 +1573,6 @@
             raise TypeError(
                 "Arguments 'wall_emissivity', 'sigma' and 'ambient_temperature'"
                 "are required if using surface radiation.")
-=======
-    from warnings import warn
-    warn(
-        "coupled_ns_heat_operator is deprecated and will disappear in Q3 2023. "
-        "Set up interface boundaries explicitly via"
-        ":func:`add_interface_boundaries` and include them when calling the "
-        "individual operators instead.", DeprecationWarning, stacklevel=2)
->>>>>>> 1e4cde0c
 
     if wall_penalty_amount is None:
         # FIXME: After verifying the form of the penalty term, figure out what value
@@ -1742,26 +1637,10 @@
             interface_radiation=interface_radiation,
             use_kappa_weighted_grad_flux_in_fluid=(
                 use_kappa_weighted_grad_flux_in_fluid),
-<<<<<<< HEAD
             wall_emissivity=wall_emissivity,
             sigma=sigma,
             ambient_temperature=ambient_temperature,
-            wall_penalty_amount=wall_penalty_amount,
-            _kappa_inter_vol_tpairs=kappa_inter_vol_tpairs,
-            _temperature_inter_vol_tpairs=temperature_inter_vol_tpairs)
-
-    # Augment the domain boundaries with the interface boundaries
-
-    fluid_all_boundaries = {}
-    fluid_all_boundaries.update(fluid_boundaries)
-    fluid_all_boundaries.update(fluid_interface_boundaries)
-
-    wall_all_boundaries = {}
-    wall_all_boundaries.update(wall_boundaries)
-    wall_all_boundaries.update(wall_interface_boundaries)
-=======
             wall_penalty_amount=wall_penalty_amount)
->>>>>>> 1e4cde0c
 
     # Compute the subdomain NS/diffusion operators using the augmented boundaries
     ns_result = ns_operator(
