r""":mod:`mirgecom.multiphysics.thermally_coupled_fluid_wall` for thermally-coupled
fluid and wall.

Couples a fluid subdomain governed by the compressible Navier-Stokes equations
(:mod:`mirgecom.navierstokes`) with a wall subdomain governed by the heat
equation (:mod:`mirgecom.diffusion`) by enforcing continuity of temperature
and heat flux

.. math::
    T_\text{fluid} &= T_\text{wall} \\
    -\kappa_\text{fluid} \nabla T_\text{fluid} \cdot \hat{n} &=
        -\kappa_\text{wall} \nabla T_\text{wall} \cdot \hat{n}.

at the interface.

Boundary Setup Functions
^^^^^^^^^^^^^^^^^^^^^^^^

.. autofunction:: add_interface_boundaries_no_grad
.. autofunction:: add_interface_boundaries

Basic Coupled Operators
^^^^^^^^^^^^^^^^^^^^^^^

.. autofunction:: basic_coupled_ns_heat_operator

Boundary Conditions
^^^^^^^^^^^^^^^^^^^

.. autoclass:: InterfaceFluidBoundary
.. autoclass:: InterfaceFluidSlipBoundary
.. autoclass:: InterfaceFluidNoslipBoundary
.. autoclass:: InterfaceWallBoundary
"""

__copyright__ = """
Copyright (C) 2022 University of Illinois Board of Trustees
"""

__license__ = """
Permission is hereby granted, free of charge, to any person obtaining a copy
of this software and associated documentation files (the "Software"), to deal
in the Software without restriction, including without limitation the rights
to use, copy, modify, merge, publish, distribute, sublicense, and/or sell
copies of the Software, and to permit persons to whom the Software is
furnished to do so, subject to the following conditions:

The above copyright notice and this permission notice shall be included in
all copies or substantial portions of the Software.

THE SOFTWARE IS PROVIDED "AS IS", WITHOUT WARRANTY OF ANY KIND, EXPRESS OR
IMPLIED, INCLUDING BUT NOT LIMITED TO THE WARRANTIES OF MERCHANTABILITY,
FITNESS FOR A PARTICULAR PURPOSE AND NONINFRINGEMENT. IN NO EVENT SHALL THE
AUTHORS OR COPYRIGHT HOLDERS BE LIABLE FOR ANY CLAIM, DAMAGES OR OTHER
LIABILITY, WHETHER IN AN ACTION OF CONTRACT, TORT OR OTHERWISE, ARISING FROM,
OUT OF OR IN CONNECTION WITH THE SOFTWARE OR THE USE OR OTHER DEALINGS IN
THE SOFTWARE.
"""

from dataclasses import dataclass, replace
import numpy as np
from abc import abstractmethod
from functools import partial

from arraycontext import dataclass_array_container
from meshmode.dof_array import DOFArray
from grudge.trace_pair import (
    TracePair,
    inter_volume_trace_pairs
)
from grudge.dof_desc import (
    DISCR_TAG_BASE,
    as_dofdesc,
)
import grudge.op as op

from mirgecom.math import harmonic_mean
from mirgecom.boundary import (
    MengaldoBoundaryCondition,
    _SlipBoundaryComponent,
    _NoSlipBoundaryComponent,
    _ImpermeableBoundaryComponent)
from mirgecom.flux import num_flux_central
from mirgecom.viscous import viscous_facial_flux_harmonic
from mirgecom.gas_model import (
    replace_fluid_state,
    make_operator_fluid_states,
)
from mirgecom.navierstokes import (
    grad_t_operator as fluid_grad_t_operator,
    ns_operator,
)
from mirgecom.diffusion import (
    grad_facial_flux_weighted,
    diffusion_facial_flux_harmonic,
    DiffusionBoundary,
    grad_operator as wall_grad_t_operator,
    diffusion_operator,
)
from mirgecom.multiphysics import make_interface_boundaries
from mirgecom.utils import project_from_base


class _ThermalDataNoGradInterVolTag:
    pass


class _ThermalDataInterVolTag:
    pass


class _GradTemperatureInterVolTag:
    pass


class _FluidOpStatesTag:
    pass


class _FluidGradTag:
    pass


class _FluidOperatorTag:
    pass


class _WallGradTag:
    pass


class _WallOperatorTag:
    pass


# FIXME: Interior penalty should probably use an average of the lengthscales on
# both sides of the interface
class InterfaceFluidBoundary(MengaldoBoundaryCondition):
    r"""
    Abstract interface for the fluid side of the fluid-wall interface.

    Extends :class:`~mirgecom.boundary.MengaldoBoundaryCondition` to include
    an interior penalty on the heat flux:

    .. math::
        q_\text{penalty} = \tau (T^+ - T^-).

    where $\tau = c \frac{\kappa_\text{bc}}{h^-}$. Here $c$ is a
    user-defined constant and $h^-$ is the characteristic mesh spacing
    on the fluid side of the interface.

    Base class implementations
    --------------------------
    .. automethod:: __init__
    .. automethod:: viscous_divergence_flux

    Abstract interface
    ------------------
    .. automethod:: temperature_plus
    """
    def __init__(self, heat_flux_penalty_amount, lengthscales_minus):
        r"""
        Initialize InterfaceFluidBoundary.

        Parameters
        ----------
        heat_flux_penalty_amount: float

            Coefficient $c$ for the interior penalty on the heat flux.

        lengthscales_minus: :class:`meshmode.dof_array.DOFArray`

            Characteristic mesh spacing $h^-$.
        """
        self._penalty_amount = heat_flux_penalty_amount
        self._lengthscales_minus = lengthscales_minus

    @abstractmethod
    def temperature_plus(self, dcoll, dd_bdry, state_minus, **kwargs):
        r"""Get the external temperature, $T^+$.

        Parameters
        ----------
        dcoll: :class:`~grudge.discretization.DiscretizationCollection`

            A discretization collection encapsulating the DG elements

        dd_bdry:

            Boundary DOF descriptor (or object convertible to one) indicating which
            domain boundary to process

        state_minus: :class:`~mirgecom.gas_model.FluidState`

            Fluid state object with the conserved state, and dependent
            quantities for the (-) side of the boundary.

        Returns
        -------
        :class:`meshmode.dof_array.DOFArray`
        """

    def viscous_divergence_flux(
            self, dcoll, dd_bdry, gas_model, state_minus, grad_cv_minus,
            grad_t_minus, numerical_flux_func=viscous_facial_flux_harmonic,
            **kwargs):
        """
        Return the viscous flux as defined by
        :meth:`mirgecom.boundary.MengaldoBoundaryCondition.viscous_divergence_flux`
        with the additional heat flux interior penalty term.
        """
        dd_bdry = as_dofdesc(dd_bdry)

        state_bc = self.state_bc(
            dcoll=dcoll, dd_bdry=dd_bdry, gas_model=gas_model,
            state_minus=state_minus, **kwargs)

        flux_without_penalty = super().viscous_divergence_flux(
            dcoll=dcoll, dd_bdry=dd_bdry, gas_model=gas_model,
            state_minus=state_minus, numerical_flux_func=numerical_flux_func,
            grad_cv_minus=grad_cv_minus, grad_t_minus=grad_t_minus, **kwargs)

        lengthscales_minus = project_from_base(
            dcoll, dd_bdry, self._lengthscales_minus)

        tau = (
            self._penalty_amount * state_bc.thermal_conductivity
            / lengthscales_minus)

        t_minus = state_minus.temperature
        t_plus = self.temperature_plus(
            dcoll, dd_bdry=dd_bdry, state_minus=state_minus, **kwargs)

        return replace(
            flux_without_penalty,
            # NS and diffusion use opposite sign conventions for flux; hence penalty
            # is added here instead of subtracted
            energy=flux_without_penalty.energy + tau * (t_plus - t_minus))


class _ThermallyCoupledHarmonicMeanBoundaryComponent:
    def __init__(
            self, kappa_plus, t_plus, grad_t_plus=None):
        self._kappa_plus = kappa_plus
        self._t_plus = t_plus
        self._grad_t_plus = grad_t_plus

    def kappa_plus(self, dcoll, dd_bdry):
        return project_from_base(dcoll, dd_bdry, self._kappa_plus)

    def kappa_bc(self, dcoll, dd_bdry, kappa_minus):
        kappa_plus = project_from_base(dcoll, dd_bdry, self._kappa_plus)
        return harmonic_mean(kappa_minus, kappa_plus)

    def temperature_plus(self, dcoll, dd_bdry):
        return project_from_base(dcoll, dd_bdry, self._t_plus)

    def temperature_bc(self, dcoll, dd_bdry, kappa_minus, t_minus):
        t_plus = project_from_base(dcoll, dd_bdry, self._t_plus)
        actx = t_minus.array_context
        kappa_plus = project_from_base(dcoll, dd_bdry, self._kappa_plus)
        kappa_sum = actx.np.where(
            actx.np.greater(kappa_minus + kappa_plus, 0*kappa_minus),
            kappa_minus + kappa_plus,
            0*kappa_minus + 1)
        return (t_minus * kappa_minus + t_plus * kappa_plus)/kappa_sum

    def grad_temperature_bc(self, dcoll, dd_bdry, grad_t_minus):
        if self._grad_t_plus is None:
            raise ValueError(
                "Boundary does not have external temperature gradient data.")
        grad_t_plus = project_from_base(dcoll, dd_bdry, self._grad_t_plus)
        return (grad_t_plus + grad_t_minus)/2


def _replace_kappa(state, kappa):
    """Replace the thermal conductivity in fluid state *state* with *kappa*."""
    new_tv = replace(state.tv, thermal_conductivity=kappa)
    return replace(state, tv=new_tv)


class InterfaceFluidSlipBoundary(InterfaceFluidBoundary):
    """
    Boundary for the fluid side of the fluid-wall interface, with slip.

    .. automethod:: __init__
    .. automethod:: state_plus
    .. automethod:: state_bc
    .. automethod:: grad_cv_bc
    .. automethod:: temperature_plus
    .. automethod:: temperature_bc
    .. automethod:: grad_temperature_bc
    """

    def __init__(
            self, kappa_plus, t_plus, grad_t_plus=None,
            heat_flux_penalty_amount=None, lengthscales_minus=None):
        r"""
        Initialize InterfaceFluidSlipBoundary.

        Arguments *grad_t_plus*, *heat_flux_penalty_amount*, and
        *lengthscales_minus* are only required if the boundary will be used to
        compute the viscous flux.

        Parameters
        ----------
        kappa_plus: float or :class:`meshmode.dof_array.DOFArray`

            Thermal conductivity from the wall side.

        t_plus: :class:`meshmode.dof_array.DOFArray`

            Temperature from the wall side.

        grad_t_plus: :class:`meshmode.dof_array.DOFArray` or None

            Temperature gradient from the wall side.

        heat_flux_penalty_amount: float or None

            Coefficient $c$ for the interior penalty on the heat flux.

        lengthscales_minus: :class:`meshmode.dof_array.DOFArray` or None

            Characteristic mesh spacing $h^-$.
        """
        InterfaceFluidBoundary.__init__(
            self,
            heat_flux_penalty_amount=heat_flux_penalty_amount,
            lengthscales_minus=lengthscales_minus)

        self._thermally_coupled = _ThermallyCoupledHarmonicMeanBoundaryComponent(
            kappa_plus=kappa_plus,
            t_plus=t_plus,
            grad_t_plus=grad_t_plus)
        self._slip = _SlipBoundaryComponent()
        self._impermeable = _ImpermeableBoundaryComponent()

    def state_plus(
            self, dcoll, dd_bdry, gas_model, state_minus, **kwargs):  # noqa: D102
        actx = state_minus.array_context

        # Grab a unit normal to the boundary
        nhat = actx.thaw(dcoll.normal(dd_bdry))

        # Reflect the normal momentum
        mom_plus = self._slip.momentum_plus(state_minus.momentum_density, nhat)

        # Don't bother replacing kappa since this is just for inviscid
        return replace_fluid_state(state_minus, gas_model, momentum=mom_plus)

    def state_bc(
            self, dcoll, dd_bdry, gas_model, state_minus, **kwargs):  # noqa: D102
        actx = state_minus.array_context

        cv_minus = state_minus.cv

        kappa_minus = (
            # Make sure it has an array context
            state_minus.tv.thermal_conductivity + 0*state_minus.mass_density)

        # Grab a unit normal to the boundary
        nhat = actx.thaw(dcoll.normal(dd_bdry))

        # set the normal momentum to 0
        mom_bc = self._slip.momentum_bc(state_minus.momentum_density, nhat)

        t_bc = self._thermally_coupled.temperature_bc(
            dcoll, dd_bdry, kappa_minus, state_minus.temperature)

        internal_energy_bc = (
            cv_minus.mass
            * gas_model.eos.get_internal_energy(
                temperature=t_bc,
                species_mass_fractions=cv_minus.species_mass_fractions))
        total_energy_bc = (
            internal_energy_bc
            + 0.5*np.dot(mom_bc, mom_bc)/cv_minus.mass)

        kappa_bc = self._thermally_coupled.kappa_bc(dcoll, dd_bdry, kappa_minus)

        return _replace_kappa(
            replace_fluid_state(
                state_minus, gas_model,
                energy=total_energy_bc,
                momentum=mom_bc,
                temperature_seed=t_bc),
            kappa_bc)

    def grad_cv_bc(
            self, dcoll, dd_bdry, gas_model, state_minus, grad_cv_minus,
            normal, **kwargs):  # noqa: D102
        dd_bdry = as_dofdesc(dd_bdry)
        state_bc = self.state_bc(
            dcoll=dcoll, dd_bdry=dd_bdry, gas_model=gas_model,
            state_minus=state_minus, **kwargs)

        grad_v_bc = self._slip.grad_velocity_bc(
            state_minus, state_bc, grad_cv_minus, normal)

        grad_mom_bc = (
            state_bc.mass_density * grad_v_bc
            + np.outer(state_bc.velocity, grad_cv_minus.mass))

        grad_species_mass_bc = self._impermeable.grad_species_mass_bc(
            state_minus, grad_cv_minus, normal)

        return grad_cv_minus.replace(
            momentum=grad_mom_bc,
            species_mass=grad_species_mass_bc)

    def temperature_plus(
            self, dcoll, dd_bdry, state_minus, **kwargs):  # noqa: D102
        return self._thermally_coupled.temperature_plus(dcoll, dd_bdry)

    def temperature_bc(self, dcoll, dd_bdry, state_minus, **kwargs):  # noqa: D102
        kappa_minus = (
            # Make sure it has an array context
            state_minus.tv.thermal_conductivity + 0*state_minus.mass_density)
        return self._thermally_coupled.temperature_bc(
            dcoll, dd_bdry, kappa_minus, state_minus.temperature)

    def grad_temperature_bc(
            self, dcoll, dd_bdry, grad_t_minus, normal, **kwargs):  # noqa: D102
        return self._thermally_coupled.grad_temperature_bc(
            dcoll, dd_bdry, grad_t_minus)


class InterfaceFluidNoslipBoundary(InterfaceFluidBoundary):
    """
    Boundary for the fluid side of the fluid-wall interface, without slip.

    .. automethod:: __init__
    .. automethod:: state_plus
    .. automethod:: state_bc
    .. automethod:: grad_cv_bc
    .. automethod:: temperature_plus
    .. automethod:: temperature_bc
    .. automethod:: grad_temperature_bc
    """

    def __init__(
            self, kappa_plus, t_plus, grad_t_plus=None,
            heat_flux_penalty_amount=None, lengthscales_minus=None):
        r"""
        Initialize InterfaceFluidNoslipBoundary.

        Arguments *grad_t_plus*, *heat_flux_penalty_amount*, and
        *lengthscales_minus* are only required if the boundary will be used to
        compute the viscous flux.

        Parameters
        ----------
        kappa_plus: float or :class:`meshmode.dof_array.DOFArray`

            Thermal conductivity from the wall side.

        t_plus: :class:`meshmode.dof_array.DOFArray`

            Temperature from the wall side.

        grad_t_plus: :class:`meshmode.dof_array.DOFArray` or None

            Temperature gradient from the wall side.

        heat_flux_penalty_amount: float or None

            Coefficient $c$ for the interior penalty on the heat flux.

        lengthscales_minus: :class:`meshmode.dof_array.DOFArray` or None

            Characteristic mesh spacing $h^-$.
        """
        InterfaceFluidBoundary.__init__(
            self,
            heat_flux_penalty_amount=heat_flux_penalty_amount,
            lengthscales_minus=lengthscales_minus)

        self._thermally_coupled = _ThermallyCoupledHarmonicMeanBoundaryComponent(
            kappa_plus=kappa_plus,
            t_plus=t_plus,
            grad_t_plus=grad_t_plus)
        self._no_slip = _NoSlipBoundaryComponent()
        self._impermeable = _ImpermeableBoundaryComponent()

    def state_plus(
            self, dcoll, dd_bdry, gas_model, state_minus, **kwargs):  # noqa: D102
        dd_bdry = as_dofdesc(dd_bdry)
        mom_plus = self._no_slip.momentum_plus(state_minus.momentum_density)

        # Don't bother replacing kappa since this is just for inviscid
        return replace_fluid_state(state_minus, gas_model, momentum=mom_plus)

    def state_bc(
            self, dcoll, dd_bdry, gas_model, state_minus, **kwargs):  # noqa: D102
        dd_bdry = as_dofdesc(dd_bdry)

        kappa_minus = (
            # Make sure it has an array context
            state_minus.tv.thermal_conductivity + 0*state_minus.mass_density)

        mom_bc = self._no_slip.momentum_bc(state_minus.momentum_density)

        t_bc = self._thermally_coupled.temperature_bc(
            dcoll, dd_bdry, kappa_minus, state_minus.temperature)

        internal_energy_bc = gas_model.eos.get_internal_energy(
            temperature=t_bc,
            species_mass_fractions=state_minus.species_mass_fractions)

        # Velocity is pinned to 0 here, no kinetic energy
        total_energy_bc = state_minus.mass_density*internal_energy_bc

        kappa_bc = self._thermally_coupled.kappa_bc(dcoll, dd_bdry, kappa_minus)

        return _replace_kappa(
            replace_fluid_state(
                state_minus, gas_model,
                energy=total_energy_bc,
                momentum=mom_bc),
            kappa_bc)

    def grad_cv_bc(
            self, dcoll, dd_bdry, gas_model, state_minus, grad_cv_minus, normal,
            **kwargs):  # noqa: D102
        grad_species_mass_bc = self._impermeable.grad_species_mass_bc(
            state_minus, grad_cv_minus, normal)

        return grad_cv_minus.replace(species_mass=grad_species_mass_bc)

    def temperature_plus(
            self, dcoll, dd_bdry, state_minus, **kwargs):  # noqa: D102
        return self._thermally_coupled.temperature_plus(dcoll, dd_bdry)

    def temperature_bc(self, dcoll, dd_bdry, state_minus, **kwargs):  # noqa: D102
        kappa_minus = (
            # Make sure it has an array context
            state_minus.tv.thermal_conductivity + 0*state_minus.mass_density)
        return self._thermally_coupled.temperature_bc(
            dcoll, dd_bdry, kappa_minus, state_minus.temperature)

    def grad_temperature_bc(
            self, dcoll, dd_bdry, grad_t_minus, normal, **kwargs):  # noqa: D102
        return self._thermally_coupled.grad_temperature_bc(
            dcoll, dd_bdry, grad_t_minus)


# FIXME: Interior penalty should probably use an average of the lengthscales on
# both sides of the interface
class InterfaceWallBoundary(DiffusionBoundary):
    """
    Boundary for the wall side of the fluid-wall interface.

    .. automethod:: __init__
    .. automethod:: get_grad_flux
    .. automethod:: get_diffusion_flux
    """

    def __init__(self, kappa_plus, u_plus, grad_u_plus=None):
        r"""
        Initialize InterfaceWallBoundary.

        Argument *grad_u_plus* is only required if the boundary will be used to
        compute the heat flux.

        Parameters
        ----------
        kappa_plus: float or :class:`meshmode.dof_array.DOFArray`

            Thermal conductivity from the fluid side.

        u_plus: :class:`meshmode.dof_array.DOFArray`

            Temperature from the fluid side.

        grad_u_plus: :class:`meshmode.dof_array.DOFArray` or None

            Temperature gradient from the fluid side.
        """
        self.kappa_plus = kappa_plus
        self.u_plus = u_plus
        self.grad_u_plus = grad_u_plus

    def get_grad_flux(
            self, dcoll, dd_bdry, kappa_minus, u_minus, *,
            numerical_flux_func=grad_facial_flux_weighted):  # noqa: D102
        actx = u_minus.array_context
        normal = actx.thaw(dcoll.normal(dd_bdry))

        kappa_plus = project_from_base(dcoll, dd_bdry, self.kappa_plus)
        kappa_tpair = TracePair(
            dd_bdry, interior=kappa_minus, exterior=kappa_plus)

        u_plus = project_from_base(dcoll, dd_bdry, self.u_plus)
        u_tpair = TracePair(dd_bdry, interior=u_minus, exterior=u_plus)

        return numerical_flux_func(kappa_tpair, u_tpair, normal)

    def get_diffusion_flux(
            self, dcoll, dd_bdry, kappa_minus, u_minus, grad_u_minus,
            lengthscales_minus, *, penalty_amount=None,
            numerical_flux_func=diffusion_facial_flux_harmonic):  # noqa: D102
        if self.grad_u_plus is None:
            raise ValueError(
                "Boundary does not have external gradient data.")

        actx = u_minus.array_context
        normal = actx.thaw(dcoll.normal(dd_bdry))

        kappa_plus = project_from_base(dcoll, dd_bdry, self.kappa_plus)
        kappa_tpair = TracePair(
            dd_bdry, interior=kappa_minus, exterior=kappa_plus)

        u_plus = project_from_base(dcoll, dd_bdry, self.u_plus)
        u_tpair = TracePair(dd_bdry, interior=u_minus, exterior=u_plus)

        grad_u_plus = project_from_base(dcoll, dd_bdry, self.grad_u_plus)
        grad_u_tpair = TracePair(
            dd_bdry, interior=grad_u_minus, exterior=grad_u_plus)

        lengthscales_tpair = TracePair(
            dd_bdry, interior=lengthscales_minus, exterior=lengthscales_minus)

        return numerical_flux_func(
            kappa_tpair, u_tpair, grad_u_tpair, lengthscales_tpair, normal,
            penalty_amount=penalty_amount)


@dataclass_array_container
@dataclass(frozen=True)
class _ThermalDataNoGrad:
    kappa: DOFArray
    temperature: DOFArray


@dataclass_array_container
@dataclass(frozen=True)
class _ThermalData(_ThermalDataNoGrad):
    grad_temperature: np.ndarray


def _make_thermal_data(kappa, temperature, grad_temperature=None):
    if not isinstance(kappa, DOFArray):
        kappa = kappa * (0*temperature + 1)

    if grad_temperature is not None:
        thermal_data = _ThermalData(kappa, temperature, grad_temperature)
    else:
        thermal_data = _ThermalDataNoGrad(kappa, temperature)

    return thermal_data


def _get_interface_trace_pairs_no_grad(
        dcoll,
        fluid_dd, wall_dd,
        fluid_kappa, wall_kappa,
        fluid_temperature, wall_temperature,
        *,
        comm_tag=None):
    pairwise_thermal_data = {
        (fluid_dd, wall_dd): (
            _make_thermal_data(fluid_kappa, fluid_temperature),
            _make_thermal_data(wall_kappa, wall_temperature))}
    return inter_volume_trace_pairs(
        dcoll, pairwise_thermal_data,
        comm_tag=(_ThermalDataNoGradInterVolTag, comm_tag))


def _get_interface_trace_pairs(
        dcoll,
        fluid_dd, wall_dd,
        fluid_kappa, wall_kappa,
        fluid_temperature, wall_temperature,
        fluid_grad_temperature, wall_grad_temperature,
        *,
        comm_tag=None):
    pairwise_thermal_data = {
        (fluid_dd, wall_dd): (
            _make_thermal_data(
                fluid_kappa,
                fluid_temperature,
                fluid_grad_temperature),
            _make_thermal_data(
                wall_kappa,
                wall_temperature,
                wall_grad_temperature))}

    return inter_volume_trace_pairs(
        dcoll, pairwise_thermal_data,
        comm_tag=(_ThermalDataInterVolTag, comm_tag))


def _get_interface_boundaries_no_grad(
        dcoll,
        fluid_dd, wall_dd,
        fluid_kappa, wall_kappa,
        fluid_temperature, wall_temperature,
        *,
        interface_noslip=True,
        quadrature_tag=DISCR_TAG_BASE,
        comm_tag=None):
    interface_tpairs = _get_interface_trace_pairs_no_grad(
        dcoll,
        fluid_dd, wall_dd,
        fluid_kappa, wall_kappa,
        fluid_temperature, wall_temperature,
        comm_tag=comm_tag)

    if interface_noslip:
        fluid_bc_class = InterfaceFluidNoslipBoundary
    else:
        fluid_bc_class = InterfaceFluidSlipBoundary

    def make_fluid_boundary(interface_tpair):
        return fluid_bc_class(
            interface_tpair.ext.kappa,
            interface_tpair.ext.temperature)

    def make_wall_boundary(interface_tpair):
        return InterfaceWallBoundary(
            interface_tpair.ext.kappa,
            interface_tpair.ext.temperature)

    bdry_factories = {
        (wall_dd, fluid_dd): make_fluid_boundary,
        (fluid_dd, wall_dd): make_wall_boundary}

    interface_boundaries = make_interface_boundaries(
        bdry_factories, interface_tpairs)

    fluid_interface_boundaries = interface_boundaries[wall_dd, fluid_dd]
    wall_interface_boundaries = interface_boundaries[fluid_dd, wall_dd]

    return fluid_interface_boundaries, wall_interface_boundaries


def _get_interface_boundaries(
        dcoll,
        fluid_dd, wall_dd,
        fluid_kappa, wall_kappa,
        fluid_temperature, wall_temperature,
        fluid_grad_temperature, wall_grad_temperature,
        *,
        interface_noslip=True,
        wall_penalty_amount=None,
        quadrature_tag=DISCR_TAG_BASE,
        comm_tag=None):
    if wall_penalty_amount is None:
        # FIXME: After verifying the form of the penalty term, figure out what value
        # makes sense to use as a default here
        wall_penalty_amount = 0.05

    interface_tpairs = _get_interface_trace_pairs(
        dcoll,
        fluid_dd, wall_dd,
        fluid_kappa, wall_kappa,
        fluid_temperature, wall_temperature,
        fluid_grad_temperature, wall_grad_temperature,
        comm_tag=comm_tag)

    if interface_noslip:
        fluid_bc_class = InterfaceFluidNoslipBoundary
    else:
        fluid_bc_class = InterfaceFluidSlipBoundary

    # Diffusion operator passes lengthscales_minus into the boundary flux
    # functions, but NS doesn't; thus we need to pass lengthscales into
    # the fluid boundary condition constructor
    from grudge.dt_utils import characteristic_lengthscales
    fluid_lengthscales = (
        characteristic_lengthscales(
            fluid_temperature.array_context, dcoll, fluid_dd)
        * (0*fluid_temperature+1))

    def make_fluid_boundary(interface_tpair):
        return fluid_bc_class(
            interface_tpair.ext.kappa,
            interface_tpair.ext.temperature,
            interface_tpair.ext.grad_temperature,
            wall_penalty_amount,
            lengthscales_minus=op.project(dcoll,
                fluid_dd, interface_tpair.dd, fluid_lengthscales))

    def make_wall_boundary(interface_tpair):
        return InterfaceWallBoundary(
            interface_tpair.ext.kappa,
            interface_tpair.ext.temperature,
            interface_tpair.ext.grad_temperature)

    bdry_factories = {
        (wall_dd, fluid_dd): make_fluid_boundary,
        (fluid_dd, wall_dd): make_wall_boundary}

    interface_boundaries = make_interface_boundaries(
        bdry_factories, interface_tpairs)

    fluid_interface_boundaries = interface_boundaries[wall_dd, fluid_dd]
    wall_interface_boundaries = interface_boundaries[fluid_dd, wall_dd]

    return fluid_interface_boundaries, wall_interface_boundaries


def add_interface_boundaries_no_grad(
        dcoll,
        gas_model,
        fluid_dd, wall_dd,
        fluid_state, wall_kappa, wall_temperature,
        fluid_boundaries, wall_boundaries,
        *,
        interface_noslip=True,
        wall_penalty_amount=None,
        quadrature_tag=DISCR_TAG_BASE,
        comm_tag=None):
    """
    Include the fluid-wall interface boundaries (without temperature gradient).

    Return a tuple `(fluid_all_boundaries, wall_all_boundaries)` that adds boundaries
    to *fluid_boundaries* and *wall_boundaries* that represent the volume interfaces.
    One entry is added for the collection of faces whose opposite face reside on the
    current MPI rank and one-per-rank for each collection of faces whose opposite
    face resides on a different rank.

    Parameters
    ----------

    dcoll: class:`~grudge.discretization.DiscretizationCollection`

        A discretization collection encapsulating the DG elements

    gas_model: :class:`~mirgecom.gas_model.GasModel`

        Physical gas model including equation of state, transport,
        and kinetic properties as required by fluid state

    fluid_dd: :class:`grudge.dof_desc.DOFDesc`

        DOF descriptor for the fluid volume.

    wall_dd: :class:`grudge.dof_desc.DOFDesc`

        DOF descriptor for the wall volume.

    fluid_state: :class:`~mirgecom.gas_model.FluidState`

        Fluid state object with the conserved state and dependent
        quantities for the fluid volume.

    wall_kappa: float or :class:`meshmode.dof_array.DOFArray`

        Thermal conductivity for the wall volume.

    wall_temperature: :class:`meshmode.dof_array.DOFArray`

        Temperature for the wall volume.

    fluid_boundaries

        Dictionary of boundary functions, one for each valid non-interface
        :class:`~grudge.dof_desc.BoundaryDomainTag` on the fluid subdomain.

    wall_boundaries

        Dictionary of boundary functions, one for each valid non-interface
        :class:`~grudge.dof_desc.BoundaryDomainTag` on the wall subdomain.

    interface_noslip: bool

        If `True`, interface boundaries on the fluid side will be treated as
        no-slip walls. If `False` they will be treated as slip walls.

    wall_penalty_amount: float

        Coefficient $c$ for the interior penalty on the heat flux. See
        :class:`~mirgecom.multiphysics.thermally_coupled_fluid_wall.InterfaceFluidBoundary`
        for details.

    quadrature_tag

        An identifier denoting a particular quadrature discretization to use during
        operator evaluations.

    comm_tag: Hashable
        Tag for distributed communication
    """
    fluid_interface_boundaries_no_grad, wall_interface_boundaries_no_grad = \
        _get_interface_boundaries_no_grad(
            dcoll,
            fluid_dd, wall_dd,
            fluid_state.tv.thermal_conductivity, wall_kappa,
            fluid_state.temperature, wall_temperature,
            interface_noslip=interface_noslip,
            quadrature_tag=quadrature_tag,
            comm_tag=comm_tag)

    fluid_all_boundaries_no_grad = {}
    fluid_all_boundaries_no_grad.update(fluid_boundaries)
    fluid_all_boundaries_no_grad.update(fluid_interface_boundaries_no_grad)

    wall_all_boundaries_no_grad = {}
    wall_all_boundaries_no_grad.update(wall_boundaries)
    wall_all_boundaries_no_grad.update(wall_interface_boundaries_no_grad)

    return fluid_all_boundaries_no_grad, wall_all_boundaries_no_grad


def add_interface_boundaries(
        dcoll,
        gas_model,
        fluid_dd, wall_dd,
        fluid_state, wall_kappa, wall_temperature,
        fluid_grad_temperature, wall_grad_temperature,
        fluid_boundaries, wall_boundaries,
        *,
        interface_noslip=True,
        wall_penalty_amount=None,
        quadrature_tag=DISCR_TAG_BASE,
        comm_tag=None):
    """
    Include the fluid-wall interface boundaries.

    Return a tuple `(fluid_all_boundaries, wall_all_boundaries)` that adds boundaries
    to *fluid_boundaries* and *wall_boundaries* that represent the volume interfaces.
    One entry is added for the collection of faces whose opposite face reside on the
    current MPI rank and one-per-rank for each collection of faces whose opposite
    face resides on a different rank.

    Parameters
    ----------

    dcoll: class:`~grudge.discretization.DiscretizationCollection`

        A discretization collection encapsulating the DG elements

    gas_model: :class:`~mirgecom.gas_model.GasModel`

        Physical gas model including equation of state, transport,
        and kinetic properties as required by fluid state

    fluid_dd: :class:`grudge.dof_desc.DOFDesc`

        DOF descriptor for the fluid volume.

    wall_dd: :class:`grudge.dof_desc.DOFDesc`

        DOF descriptor for the wall volume.

    fluid_state: :class:`~mirgecom.gas_model.FluidState`

        Fluid state object with the conserved state and dependent
        quantities for the fluid volume.

    wall_kappa: float or :class:`meshmode.dof_array.DOFArray`

        Thermal conductivity for the wall volume.

    wall_temperature: :class:`meshmode.dof_array.DOFArray`

        Temperature for the wall volume.

    fluid_grad_temperature: numpy.ndarray

        Temperature gradient for the fluid volume.

    wall_grad_temperature: numpy.ndarray

        Temperature gradient for the wall volume.

    fluid_boundaries

        Dictionary of boundary functions, one for each valid non-interface
        :class:`~grudge.dof_desc.BoundaryDomainTag` on the fluid subdomain.

    wall_boundaries

        Dictionary of boundary functions, one for each valid non-interface
        :class:`~grudge.dof_desc.BoundaryDomainTag` on the wall subdomain.

    interface_noslip: bool

        If `True`, interface boundaries on the fluid side will be treated as
        no-slip walls. If `False` they will be treated as slip walls.

    wall_penalty_amount: float

        Coefficient $c$ for the interior penalty on the heat flux. See
        :class:`~mirgecom.multiphysics.thermally_coupled_fluid_wall.InterfaceFluidBoundary`
        for details.

    quadrature_tag

        An identifier denoting a particular quadrature discretization to use during
        operator evaluations.

    comm_tag: Hashable
        Tag for distributed communication
    """
    fluid_interface_boundaries, wall_interface_boundaries = \
        _get_interface_boundaries(
            dcoll,
            fluid_dd, wall_dd,
            fluid_state.tv.thermal_conductivity, wall_kappa,
            fluid_state.temperature, wall_temperature,
            fluid_grad_temperature, wall_grad_temperature,
            interface_noslip=interface_noslip,
            wall_penalty_amount=wall_penalty_amount,
            quadrature_tag=quadrature_tag,
            comm_tag=comm_tag)

    fluid_all_boundaries = {}
    fluid_all_boundaries.update(fluid_boundaries)
    fluid_all_boundaries.update(fluid_interface_boundaries)

    wall_all_boundaries = {}
    wall_all_boundaries.update(wall_boundaries)
    wall_all_boundaries.update(wall_interface_boundaries)

    return fluid_all_boundaries, wall_all_boundaries


def coupled_grad_t_operator(
        dcoll,
        gas_model,
        fluid_dd, wall_dd,
        fluid_boundaries, wall_boundaries,
        fluid_state, wall_kappa, wall_temperature,
        *,
        time=0.,
        interface_noslip=True,
        use_kappa_weighted_grad_flux_in_fluid=None,
        quadrature_tag=DISCR_TAG_BASE,
        fluid_numerical_flux_func=num_flux_central,
        # Added to avoid repeated computation
        # FIXME: See if there's a better way to do this
        _fluid_operator_states_quad=None,
        _fluid_all_boundaries_no_grad=None,
        _wall_all_boundaries_no_grad=None):
    r"""
    Compute $\nabla T$ on the fluid and wall subdomains.

    Deprecated; set up interface boundaries explicitly via
    :func:`add_interface_boundaries_no_grad` and include them when calling the
    individual operators instead.

    Parameters
    ----------

    dcoll: class:`~grudge.discretization.DiscretizationCollection`

        A discretization collection encapsulating the DG elements

    gas_model: :class:`~mirgecom.gas_model.GasModel`

        Physical gas model including equation of state, transport,
        and kinetic properties as required by fluid state

    fluid_dd: :class:`grudge.dof_desc.DOFDesc`

        DOF descriptor for the fluid volume.

    wall_dd: :class:`grudge.dof_desc.DOFDesc`

        DOF descriptor for the wall volume.

    fluid_boundaries:

        Dictionary of boundary objects for the fluid subdomain, one for each
        :class:`~grudge.dof_desc.BoundaryDomainTag` that represents a domain
        boundary.

    wall_boundaries:

        Dictionary of boundary objects for the wall subdomain, one for each
        :class:`~grudge.dof_desc.BoundaryDomainTag` that represents a domain
        boundary.

    fluid_state: :class:`~mirgecom.gas_model.FluidState`

        Fluid state object with the conserved state and dependent
        quantities for the fluid volume.

    wall_kappa: float or :class:`meshmode.dof_array.DOFArray`

        Thermal conductivity for the wall volume.

    wall_temperature: :class:`meshmode.dof_array.DOFArray`

        Temperature for the wall volume.

    time:

        Time

    interface_noslip: bool

        If `True`, interface boundaries on the fluid side will be treated as
        no-slip walls. If `False` they will be treated as slip walls.

    use_kappa_weighted_grad_flux_in_fluid: bool

        Indicates whether the temperature gradient flux on the fluid side of the
        interface should be computed using a simple average of temperatures or by
        weighting the temperature from each side by its respective thermal
        conductivity.

    quadrature_tag:

        An identifier denoting a particular quadrature discretization to use during
        operator evaluations.

    fluid_numerical_flux_func:

        Callable function to return the numerical flux to be used when computing
        the temperature gradient in the fluid subdomain. Defaults to
        :class:`~mirgecom.flux.num_flux_central`.

    Returns
    -------

        The tuple `(fluid_grad_temperature, wall_grad_temperature)`.
    """
    from warnings import warn
    warn(
        "coupled_grad_t_operator is deprecated and will disappear in Q3 2023. "
        "Set up interface boundaries explicitly via "
        ":func:`add_interface_boundaries_no_grad` and include them when calling the "
        "individual operators instead.", DeprecationWarning, stacklevel=2)

    if use_kappa_weighted_grad_flux_in_fluid is None:
        warn(
            "Default value of use_kappa_weighted_grad_flux_in_fluid has changed "
            "from False to True as False is no longer allowed. Explicitly set it "
            "to True to suppress this warning.", UserWarning, stacklevel=2)
        use_kappa_weighted_grad_flux_in_fluid = True
    elif not use_kappa_weighted_grad_flux_in_fluid:
        warn(
            "Setting use_kappa_weighted_grad_flux_in_fluid to True; False is no "
            "longer allowed. Explicitly set it to True to suppress this warning.",
            UserWarning, stacklevel=2)

    fluid_boundaries = {
        as_dofdesc(bdtag).domain_tag: bdry
        for bdtag, bdry in fluid_boundaries.items()}
    wall_boundaries = {
        as_dofdesc(bdtag).domain_tag: bdry
        for bdtag, bdry in wall_boundaries.items()}

    # Include boundaries for the fluid-wall interface; no temperature gradient
    # yet because that's what we're trying to compute

    assert (
        (_fluid_all_boundaries_no_grad is None)
        == (_wall_all_boundaries_no_grad is None)), (
        "Expected both _fluid_all_boundaries_no_grad and "
        "_wall_all_boundaries_no_grad or neither")

    if _fluid_all_boundaries_no_grad is None:
        # Note: We don't need to supply wall_penalty_amount here since we're only
        # using these to compute the temperature gradient
        fluid_all_boundaries_no_grad, wall_all_boundaries_no_grad = \
            add_interface_boundaries_no_grad(
                dcoll,
                gas_model,
                fluid_dd, wall_dd,
                fluid_state, wall_kappa, wall_temperature,
                fluid_boundaries, wall_boundaries,
                interface_noslip=interface_noslip,
                quadrature_tag=quadrature_tag)
    else:
        fluid_all_boundaries_no_grad = _fluid_all_boundaries_no_grad
        wall_all_boundaries_no_grad = _wall_all_boundaries_no_grad

    # Compute the subdomain gradient operators using the augmented boundaries

    return (
        fluid_grad_t_operator(
            dcoll, gas_model, fluid_all_boundaries_no_grad, fluid_state,
            time=time, quadrature_tag=quadrature_tag,
            numerical_flux_func=fluid_numerical_flux_func, dd=fluid_dd,
            operator_states_quad=_fluid_operator_states_quad,
            comm_tag=_FluidGradTag),
        wall_grad_t_operator(
            dcoll, wall_kappa, wall_all_boundaries_no_grad, wall_temperature,
            quadrature_tag=quadrature_tag, dd=wall_dd, comm_tag=_WallGradTag))


def coupled_ns_heat_operator(
        dcoll,
        gas_model,
        fluid_dd, wall_dd,
        fluid_boundaries, wall_boundaries,
        fluid_state, wall_kappa, wall_temperature,
        *,
        time=0.,
        interface_noslip=True,
<<<<<<< HEAD
        use_kappa_weighted_grad_flux_in_fluid=False,
=======
        use_kappa_weighted_grad_flux_in_fluid=None,
        wall_penalty_amount=None,
>>>>>>> f1602e9f
        quadrature_tag=DISCR_TAG_BASE,
        limiter_func=None,
        fluid_gradient_numerical_flux_func=num_flux_central,
        return_gradients=False,
        wall_penalty_amount=None,
        ns_operator=ns_operator):
    r"""
    Compute the RHS of the fluid and wall subdomains.

    Augments *fluid_boundaries* and *wall_boundaries* with the boundaries for the
    fluid-wall interface that are needed to enforce continuity of temperature and
    heat flux.

    Deprecated; set up interface boundaries explicitly via
    :func:`add_interface_boundaries` and include them when calling the individual
    operators instead.

    Parameters
    ----------

    dcoll: class:`~grudge.discretization.DiscretizationCollection`

        A discretization collection encapsulating the DG elements

    gas_model: :class:`~mirgecom.gas_model.GasModel`

        Physical gas model including equation of state, transport,
        and kinetic properties as required by fluid state

    fluid_dd: :class:`grudge.dof_desc.DOFDesc`

        DOF descriptor for the fluid volume.

    wall_dd: :class:`grudge.dof_desc.DOFDesc`

        DOF descriptor for the wall volume.

    fluid_boundaries:

        Dictionary of boundary objects for the fluid subdomain, one for each
        :class:`~grudge.dof_desc.BoundaryDomainTag` that represents a domain
        boundary.

    wall_boundaries:

        Dictionary of boundary objects for the wall subdomain, one for each
        :class:`~grudge.dof_desc.BoundaryDomainTag` that represents a domain
        boundary.

    fluid_state: :class:`~mirgecom.gas_model.FluidState`

        Fluid state object with the conserved state and dependent
        quantities for the fluid volume.

    wall_kappa: float or :class:`meshmode.dof_array.DOFArray`

        Thermal conductivity for the wall volume.

    wall_temperature: :class:`meshmode.dof_array.DOFArray`

        Temperature for the wall volume.

    time:

        Time

    interface_noslip: bool

        If `True`, interface boundaries on the fluid side will be treated as
        no-slip walls. If `False` they will be treated as slip walls.

    wall_penalty_amount: float

        Coefficient $c$ for the interior penalty on the heat flux. See
        :class:`~mirgecom.multiphysics.thermally_coupled_fluid_wall.InterfaceFluidBoundary`
        for details.

    use_kappa_weighted_grad_flux_in_fluid: bool

        Indicates whether the temperature gradient flux on the fluid side of the
        interface should be computed using a simple average of temperatures or by
        weighting the temperature from each side by its respective thermal
        conductivity.

    quadrature_tag:

        An identifier denoting a particular quadrature discretization to use during
        operator evaluations.

    fluid_gradient_numerical_flux_func:

        Callable function to return the numerical flux to be used when computing
        the temperature gradient in the fluid subdomain. Defaults to
        :class:`~mirgecom.flux.num_flux_central`.

    limiter_func:

        Callable function to be passed to
        :func:`~mirgecom.gas_model.make_operator_fluid_states`
        that filters or limits the produced fluid states.  This is used to keep
        species mass fractions in physical and realizable states, for example.

    Returns
    -------

        The tuple `(fluid_rhs, wall_rhs)`.
    """
    from warnings import warn
    warn(
        "coupled_ns_heat_operator is deprecated and will disappear in Q3 2023. "
        "Set up interface boundaries explicitly via "
        ":func:`add_interface_boundaries` and include them when calling the "
        "individual operators instead.", DeprecationWarning, stacklevel=2)

    if use_kappa_weighted_grad_flux_in_fluid is None:
        warn(
            "Default value of use_kappa_weighted_grad_flux_in_fluid has changed "
            "from False to True as False is no longer allowed. Explicitly set it "
            "to True to suppress this warning.", UserWarning, stacklevel=2)
        use_kappa_weighted_grad_flux_in_fluid = True
    elif not use_kappa_weighted_grad_flux_in_fluid:
        warn(
            "Setting use_kappa_weighted_grad_flux_in_fluid to True; False is no "
            "longer allowed. Explicitly set it to True to suppress this warning.",
            UserWarning, stacklevel=2)

    if wall_penalty_amount is None:
        # FIXME: After verifying the form of the penalty term, figure out what value
        # makes sense to use as a default here
        wall_penalty_amount = 0.05

    fluid_boundaries = {
        as_dofdesc(bdtag).domain_tag: bdry
        for bdtag, bdry in fluid_boundaries.items()}
    wall_boundaries = {
        as_dofdesc(bdtag).domain_tag: bdry
        for bdtag, bdry in wall_boundaries.items()}

    # Include boundaries for the fluid-wall interface; no temperature gradient
    # yet because we need to compute it
    fluid_all_boundaries_no_grad, wall_all_boundaries_no_grad = \
        add_interface_boundaries_no_grad(
            dcoll,
            gas_model,
            fluid_dd, wall_dd,
            fluid_state, wall_kappa, wall_temperature,
            fluid_boundaries, wall_boundaries,
            interface_noslip=interface_noslip,
            quadrature_tag=quadrature_tag)

    # Get the operator fluid states
    fluid_operator_states_quad = make_operator_fluid_states(
        dcoll, fluid_state, gas_model, fluid_all_boundaries_no_grad,
        quadrature_tag, dd=fluid_dd, comm_tag=_FluidOpStatesTag,
        limiter_func=limiter_func)

    # Compute the temperature gradient for both subdomains
    fluid_grad_temperature, wall_grad_temperature = coupled_grad_t_operator(
        dcoll,
        gas_model,
        fluid_dd, wall_dd,
        fluid_boundaries, wall_boundaries,
        fluid_state, wall_kappa, wall_temperature,
        time=time,
        interface_noslip=interface_noslip,
        quadrature_tag=quadrature_tag,
        fluid_numerical_flux_func=fluid_gradient_numerical_flux_func,
        _fluid_operator_states_quad=fluid_operator_states_quad,
        _fluid_all_boundaries_no_grad=fluid_all_boundaries_no_grad,
        _wall_all_boundaries_no_grad=wall_all_boundaries_no_grad)

    # Include boundaries for the fluid-wall interface, now with the temperature
    # gradient
    fluid_all_boundaries, wall_all_boundaries = \
        add_interface_boundaries(
            dcoll,
            gas_model,
            fluid_dd, wall_dd,
            fluid_state, wall_kappa, wall_temperature,
            fluid_grad_temperature, wall_grad_temperature,
            fluid_boundaries, wall_boundaries,
            interface_noslip=interface_noslip,
            wall_penalty_amount=wall_penalty_amount,
            quadrature_tag=quadrature_tag)

    # Compute the subdomain NS/diffusion operators using the augmented boundaries
<<<<<<< HEAD
    ns_result = ns_operator(
=======

    my_ns_operator = partial(ns_operator,
        inviscid_numerical_flux_func=inviscid_numerical_flux_func,
        viscous_numerical_flux_func=viscous_numerical_flux_func)
    ns_result = my_ns_operator(
>>>>>>> f1602e9f
        dcoll, gas_model, fluid_state, fluid_all_boundaries,
        time=time, quadrature_tag=quadrature_tag, dd=fluid_dd,
        return_gradients=return_gradients,
        operator_states_quad=fluid_operator_states_quad,
        grad_t=fluid_grad_temperature, comm_tag=_FluidOperatorTag)

    diffusion_result = diffusion_operator(
        dcoll, wall_kappa, wall_all_boundaries, wall_temperature,
        penalty_amount=wall_penalty_amount, quadrature_tag=quadrature_tag,
        return_grad_u=return_gradients, dd=wall_dd, grad_u=wall_grad_temperature,
        comm_tag=_WallOperatorTag)

    if return_gradients:
        fluid_rhs, fluid_grad_cv, fluid_grad_temperature = ns_result
        wall_rhs, wall_grad_temperature = diffusion_result
        return (
            fluid_rhs, wall_rhs, fluid_grad_cv, fluid_grad_temperature,
            wall_grad_temperature)
    else:
        return ns_result, diffusion_result


def basic_coupled_ns_heat_operator(
        dcoll,
        gas_model,
        fluid_dd, wall_dd,
        fluid_boundaries, wall_boundaries,
        fluid_state, wall_kappa, wall_temperature,
        *,
        time=0.,
        interface_noslip=True,
        wall_penalty_amount=None,
        quadrature_tag=DISCR_TAG_BASE,
        limiter_func=None,
        return_gradients=False):
    r"""
    Simple implementation of a thermally-coupled fluid/wall operator.

    Computes the RHS for a two-volume domain coupled by temperature and heat flux,
    by augmenting *fluid_boundaries* and *wall_boundaries* with the boundaries for
    the fluid-wall interface and calling the respective NS/diffusion operators.

    Parameters
    ----------

    dcoll: class:`~grudge.discretization.DiscretizationCollection`

        A discretization collection encapsulating the DG elements

    gas_model: :class:`~mirgecom.gas_model.GasModel`

        Physical gas model including equation of state, transport,
        and kinetic properties as required by fluid state

    fluid_dd: :class:`grudge.dof_desc.DOFDesc`

        DOF descriptor for the fluid volume.

    wall_dd: :class:`grudge.dof_desc.DOFDesc`

        DOF descriptor for the wall volume.

    fluid_boundaries:

        Dictionary of boundary objects for the fluid subdomain, one for each
        :class:`~grudge.dof_desc.BoundaryDomainTag` that represents a domain
        boundary.

    wall_boundaries:

        Dictionary of boundary objects for the wall subdomain, one for each
        :class:`~grudge.dof_desc.BoundaryDomainTag` that represents a domain
        boundary.

    fluid_state: :class:`~mirgecom.gas_model.FluidState`

        Fluid state object with the conserved state and dependent
        quantities for the fluid volume.

    wall_kappa: float or :class:`meshmode.dof_array.DOFArray`

        Thermal conductivity for the wall volume.

    wall_temperature: :class:`meshmode.dof_array.DOFArray`

        Temperature for the wall volume.

    time:

        Time

    interface_noslip: bool

        If `True`, interface boundaries on the fluid side will be treated as
        no-slip walls. If `False` they will be treated as slip walls.

    wall_penalty_amount: float

        Coefficient $c$ for the interior penalty on the heat flux. See
        :class:`~mirgecom.multiphysics.thermally_coupled_fluid_wall.InterfaceFluidBoundary`
        for details. Not used if *interface_radiation* is `True`.

    quadrature_tag:

        An identifier denoting a particular quadrature discretization to use during
        operator evaluations.

    limiter_func:

        Callable function to be passed to
        :func:`~mirgecom.gas_model.make_operator_fluid_states`
        that filters or limits the produced fluid states.  This is used to keep
        species mass fractions in physical and realizable states, for example.

    Returns
    -------

        The tuple `(fluid_rhs, wall_rhs)`.
    """
    if wall_penalty_amount is None:
        # FIXME: After verifying the form of the penalty term, figure out what value
        # makes sense to use as a default here
        wall_penalty_amount = 0.05

    fluid_boundaries = {
        as_dofdesc(bdtag).domain_tag: bdry
        for bdtag, bdry in fluid_boundaries.items()}
    wall_boundaries = {
        as_dofdesc(bdtag).domain_tag: bdry
        for bdtag, bdry in wall_boundaries.items()}

    # Include boundaries for the fluid-wall interface; no temperature gradient
    # yet because we need to compute it
    fluid_all_boundaries_no_grad, wall_all_boundaries_no_grad = \
        add_interface_boundaries_no_grad(
            dcoll,
            gas_model,
            fluid_dd, wall_dd,
            fluid_state, wall_kappa, wall_temperature,
            fluid_boundaries, wall_boundaries,
            interface_noslip=interface_noslip,
            quadrature_tag=quadrature_tag)

    # Get the operator fluid states
    fluid_operator_states_quad = make_operator_fluid_states(
        dcoll, fluid_state, gas_model, fluid_all_boundaries_no_grad,
        quadrature_tag, dd=fluid_dd, comm_tag=_FluidOpStatesTag,
        limiter_func=limiter_func)

    # Compute the temperature gradient for both subdomains
    fluid_grad_temperature = fluid_grad_t_operator(
        dcoll, gas_model, fluid_all_boundaries_no_grad, fluid_state,
        time=time, quadrature_tag=quadrature_tag,
        dd=fluid_dd, operator_states_quad=fluid_operator_states_quad,
        comm_tag=_FluidGradTag)
    wall_grad_temperature = wall_grad_t_operator(
        dcoll, wall_kappa, wall_all_boundaries_no_grad, wall_temperature,
        quadrature_tag=quadrature_tag, dd=wall_dd, comm_tag=_WallGradTag)

    # Include boundaries for the fluid-wall interface, now with the temperature
    # gradient
    fluid_all_boundaries, wall_all_boundaries = \
        add_interface_boundaries(
            dcoll,
            gas_model,
            fluid_dd, wall_dd,
            fluid_state, wall_kappa, wall_temperature,
            fluid_grad_temperature, wall_grad_temperature,
            fluid_boundaries, wall_boundaries,
            interface_noslip=interface_noslip,
            wall_penalty_amount=wall_penalty_amount,
            quadrature_tag=quadrature_tag)

    # Compute the subdomain NS/diffusion operators using the augmented boundaries

    my_ns_operator = partial(ns_operator,
        viscous_numerical_flux_func=viscous_facial_flux_harmonic)
    ns_result = my_ns_operator(
        dcoll, gas_model, fluid_state, fluid_all_boundaries,
        time=time, quadrature_tag=quadrature_tag, dd=fluid_dd,
        return_gradients=return_gradients,
        operator_states_quad=fluid_operator_states_quad,
        grad_t=fluid_grad_temperature, comm_tag=_FluidOperatorTag)

    diffusion_result = diffusion_operator(
        dcoll, wall_kappa, wall_all_boundaries, wall_temperature,
        penalty_amount=wall_penalty_amount, quadrature_tag=quadrature_tag,
        return_grad_u=return_gradients, dd=wall_dd, grad_u=wall_grad_temperature,
        comm_tag=_WallOperatorTag)

    if return_gradients:
        fluid_rhs, fluid_grad_cv, fluid_grad_temperature = ns_result
        wall_rhs, wall_grad_temperature = diffusion_result
        return (
            fluid_rhs, wall_rhs, fluid_grad_cv, fluid_grad_temperature,
            wall_grad_temperature)
    else:
        return ns_result, diffusion_result<|MERGE_RESOLUTION|>--- conflicted
+++ resolved
@@ -1193,17 +1193,12 @@
         *,
         time=0.,
         interface_noslip=True,
-<<<<<<< HEAD
-        use_kappa_weighted_grad_flux_in_fluid=False,
-=======
         use_kappa_weighted_grad_flux_in_fluid=None,
         wall_penalty_amount=None,
->>>>>>> f1602e9f
         quadrature_tag=DISCR_TAG_BASE,
         limiter_func=None,
         fluid_gradient_numerical_flux_func=num_flux_central,
         return_gradients=False,
-        wall_penalty_amount=None,
         ns_operator=ns_operator):
     r"""
     Compute the RHS of the fluid and wall subdomains.
@@ -1385,15 +1380,7 @@
             quadrature_tag=quadrature_tag)
 
     # Compute the subdomain NS/diffusion operators using the augmented boundaries
-<<<<<<< HEAD
     ns_result = ns_operator(
-=======
-
-    my_ns_operator = partial(ns_operator,
-        inviscid_numerical_flux_func=inviscid_numerical_flux_func,
-        viscous_numerical_flux_func=viscous_numerical_flux_func)
-    ns_result = my_ns_operator(
->>>>>>> f1602e9f
         dcoll, gas_model, fluid_state, fluid_all_boundaries,
         time=time, quadrature_tag=quadrature_tag, dd=fluid_dd,
         return_gradients=return_gradients,
@@ -1428,7 +1415,8 @@
         wall_penalty_amount=None,
         quadrature_tag=DISCR_TAG_BASE,
         limiter_func=None,
-        return_gradients=False):
+        return_gradients=False,
+        use_esdg=False):
     r"""
     Simple implementation of a thermally-coupled fluid/wall operator.
 
@@ -1507,6 +1495,10 @@
         :func:`~mirgecom.gas_model.make_operator_fluid_states`
         that filters or limits the produced fluid states.  This is used to keep
         species mass fractions in physical and realizable states, for example.
+
+    use_esdg: bool
+
+        If `True`, use the entropy-stable version of the Navier-Stokes operator.
 
     Returns
     -------
@@ -1570,7 +1562,8 @@
     # Compute the subdomain NS/diffusion operators using the augmented boundaries
 
     my_ns_operator = partial(ns_operator,
-        viscous_numerical_flux_func=viscous_facial_flux_harmonic)
+        viscous_numerical_flux_func=viscous_facial_flux_harmonic,
+        use_esdg=use_esdg)
     ns_result = my_ns_operator(
         dcoll, gas_model, fluid_state, fluid_all_boundaries,
         time=time, quadrature_tag=quadrature_tag, dd=fluid_dd,
