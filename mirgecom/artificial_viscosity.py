--- conflicted
+++ resolved
@@ -107,10 +107,6 @@
 
 def _facial_flux_q(discr, q_tpair):
 
-<<<<<<< HEAD
-    actx = q_tpair.int.array_context
-    flux_dis = q_tpair.avg
-=======
     q_int = q_tpair.int
     actx = q_int[0].array_context
 
@@ -118,19 +114,12 @@
     if isinstance(flux_dis, np.ndarray):
         flux_dis = flux_dis.reshape(-1, 1)
 
->>>>>>> 69e3db8c
     normal = thaw(actx, discr.normal(q_tpair.dd))
     flux_out = flux_dis * normal
 
     return discr.project(q_tpair.dd, "all_faces", flux_out)
 
 
-<<<<<<< HEAD
-def _facial_flux_q(discr, q_tpair):
-    actx = q_tpair[0].int.array_context
-    normal = thaw(actx, discr.normal(q_tpair.dd))
-    flux_out = np.dot(q_tpair.avg, normal)
-=======
 def _facial_flux_r(discr, r_tpair):
     r_int = r_tpair.int
     actx = r_int[0][0].array_context
@@ -140,7 +129,6 @@
     flux_out = r_tpair.avg @ normal
 
     return discr.project(r_tpair.dd, "all_faces", flux_out)
->>>>>>> 69e3db8c
 
 
 def av_operator(discr, t, eos, boundaries, q, alpha, **kwargs):
@@ -191,33 +179,6 @@
                     for pb_tpair in cross_rank_trace_pairs(discr, q))
     q_flux_db = 0
     for btag in boundaries:
-<<<<<<< HEAD
-
-        def my_facialflux_r_boundary(sol_ext, sol_int):
-            q_tpair = TracePair(
-                btag,
-                interior=sol_int,
-                exterior=sol_ext,
-            )
-            return _facial_flux_r(discr, q_tpair=q_tpair)
-
-        r_ext = boundaries[btag].exterior_sol(discr, btag=btag, t=t, q=r, eos=eos)
-        r_int = discr.project("vol", btag, r)
-        dbf_r = dbf_r + obj_array_vectorize_n_args(
-            my_facialflux_r_boundary, r_ext, r_int
-        )
-
-    # Compute q, half way done!
-    q = discr.inverse_mass(
-        -alpha * indicator * (dflux_r - discr.face_mass(iff_r + pbf_r + dbf_r))
-    )
-    dflux_q = obj_array_vectorize(discr.weak_div, q)
-
-    def my_facialflux_q_interior(q):
-        qin = interior_trace_pair(discr, q)
-        iff_q = _facial_flux_q(discr, q_tpair=qin)
-        return iff_q
-=======
         q_tpair = TracePair(
             btag,
             interior=discr.project("vol", btag, q),
@@ -290,7 +251,6 @@
         name="smooth_comp",
     )
     return knl
->>>>>>> 69e3db8c
 
 
 def smoothness_indicator(discr, u, kappa=1.0, s0=-6.0):
