r""":mod:`mirgecom.artificial_viscosity` Artificial viscosity for hyperbolic systems.

Consider the following system of conservation laws of the form:

.. math::

    \partial_t \mathbf{Q} + \nabla\cdot\mathbf{F} = 0,

where $\mathbf{Q}$ is the state vector and $\mathbf{F}$ is the vector of
fluxes. This module applies an artificial viscosity term by augmenting
the governing equations in the following way:

.. math::

    \partial_t \mathbf{Q} + \nabla\cdot\mathbf{F} =
    \nabla\cdot{\varepsilon\nabla\mathbf{Q}},

where $\varepsilon$ is the artificial viscosity coefficient.
To evalutate the second order derivative numerically, the problem
is recast as a set of first order problems:

.. math::

    \partial_t{\mathbf{Q}} + \nabla\cdot\mathbf{F} &= \nabla\cdot\mathbf{R} \\
    \mathbf{R} &= \varepsilon\nabla\mathbf{Q}

where $\mathbf{R}$ is an auxiliary variable, and the artificial viscosity
coefficient, $\varepsilon$, is spatially dependent and calculated using the
smoothness indicator of [Persson_2012]_:

.. math::

    S_e = \frac{\langle u_{N_p} - u_{N_{p-1}}, u_{N_p} -
        u_{N_{p-1}}\rangle_e}{\langle u_{N_p}, u_{N_p} \rangle_e}

where:

- $S_e$ is the smoothness indicator
- $u_{N_p}$ is the solution in modal basis at the current polynomial order
- $u_{N_{p-1}}$ is the truncated modal represention to the polynomial order $p-1$
- The $L_2$ inner product on an element is denoted $\langle \cdot,\cdot \rangle_e$

The elementwise viscosity is then calculated:

.. math::

    \varepsilon_e =
        \begin{cases}
            0, & s_e < s_0 - \kappa \\
            \frac{1}{2}\left( 1 + \sin \frac{\pi(s_e - s_0)}{2 \kappa} \right ),
            & s_0-\kappa \le s_e \le s_0+\kappa \\
            1, & s_e > s_0+\kappa
        \end{cases}

where:

- $\varepsilon_e$ is the element viscosity
- $s_e = \log_{10}{S_e} \sim 1/p^4$ is the smoothness indicator
- $s_0$ is a reference smoothness value
- $\kappa$ controls the width of the transition between 0 to 1


Boundary Conditions
^^^^^^^^^^^^^^^^^^^

The artificial viscosity operator as currently implemented re-uses the fluid
solution gradient $\nabla{\mathbf{Q}}$ for the auxiliary equation:

.. math::

    \mathbf{R} = \varepsilon\nabla\mathbf{Q}_\text{fluid}

As such, the fluid-system imposes the appropriate boundary solution $\mathbf{Q}^+$
for the comptuation of $\nabla{\mathbf{Q}}$.  This approach leaves the boundary
condition on $\mathbf{R}$ to be imposed by boundary treatment for the operator when
computing the divergence for the RHS, $\nabla \cdot \mathbf{R}$.

Similar to the fluid boundary treatments; when no boundary conditions are imposed
on $\mathbf{R}$, the interior solution is simply extrapolated to the boundary,
(i.e., $\mathbf{R}^+ = \mathbf{R}^-$).  If such a boundary condition is imposed,
usually for selected components of $\mathbf{R}$, then such boundary conditions
are used directly:  $\mathbf{R}^+ = \mathbf{R}_\text{bc}$.

A central numerical flux is then employed to transmit the boundary condition to
the domain for the divergence operator:

.. math::

    \mathbf{R} \cdot \hat{mathbf{n}} = \frac{1}{2}\left(\mathbf{R}^-
    + \mathbf{R}^+\right) \cdot \hat{\mathbf{n}}


Smoothness Indicator Evaluation
^^^^^^^^^^^^^^^^^^^^^^^^^^^^^^^

.. autofunction:: smoothness_indicator

AV RHS Evaluation
^^^^^^^^^^^^^^^^^

.. autofunction:: av_laplacian_operator
"""

__copyright__ = """
Copyright (C) 2020 University of Illinois Board of Trustees
"""

__license__ = """
Permission is hereby granted, free of charge, to any person obtaining a copy
of this software and associated documentation files (the "Software"), to deal
in the Software without restriction, including without limitation the rights
to use, copy, modify, merge, publish, distribute, sublicense, and/or sell
copies of the Software, and to permit persons to whom the Software is
furnished to do so, subject to the following conditions:

The above copyright notice and this permission notice shall be included in
all copies or substantial portions of the Software.

THE SOFTWARE IS PROVIDED "AS IS", WITHOUT WARRANTY OF ANY KIND, EXPRESS OR
IMPLIED, INCLUDING BUT NOT LIMITED TO THE WARRANTIES OF MERCHANTABILITY,
FITNESS FOR A PARTICULAR PURPOSE AND NONINFRINGEMENT. IN NO EVENT SHALL THE
AUTHORS OR COPYRIGHT HOLDERS BE LIABLE FOR ANY CLAIM, DAMAGES OR OTHER
LIABILITY, WHETHER IN AN ACTION OF CONTRACT, TORT OR OTHERWISE, ARISING FROM,
OUT OF OR IN CONNECTION WITH THE SOFTWARE OR THE USE OR OTHER DEALINGS IN
THE SOFTWARE.
"""

import numpy as np

from pytools import memoize_in, keyed_memoize_in
from functools import partial
from meshmode.dof_array import DOFArray
from meshmode.discretization.connection import FACE_RESTR_ALL

from mirgecom.flux import num_flux_central
from mirgecom.operators import div_operator

from grudge.trace_pair import (
    interior_trace_pairs,
    tracepair_with_discr_tag
)

from grudge.dof_desc import (
    DD_VOLUME_ALL,
    DISCR_TAG_BASE,
    DISCR_TAG_MODAL,
    as_dofdesc,
)

import grudge.op as op


class _AVRTag:
    pass


def av_laplacian_operator(dcoll, boundaries, fluid_state, alpha, gas_model=None,
                          kappa=1., s0=-6., time=0, quadrature_tag=DISCR_TAG_BASE,
                          volume_dd=DD_VOLUME_ALL, boundary_kwargs=None,
                          indicator=None, divergence_numerical_flux=num_flux_central,
<<<<<<< HEAD
                          operator_states_quad=None,
                          grad_cv=None,
                          **kwargs):
=======
                          comm_tag=None, **kwargs):
>>>>>>> d9fceff3
    r"""Compute the artificial viscosity right-hand-side.

    Computes the the right-hand-side term for artificial viscosity.

    .. math::

        \mbox{RHS}_{\mbox{av}} = \nabla\cdot{\varepsilon\nabla\mathbf{Q}}

    Parameters
    ----------
    fluid_state: :class:`mirgecom.gas_model.FluidState`
        Fluid state object with the conserved and thermal state.

    boundaries: dict
        Dictionary of boundary functions, one for each valid boundary tag

    alpha: float
        The maximum artificial viscosity coefficient to be applied

    indicator: :class:`~meshmode.dof_array.DOFArray`
        The indicator field used for locating where AV should be applied. If not
        supplied by the user, then
        :func:`~mirgecom.artificial_viscosity.smoothness_indicator` will be used
        with fluid mass density as the indicator field.

    kappa
        An optional argument that controls the width of the transition from 0 to 1,
        $\kappa$. This parameter defaults to $\kappa=1$.

    s0
        An optional argument that sets the smoothness level to limit
        on, $s_0$. Values in the range $(-\infty,0]$ are allowed, where $-\infty$
        results in all cells being tagged and 0 results in none.  This parameter
        defaults to $s_0=-6$.

    quadrature_tag
        An optional identifier denoting a particular quadrature
        discretization to use during operator evaluations.

    volume_dd: grudge.dof_desc.DOFDesc
        The DOF descriptor of the volume on which to apply the operator.

    comm_tag: Hashable
        Tag for distributed communication

    Returns
    -------
    :class:`mirgecom.fluid.ConservedVars`
        The artificial viscosity operator applied to *q*.
    """
    boundaries = {
        as_dofdesc(bdtag).domain_tag: bdry
        for bdtag, bdry in boundaries.items()}

    cv = fluid_state.cv
    actx = cv.array_context

    dd_base = volume_dd
    dd_vol = dd_base.with_discr_tag(quadrature_tag)
    dd_allfaces = dd_vol.trace(FACE_RESTR_ALL)

    from warnings import warn

    if boundary_kwargs is not None:
        warn("The AV boundary_kwargs interface is deprecated, please pass gas_model"
             " and time directly.")
        if gas_model is None:
            gas_model = boundary_kwargs["gas_model"]
            if "time" in boundary_kwargs:
                time = boundary_kwargs["time"]

    interp_to_surf_quad = partial(tracepair_with_discr_tag, dcoll, quadrature_tag)

    def interp_to_vol_quad(u):
        return op.project(dcoll, dd_base, dd_vol, u)

    if operator_states_quad is None:
        from mirgecom.gas_model import make_operator_fluid_states
        operator_states_quad = make_operator_fluid_states(
<<<<<<< HEAD
            dcoll, fluid_state, gas_model, boundaries, quadrature_tag,
            volume_dd=dd_base)
=======
            dcoll, fluid_state, gas_model, boundaries, quadrature_tag, comm_tag)
>>>>>>> d9fceff3

    vol_state_quad, inter_elem_bnd_states_quad, domain_bnd_states_quad = \
        operator_states_quad

    # Get smoothness indicator based on mass component
    if indicator is None:
        indicator = smoothness_indicator(dcoll, fluid_state.mass_density,
                                         kappa=kappa, s0=s0, volume_dd=dd_base)

    if grad_cv is None:
        from mirgecom.navierstokes import grad_cv_operator
        grad_cv = grad_cv_operator(dcoll, gas_model, boundaries, fluid_state,
                                   time=time, quadrature_tag=quadrature_tag,
<<<<<<< HEAD
                                   volume_dd=dd_base,
                                   operator_states_quad=operator_states_quad)
=======
                                   operator_states_quad=operator_states_quad,
                                   comm_tag=comm_tag)
>>>>>>> d9fceff3

    # Compute R = alpha*grad(Q)
    r = -alpha * indicator * grad_cv

    def central_flux_div(utpair):
        dd_trace = utpair.dd
        dd_allfaces = dd_trace.with_boundary_tag(FACE_RESTR_ALL)
        normal = actx.thaw(dcoll.normal(dd_trace))
        return op.project(dcoll, dd_trace, dd_allfaces,
                          # This uses a central vector flux along nhat:
                          # flux = 1/2 * (grad(Q)- + grad(Q)+) .dot. nhat
                          divergence_numerical_flux(utpair.int, utpair.ext)@normal)

    # Total flux of grad(Q) across element boundaries
    r_bnd = (
        # Rank-local and cross-rank (across parallel partitions) contributions
<<<<<<< HEAD
        sum(
            central_flux_div(interp_to_surf_quad(tpair=tpair))
            for tpair in interior_trace_pairs(
                dcoll, r, volume_dd=dd_base, tag=_AVRTag))
=======
        + sum(central_flux_div(interp_to_surf_quad(tpair=tpair))
              for tpair in interior_trace_pairs(dcoll, r,
                    comm_tag=(_AVRTag, comm_tag)))
>>>>>>> d9fceff3

        # Contributions from boundary fluxes
        + sum(
            bdry.av_flux(
                dcoll,
                dd_vol=dd_vol,
                dd_bdry=dd_vol.with_domain_tag(bdtag),
                diffusion=r)
            for bdtag, bdry in boundaries.items())
    )

    # Return the AV RHS term
    return -div_operator(dcoll, dd_vol, dd_allfaces, interp_to_vol_quad(r), r_bnd)


def smoothness_indicator(dcoll, u, kappa=1.0, s0=-6.0, volume_dd=DD_VOLUME_ALL):
    r"""Calculate the smoothness indicator.

    Parameters
    ----------
    u: meshmode.dof_array.DOFArray
        The field that is used to calculate the smoothness indicator.

    kappa
        An optional argument that controls the width of the transition from 0 to 1.

    s0
        An optional argument that sets the smoothness level to limit
        on. Values in the range $(-\infty,0]$ are allowed, where $-\infty$ results in
        all cells being tagged and 0 results in none.

    Returns
    -------
    meshmode.dof_array.DOFArray
        The elementwise constant values between 0 and 1 which indicate the smoothness
        of a given element.
    """
    if not isinstance(u, DOFArray):
        raise ValueError("u argument must be a DOFArray.")

    actx = u.array_context

    @memoize_in(actx, (smoothness_indicator, "smooth_comp_knl", volume_dd))
    def indicator_prg():
        """Compute the smoothness indicator for all elements."""
        from arraycontext import make_loopy_program
        from meshmode.transform_metadata import (ConcurrentElementInameTag,
                                                 ConcurrentDOFInameTag)
        import loopy as lp
        t_unit = make_loopy_program([
            "{[iel]: 0 <= iel < nelements}",
            "{[idof]: 0 <= idof < ndiscr_nodes_in}",
            "{[jdof]: 0 <= jdof < ndiscr_nodes_in}",
            "{[kdof]: 0 <= kdof < ndiscr_nodes_in}"
            ],
            """
                result[iel,idof] = sum(kdof, vec[iel, kdof]               \
                                             * vec[iel, kdof]             \
                                             * modes_active_flag[kdof]) / \
                                   sum(jdof, vec[iel, jdof]               \
                                             * vec[iel, jdof]             \
                                             + 1.0e-12 / ndiscr_nodes_in)
            """,
            name="smooth_comp",
        )
        return lp.tag_inames(t_unit, {"iel": ConcurrentElementInameTag(),
                                      "idof": ConcurrentDOFInameTag()})

    @keyed_memoize_in(actx, (smoothness_indicator,
                             "highest_mode", volume_dd),
                      lambda grp: grp.discretization_key())
    def highest_mode(grp):
        return actx.from_numpy(
            np.asarray([1 if sum(mode_id) == grp.order
                        else 0
                        for mode_id in grp.mode_ids()])
        )

    # Convert to modal solution representation
    dd_vol = volume_dd
    dd_modal = dd_vol.with_discr_tag(DISCR_TAG_MODAL)
    modal_map = dcoll.connection_from_dds(dd_vol, dd_modal)
    uhat = modal_map(u)

    # Compute smoothness indicator value
    if actx.supports_nonscalar_broadcasting:
        from meshmode.transform_metadata import DiscretizationDOFAxisTag
        indicator = DOFArray(
            actx,
            data=tuple(
                actx.tag_axis(
                    1,
                    DiscretizationDOFAxisTag(),
                    actx.np.broadcast_to(
                        ((actx.einsum("ek,k->e",
                                      uhat[grp.index]**2,
                                      highest_mode(grp))
                          / (actx.einsum("ej->e",
                                         (uhat[grp.index]**2+(1e-12/grp.nunit_dofs))
                                         )))
                         .reshape(-1, 1)),
                        uhat[grp.index].shape))
                for grp in dcoll.discr_from_dd(dd_vol).groups
            )
        )
    else:
        indicator = DOFArray(
            actx,
            data=tuple(
                actx.call_loopy(
                    indicator_prg(),
                    vec=uhat[grp.index],
                    modes_active_flag=highest_mode(grp)
                )["result"]
                for grp in dcoll.discr_from_dd(dd_vol).groups
            )
        )

    indicator = actx.np.log10(indicator + 1.0e-12)

    # Compute artificial viscosity percentage based on indicator and set parameters
    yesnol = actx.np.greater(indicator, (s0 - kappa))
    yesnou = actx.np.greater(indicator, (s0 + kappa))
    saintly_value = 1.0
    sin_indicator = actx.np.where(
        yesnol,
        0.5 * (1.0 + actx.np.sin(np.pi * (indicator - s0) / (2.0 * kappa))),
        0.0 * indicator,
    )
    indicator = actx.np.where(yesnou, saintly_value, sin_indicator)

    return indicator<|MERGE_RESOLUTION|>--- conflicted
+++ resolved
@@ -158,13 +158,10 @@
                           kappa=1., s0=-6., time=0, quadrature_tag=DISCR_TAG_BASE,
                           volume_dd=DD_VOLUME_ALL, boundary_kwargs=None,
                           indicator=None, divergence_numerical_flux=num_flux_central,
-<<<<<<< HEAD
+                          comm_tag=None,
                           operator_states_quad=None,
                           grad_cv=None,
                           **kwargs):
-=======
-                          comm_tag=None, **kwargs):
->>>>>>> d9fceff3
     r"""Compute the artificial viscosity right-hand-side.
 
     Computes the the right-hand-side term for artificial viscosity.
@@ -244,12 +241,8 @@
     if operator_states_quad is None:
         from mirgecom.gas_model import make_operator_fluid_states
         operator_states_quad = make_operator_fluid_states(
-<<<<<<< HEAD
             dcoll, fluid_state, gas_model, boundaries, quadrature_tag,
-            volume_dd=dd_base)
-=======
-            dcoll, fluid_state, gas_model, boundaries, quadrature_tag, comm_tag)
->>>>>>> d9fceff3
+            volume_dd=dd_base, comm_tag=comm_tag)
 
     vol_state_quad, inter_elem_bnd_states_quad, domain_bnd_states_quad = \
         operator_states_quad
@@ -263,13 +256,9 @@
         from mirgecom.navierstokes import grad_cv_operator
         grad_cv = grad_cv_operator(dcoll, gas_model, boundaries, fluid_state,
                                    time=time, quadrature_tag=quadrature_tag,
-<<<<<<< HEAD
                                    volume_dd=dd_base,
+                                   comm_tag=comm_tag,
                                    operator_states_quad=operator_states_quad)
-=======
-                                   operator_states_quad=operator_states_quad,
-                                   comm_tag=comm_tag)
->>>>>>> d9fceff3
 
     # Compute R = alpha*grad(Q)
     r = -alpha * indicator * grad_cv
@@ -286,16 +275,10 @@
     # Total flux of grad(Q) across element boundaries
     r_bnd = (
         # Rank-local and cross-rank (across parallel partitions) contributions
-<<<<<<< HEAD
         sum(
             central_flux_div(interp_to_surf_quad(tpair=tpair))
             for tpair in interior_trace_pairs(
-                dcoll, r, volume_dd=dd_base, tag=_AVRTag))
-=======
-        + sum(central_flux_div(interp_to_surf_quad(tpair=tpair))
-              for tpair in interior_trace_pairs(dcoll, r,
-                    comm_tag=(_AVRTag, comm_tag)))
->>>>>>> d9fceff3
+                dcoll, r, volume_dd=dd_base, comm_tag=(_AVRTag, comm_tag)))
 
         # Contributions from boundary fluxes
         + sum(
