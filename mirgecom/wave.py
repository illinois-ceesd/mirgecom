--- conflicted
+++ resolved
@@ -23,12 +23,7 @@
 import numpy as np
 import numpy.linalg as la  # noqa
 from pytools.obj_array import (
-<<<<<<< HEAD
-        flat_obj_array, make_obj_array,
-        with_object_array_or_scalar)
-=======
     flat_obj_array, make_obj_array)
->>>>>>> 4a50ad90
 from meshmode.mesh import BTAG_ALL, BTAG_NONE  # noqa
 from meshmode.dof_array import thaw
 from grudge.symbolic.primitives import TracePair
@@ -43,13 +38,9 @@
 def _flux(discr, c, w_tpair):
     u = w_tpair[0]
     v = w_tpair[1:]
-<<<<<<< HEAD
-    actx = u.array_context
-=======
 
     actx = w_tpair.int[0].array_context
 
->>>>>>> 4a50ad90
     normal = thaw(actx, discr.normal(w_tpair.dd))
 
     def normal_times(scalar):
@@ -57,18 +48,6 @@
         return make_obj_array([ni*scalar for ni in normal])
 
     flux_weak = flat_obj_array(
-<<<<<<< HEAD
-            np.dot(v.avg, normal),
-            normal_times(u.avg),
-            )
-
-    # upwind
-    v_jump = np.dot(normal, v.int-v.ext)
-    flux_weak -= flat_obj_array(
-            0.5*(u.int-u.ext),
-            0.5*normal_times(v_jump),
-            )
-=======
         np.dot(v.avg, normal),
         normal_times(u.avg),
         )
@@ -79,7 +58,6 @@
         0.5*(u.int-u.ext),
         0.5*normal_times(v_jump),
         )
->>>>>>> 4a50ad90
 
     return discr.project(w_tpair.dd, "all_faces", c*flux_weak)
 
@@ -97,31 +75,12 @@
     u = w[0]
     v = w[1:]
 
-<<<<<<< HEAD
-    dir_u = discr.interp("vol", BTAG_ALL, u)
-    dir_v = discr.interp("vol", BTAG_ALL, v)
-=======
     dir_u = discr.project("vol", BTAG_ALL, u)
     dir_v = discr.project("vol", BTAG_ALL, v)
->>>>>>> 4a50ad90
     dir_bval = flat_obj_array(dir_u, dir_v)
     dir_bc = flat_obj_array(-dir_u, dir_v)
 
     return (
-<<<<<<< HEAD
-            discr.inverse_mass(
-                flat_obj_array(
-                    -c*discr.weak_div(v),
-                    -c*discr.weak_grad(u)
-                    )
-                +  # noqa: W504
-                discr.face_mass(
-                    _flux(discr, c=c, w_tpair=_interior_trace_pair(discr, w))
-                    + _flux(discr, c=c, w_tpair=TracePair(BTAG_ALL, dir_bval,
-                    dir_bc))
-                    ))
-                )
-=======
         discr.inverse_mass(
             flat_obj_array(
                 -c*discr.weak_div(v),
@@ -133,5 +92,4 @@
                 + _flux(discr, c=c, w_tpair=TracePair(BTAG_ALL, dir_bval,
                 dir_bc))
                 ))
-        )
->>>>>>> 4a50ad90
+        )