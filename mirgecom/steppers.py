--- conflicted
+++ resolved
@@ -33,11 +33,7 @@
 from mirgecom.logging_quantities import set_sim_state
 from mirgecom.utils import force_evaluation
 from pytools import memoize_in
-<<<<<<< HEAD
-from arraycontext import get_container_context_recursively
-=======
 from arraycontext import get_container_context_recursively_opt
->>>>>>> ecef51fc
 
 
 def _compile_timestepper(actx, timestepper, rhs):
@@ -65,12 +61,6 @@
     return get_rhs()
 
 
-<<<<<<< HEAD
-def _force_evaluation(actx, state):
-    if actx is None:
-        return state
-    return actx.thaw(actx.freeze(state))
-=======
 def _is_unevaluated(actx, ary):
     """Check if an array contains an unevaluated :module:`pytato` expression."""
     from arraycontext import serialize_container, NotAnArrayContainerError
@@ -83,7 +73,6 @@
     except NotAnArrayContainerError:
         import pytato as pt
         return isinstance(ary, pt.Array) and not isinstance(ary, pt.DataWrapper)
->>>>>>> ecef51fc
 
 
 def _advance_state_stepper_func(rhs, timestepper,
