--- conflicted
+++ resolved
@@ -355,12 +355,6 @@
 
         f_{presc} \cdot \hat{n}
 
-<<<<<<< HEAD
-    Note that positive values of flux are going out of the cell since the
-    normal is positive outwards.
-
-=======
->>>>>>> 680968d2
     .. automethod:: __init__
     .. automethod:: get_grad_flux
     .. automethod:: get_diffusion_flux
@@ -392,17 +386,9 @@
             lengthscales_minus, *, penalty_amount=None,
             numerical_flux_func=diffusion_facial_flux_harmonic):  # noqa: D102
         actx = u_minus.array_context
-<<<<<<< HEAD
-        normal = actx.thaw(dcoll.normal(dd_bdry))
-
-        external_flux = u_minus*0.0 + self.value
-
-        return np.dot(external_flux, normal)
-=======
 
         # returns the product "flux @ normal"
         return actx.np.zeros_like(u_minus) + self.value
->>>>>>> 680968d2
 
 
 class _DiffusionKappaTag:
