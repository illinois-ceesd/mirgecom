r""":mod:`mirgecom.diffusion` computes the diffusion operator.

.. autofunction:: grad_flux
.. autofunction:: diffusion_flux
.. autofunction:: grad_operator
.. autofunction:: diffusion_operator
.. autoclass:: DiffusionBoundary
.. autoclass:: DirichletDiffusionBoundary
.. autoclass:: NeumannDiffusionBoundary
"""

__copyright__ = """
Copyright (C) 2020 University of Illinois Board of Trustees
"""

__license__ = """
Permission is hereby granted, free of charge, to any person obtaining a copy
of this software and associated documentation files (the "Software"), to deal
in the Software without restriction, including without limitation the rights
to use, copy, modify, merge, publish, distribute, sublicense, and/or sell
copies of the Software, and to permit persons to whom the Software is
furnished to do so, subject to the following conditions:

The above copyright notice and this permission notice shall be included in
all copies or substantial portions of the Software.

THE SOFTWARE IS PROVIDED "AS IS", WITHOUT WARRANTY OF ANY KIND, EXPRESS OR
IMPLIED, INCLUDING BUT NOT LIMITED TO THE WARRANTIES OF MERCHANTABILITY,
FITNESS FOR A PARTICULAR PURPOSE AND NONINFRINGEMENT. IN NO EVENT SHALL THE
AUTHORS OR COPYRIGHT HOLDERS BE LIABLE FOR ANY CLAIM, DAMAGES OR OTHER
LIABILITY, WHETHER IN AN ACTION OF CONTRACT, TORT OR OTHERWISE, ARISING FROM,
OUT OF OR IN CONNECTION WITH THE SOFTWARE OR THE USE OR OTHER DEALINGS IN
THE SOFTWARE.
"""

import abc
import numpy as np
import numpy.linalg as la  # noqa
from dataclasses import replace
from pytools.obj_array import make_obj_array, obj_array_vectorize_n_args
from arraycontext import thaw
from meshmode.mesh import BTAG_ALL, BTAG_NONE  # noqa
from meshmode.discretization.connection import FACE_RESTR_ALL  # noqa
from grudge.dof_desc import DD_VOLUME_ALL, DISCR_TAG_BASE, as_dofdesc
from grudge.trace_pair import TracePair, interior_trace_pairs
import grudge.op as op


def grad_flux(discr, u_tpair, *, quadrature_tag=DISCR_TAG_BASE):
    r"""Compute the numerical flux for $\nabla u$."""
    actx = u_tpair.int.array_context

    dd_trace = u_tpair.dd
    dd_trace_quad = dd_trace.with_discr_tag(quadrature_tag)
    dd_allfaces_quad = dd_trace_quad.with_domain_tag(
        replace(dd_trace_quad.domain_tag, tag=FACE_RESTR_ALL))

    normal_quad = thaw(discr.normal(dd_trace_quad), actx)

    def to_quad(a):
<<<<<<< HEAD
        return discr.project(dd_trace, dd_trace_quad, a)
=======
        return op.project(discr, dd, dd_quad, a)
>>>>>>> f8a0b475

    def flux(u, normal):
        return -u * normal

<<<<<<< HEAD
    return discr.project(dd_trace_quad, dd_allfaces_quad, flux(
=======
    return op.project(discr, dd_quad, dd_allfaces_quad, flux(
>>>>>>> f8a0b475
        to_quad(u_tpair.avg), normal_quad))


def diffusion_flux(
        discr, u_tpair, kappa_tpair, grad_u_tpair, lengthscales_tpair, *,
        penalty_amount=None, quadrature_tag=DISCR_TAG_BASE):
    r"""Compute the numerical flux for $\nabla \cdot (\kappa \nabla u)$."""
    if penalty_amount is None:
        # *shrug*
        penalty_amount = 0.05

    actx = grad_u_tpair.int[0].array_context

    dd_trace = grad_u_tpair.dd
    dd_trace_quad = dd_trace.with_discr_tag(quadrature_tag)
    dd_allfaces_quad = dd_trace_quad.with_domain_tag(
        replace(dd_trace_quad.domain_tag, tag=FACE_RESTR_ALL))

    normal_quad = thaw(discr.normal(dd_trace_quad), actx)

    def to_quad(a):
<<<<<<< HEAD
        return discr.project(dd_trace, dd_trace_quad, a)
=======
        return op.project(discr, dd, dd_quad, a)
>>>>>>> f8a0b475

    def flux(kappa, grad_u, normal):
        return -kappa * np.dot(grad_u, normal)

    def harmonic_mean(x, y):
        x_plus_y = actx.np.where(actx.np.greater(x + y, 0*x), x + y, 0*x+1)
        return 2*x*y/x_plus_y

    kappa_harmonic_mean_quad = harmonic_mean(
        to_quad(kappa_tpair.int),
        to_quad(kappa_tpair.ext))

    flux_quad_tpair = TracePair(dd_trace_quad,
        interior=flux(
            kappa_harmonic_mean_quad, to_quad(grad_u_tpair.int), normal_quad),
        exterior=flux(
            kappa_harmonic_mean_quad, to_quad(grad_u_tpair.ext), normal_quad)
        )

<<<<<<< HEAD
    lengthscales_avg_quad = to_quad(lengthscales_tpair.avg)

    # TODO: Figure out what this is really supposed to be
    tau_quad = penalty_amount*kappa_harmonic_mean_quad/lengthscales_avg_quad

    u_int_quad = to_quad(u_tpair.int)
    u_ext_quad = to_quad(u_tpair.ext)

    return discr.project(
        dd_trace_quad, dd_allfaces_quad,
        flux_quad_tpair.avg - tau_quad*(u_ext_quad - u_int_quad))
=======
    return op.project(discr, dd_quad, dd_allfaces_quad, flux_tpair.avg)
>>>>>>> f8a0b475


class DiffusionBoundary(metaclass=abc.ABCMeta):
    """
    Diffusion boundary base class.

    .. automethod:: get_grad_flux
    .. automethod:: get_diffusion_flux
    """

    @abc.abstractmethod
    def get_grad_flux(
            self, discr, dd_vol, dd_bdry, u, *,
            quadrature_tag=DISCR_TAG_BASE):
        """Compute the flux for grad(u) on the boundary *dd_bdry*."""
        raise NotImplementedError

    @abc.abstractmethod
    def get_diffusion_flux(
            self, discr, dd_vol, dd_bdry, u, kappa, grad_u, *,
            penalty_amount=None, quadrature_tag=DISCR_TAG_BASE):
        """Compute the flux for diff(u) on the boundary *dd_bdry*."""
        raise NotImplementedError


class DirichletDiffusionBoundary(DiffusionBoundary):
    r"""
    Dirichlet boundary condition for the diffusion operator.

    For the boundary condition $u|_\Gamma = f$, uses external data

    .. math::

                 u^+ &= 2 f - u^-

        (\nabla u)^+ &= (\nabla u)^-

    to compute boundary fluxes as shown in [Hesthaven_2008]_, Section 7.1.

    .. automethod:: __init__
    """

    def __init__(self, value):
        """
        Initialize the boundary condition.

        Parameters
        ----------
        value: float or meshmode.dof_array.DOFArray
            the value(s) of $f$ along the boundary
        """
        self.value = value

    def get_grad_flux(
            self, discr, dd_vol, dd_bdry, u, *,
            quadrature_tag=DISCR_TAG_BASE):  # noqa: D102
        """Get gradient flux."""
<<<<<<< HEAD
        u_int = discr.project(dd_vol, dd_bdry, u)
        u_tpair = TracePair(dd_bdry, interior=u_int, exterior=2*self.value-u_int)
=======
        u_int = op.project(discr, "vol", dd, u)
        u_tpair = TracePair(dd, interior=u_int, exterior=2*self.value-u_int)
>>>>>>> f8a0b475
        return grad_flux(discr, u_tpair, quadrature_tag=quadrature_tag)

    def get_diffusion_flux(
            self, discr, dd_vol, dd_bdry, u, kappa, grad_u, *,
            penalty_amount=None, quadrature_tag=DISCR_TAG_BASE):  # noqa: D102
        """Get diffusion flux."""
<<<<<<< HEAD
        u_int = discr.project(dd_vol, dd_bdry, u)
        u_tpair = TracePair(dd_bdry, interior=u_int, exterior=2*self.value-u_int)
        kappa_int = discr.project(dd_vol, dd_bdry, kappa)
        kappa_tpair = TracePair(dd_bdry, interior=kappa_int, exterior=kappa_int)
        grad_u_int = discr.project(dd_vol, dd_bdry, grad_u)
        grad_u_tpair = TracePair(dd_bdry, interior=grad_u_int, exterior=grad_u_int)
        # Memoized, so should be OK to call here
        from grudge.dt_utils import characteristic_lengthscales
        lengthscales = (
            characteristic_lengthscales(u.array_context, discr, dd_vol) * (0*u+1))
        lengthscales_int = discr.project(dd_vol, dd_bdry, lengthscales)
        lengthscales_tpair = TracePair(
            dd_bdry, interior=lengthscales_int, exterior=lengthscales_int)
=======
        kappa_int = op.project(discr, "vol", dd, kappa)
        kappa_tpair = TracePair(dd, interior=kappa_int, exterior=kappa_int)
        grad_u_int = op.project(discr, "vol", dd, grad_u)
        grad_u_tpair = TracePair(dd, interior=grad_u_int, exterior=grad_u_int)
>>>>>>> f8a0b475
        return diffusion_flux(
            discr, u_tpair, kappa_tpair, grad_u_tpair, lengthscales_tpair,
            penalty_amount=penalty_amount, quadrature_tag=quadrature_tag)


class NeumannDiffusionBoundary(DiffusionBoundary):
    r"""
    Neumann boundary condition for the diffusion operator.

    For the boundary condition $(\nabla u \cdot \mathbf{\hat{n}})|_\Gamma = g$, uses
    external data

    .. math::

        u^+ = u^-

    when computing the boundary fluxes for $\nabla u$, and uses

    .. math::

        (-\kappa \nabla u\cdot\mathbf{\hat{n}})|_\Gamma &=
            -\kappa^- (\nabla u\cdot\mathbf{\hat{n}})|_\Gamma

                                                        &= -\kappa^- g

    when computing the boundary fluxes for $\nabla \cdot (\kappa \nabla u)$.

    .. automethod:: __init__
    """

    def __init__(self, value):
        """
        Initialize the boundary condition.

        Parameters
        ----------
        value: float or meshmode.dof_array.DOFArray
            the value(s) of $g$ along the boundary
        """
        self.value = value

    def get_grad_flux(
            self, discr, dd_vol, dd_bdry, u, *,
            quadrature_tag=DISCR_TAG_BASE):  # noqa: D102
        """Get gradient flux."""
<<<<<<< HEAD
        u_int = discr.project(dd_vol, dd_bdry, u)
        u_tpair = TracePair(dd_bdry, interior=u_int, exterior=u_int)
=======
        u_int = op.project(discr, "vol", dd, u)
        u_tpair = TracePair(dd, interior=u_int, exterior=u_int)
>>>>>>> f8a0b475
        return grad_flux(discr, u_tpair, quadrature_tag=quadrature_tag)

    def get_diffusion_flux(
            self, discr, dd_vol, dd_bdry, u, kappa, grad_u, *,
            penalty_amount=None, quadrature_tag=DISCR_TAG_BASE):  # noqa: D102
        """Get diffusion flux."""
        dd_bdry_quad = dd_bdry.with_discr_tag(quadrature_tag)
        dd_allfaces_quad = dd_bdry_quad.with_domain_tag(
            replace(dd_bdry_quad.domain_tag, tag=FACE_RESTR_ALL))
        # Compute the flux directly instead of constructing an external grad_u value
        # (and the associated TracePair); this approach is simpler in the
        # spatially-varying kappa case (the other approach would result in a
        # grad_u_tpair that lives in the quadrature discretization; diffusion_flux
        # would need to be modified to accept such values).
<<<<<<< HEAD
        kappa_int_quad = discr.project(dd_vol, dd_bdry_quad, kappa)
        value_quad = discr.project(dd_bdry, dd_bdry_quad, self.value)
        flux_quad = -kappa_int_quad*value_quad
        return discr.project(dd_bdry_quad, dd_allfaces_quad, flux_quad)


class _DiffusionState1Tag:
    pass
=======
        kappa_int_quad = op.project(discr, "vol", dd_quad, kappa)
        value_quad = op.project(discr, dd, dd_quad, self.value)
        flux_quad = -kappa_int_quad*value_quad
        return op.project(discr, dd_quad, dd_allfaces_quad, flux_quad)
>>>>>>> f8a0b475


class _DiffusionState2Tag:
    pass


class _DiffusionKappaTag:
    pass


class _DiffusionGradTag:
    pass


class _DiffusionLengthscalesTag:
    pass


def grad_operator(
        discr, boundaries, u, *, quadrature_tag=DISCR_TAG_BASE,
        volume_dd=DD_VOLUME_ALL):
    r"""
    Compute the gradient of *u*.

    Uses unstabilized central numerical fluxes.

    Parameters
    ----------
    discr: grudge.eager.EagerDGDiscretization
        the discretization to use
    boundaries:
        dictionary (or list of dictionaries) mapping boundary tags to
        :class:`DiffusionBoundary` instances
    u: meshmode.dof_array.DOFArray or numpy.ndarray
        the DOF array (or object array of DOF arrays) to which the operator should be
        applied
    quadrature_tag:
        quadrature tag indicating which discretization in *discr* to use for
        overintegration
    volume_dd: grudge.dof_desc.DOFDesc
        the DOF descriptor of the volume on which to apply the operator

    Returns
    -------
    grad_u: numpy.ndarray
        the gradient of *u*
    """
    if isinstance(u, np.ndarray):
        if not isinstance(boundaries, list):
            raise TypeError("boundaries must be a list if u is an object array")
        if len(boundaries) != len(u):
            raise TypeError("boundaries must be the same length as u")
        return obj_array_vectorize_n_args(
            lambda boundaries_i, u_i: grad_operator(
                discr, boundaries_i, u_i, quadrature_tag=quadrature_tag,
                volume_dd=volume_dd),
            make_obj_array(boundaries), u)

    boundaries = {
        as_dofdesc(bdtag).domain_tag: bdry
        for bdtag, bdry in boundaries.items()}

    for bdtag, bdry in boundaries.items():
        if not isinstance(bdry, DiffusionBoundary):
            raise TypeError(f"Unrecognized boundary type for tag {bdtag}. "
                "Must be an instance of DiffusionBoundary.")

    dd_vol_base = volume_dd
    dd_vol_quad = dd_vol_base.with_discr_tag(quadrature_tag)
    dd_allfaces_quad = dd_vol_quad.trace(FACE_RESTR_ALL)

<<<<<<< HEAD
    return discr.inverse_mass(
        dd_vol_base,
        discr.weak_grad(dd_vol_base, -u)
=======
    return op.inverse_mass(discr,
        op.weak_local_grad(discr, "vol", -u)
>>>>>>> f8a0b475
        -  # noqa: W504
        op.face_mass(discr,
            dd_allfaces_quad,
            sum(
                grad_flux(discr, u_tpair, quadrature_tag=quadrature_tag)
                for u_tpair in interior_trace_pairs(
                    discr, u, volume_dd=dd_vol_base, tag=_DiffusionState1Tag))
            + sum(
                bdry.get_grad_flux(discr, dd_vol_base,
                    dd_vol_base.with_domain_tag(bdtag), u,
                    quadrature_tag=quadrature_tag)
                for bdtag, bdry in boundaries.items())
            )
        )


# Yuck
def _normalize_arguments(*args, **kwargs):
    if len(args) >= 2 and not isinstance(args[1], (dict, list)):
        # Old deprecated positional argument list
        pos_arg_names = ["kappa", "quad_tag", "boundaries", "u"]
    else:
        pos_arg_names = ["kappa", "boundaries", "u"]

    if len(args) > len(pos_arg_names):
        raise TypeError(
            f"diffusion_operator() takes up to {len(pos_arg_names)} positional "
            f"arguments but {len(args)} were given")

    all_arg_names = [
        "alpha", "kappa", "quad_tag", "boundaries", "u", "quadrature_tag"]
    for arg_name in kwargs.keys():
        if arg_name not in all_arg_names:
            raise TypeError(
                "diffusion_operator() got an unexpected keyword argument "
                f"'{arg_name}'")

    arg_dict = {
        arg_name: arg
        for arg_name, arg in zip(pos_arg_names[:len(args)], args)}
    arg_dict.update(kwargs)

    from warnings import warn

    if "alpha" in arg_dict:
        warn(
            "alpha argument is deprecated and will disappear in Q3 2022. "
            "Use kappa instead.", DeprecationWarning, stacklevel=3)
        kappa = arg_dict["alpha"]
    else:
        kappa = arg_dict["kappa"]

    boundaries = arg_dict["boundaries"]
    u = arg_dict["u"]

    if "quad_tag" in arg_dict:
        warn(
            "quad_tag argument is deprecated and will disappear in Q3 2022. "
            "Use quadrature_tag instead.", DeprecationWarning, stacklevel=3)
        quadrature_tag = arg_dict["quad_tag"]
    elif "quadrature_tag" in arg_dict:
        quadrature_tag = arg_dict["quadrature_tag"]
    else:
        # quadrature_tag is optional
        quadrature_tag = DISCR_TAG_BASE

    return kappa, boundaries, u, quadrature_tag


def diffusion_operator(
        discr, *args, return_grad_u=False, penalty_amount=None,
        volume_dd=DD_VOLUME_ALL,
        # Added to avoid repeated computation
        # FIXME: See if there's a better way to do this
        grad_u=None,
        **kwargs):
    r"""
    Compute the diffusion operator.

    The diffusion operator is defined as
    $\nabla\cdot(\kappa\nabla u)$, where $\kappa$ is the conductivity and
    $u$ is a scalar field.

    Uses unstabilized central numerical fluxes.

    Parameters
    ----------
    discr: grudge.eager.EagerDGDiscretization
        the discretization to use
    kappa: numbers.Number or meshmode.dof_array.DOFArray
        the conductivity value(s)
    boundaries:
        dictionary (or list of dictionaries) mapping boundary domain tags to
        :class:`DiffusionBoundary` instances
    u: meshmode.dof_array.DOFArray or numpy.ndarray
        the DOF array (or object array of DOF arrays) to which the operator should be
        applied
    return_grad_u: bool
        an optional flag indicating whether $\nabla u$ should also be returned
    penalty_amount: float
        strength parameter for the diffusion flux interior penalty (temporary?);
        the default value is 0.05
    quadrature_tag:
        quadrature tag indicating which discretization in *discr* to use for
        overintegration
    volume_dd: grudge.dof_desc.DOFDesc
        the DOF descriptor of the volume on which to apply the operator

    Returns
    -------
    diff_u: meshmode.dof_array.DOFArray or numpy.ndarray
        the diffusion operator applied to *u*
    grad_u: numpy.ndarray
        the gradient of *u*; only returned if *return_grad_u* is True
    """
    kappa, boundaries, u, quadrature_tag = _normalize_arguments(*args, **kwargs)

    if isinstance(u, np.ndarray):
        if not isinstance(boundaries, list):
            raise TypeError("boundaries must be a list if u is an object array")
        if len(boundaries) != len(u):
            raise TypeError("boundaries must be the same length as u")
        return obj_array_vectorize_n_args(
            lambda boundaries_i, u_i: diffusion_operator(
                discr, kappa, boundaries_i, u_i, return_grad_u=return_grad_u,
                penalty_amount=penalty_amount, quadrature_tag=quadrature_tag,
                volume_dd=volume_dd),
            make_obj_array(boundaries), u)

    boundaries = {
        as_dofdesc(bdtag).domain_tag: bdry
        for bdtag, bdry in boundaries.items()}

    for bdtag, bdry in boundaries.items():
        if not isinstance(bdry, DiffusionBoundary):
            raise TypeError(f"Unrecognized boundary type for tag {bdtag}. "
                "Must be an instance of DiffusionBoundary.")

    dd_vol_base = volume_dd
    dd_vol_quad = dd_vol_base.with_discr_tag(quadrature_tag)
    dd_allfaces_quad = dd_vol_quad.trace(FACE_RESTR_ALL)

    if grad_u is None:
        grad_u = grad_operator(
            discr, boundaries, u, quadrature_tag=quadrature_tag,
            volume_dd=dd_vol_base)

    kappa_quad = discr.project(dd_vol_base, dd_vol_quad, kappa)
    grad_u_quad = discr.project(dd_vol_base, dd_vol_quad, grad_u)

<<<<<<< HEAD
    from grudge.dt_utils import characteristic_lengthscales
    lengthscales = characteristic_lengthscales(
        u.array_context, discr, dd=dd_vol_base)*(0*u+1)

    diff_u = discr.inverse_mass(
        dd_vol_base,
        discr.weak_div(dd_vol_quad, -kappa_quad*grad_u_quad)
        -  # noqa: W504
        discr.face_mass(
=======
    kappa_quad = op.project(discr, "vol", dd_quad, kappa)
    grad_u_quad = op.project(discr, "vol", dd_quad, grad_u)

    diff_u = op.inverse_mass(discr,
        op.weak_local_div(discr, dd_quad, -kappa_quad*grad_u_quad)
        - 1.  # noqa: W504
        * op.face_mass(discr,
>>>>>>> f8a0b475
            dd_allfaces_quad,
            sum(
                diffusion_flux(
                    discr, u_tpair, kappa_tpair, grad_u_tpair, lengthscales_tpair,
                    penalty_amount=penalty_amount, quadrature_tag=quadrature_tag)
                for u_tpair, kappa_tpair, grad_u_tpair, lengthscales_tpair in zip(
                    interior_trace_pairs(
                        discr, u, volume_dd=dd_vol_base, tag=_DiffusionState2Tag),
                    interior_trace_pairs(
                        discr, kappa, volume_dd=dd_vol_base, tag=_DiffusionKappaTag),
                    interior_trace_pairs(
                        discr, grad_u, volume_dd=dd_vol_base, tag=_DiffusionGradTag),
                    interior_trace_pairs(
                        discr, lengthscales, volume_dd=dd_vol_base,
                        tag=_DiffusionLengthscalesTag))
            )
            + sum(
                bdry.get_diffusion_flux(
                    discr, dd_vol_base, dd_vol_base.with_domain_tag(bdtag), u, kappa,
                    grad_u, penalty_amount=penalty_amount,
                    quadrature_tag=quadrature_tag)
                for bdtag, bdry in boundaries.items())
            )
        )

    if return_grad_u:
        return diff_u, grad_u
    else:
        return diff_u<|MERGE_RESOLUTION|>--- conflicted
+++ resolved
@@ -58,20 +58,12 @@
     normal_quad = thaw(discr.normal(dd_trace_quad), actx)
 
     def to_quad(a):
-<<<<<<< HEAD
-        return discr.project(dd_trace, dd_trace_quad, a)
-=======
-        return op.project(discr, dd, dd_quad, a)
->>>>>>> f8a0b475
+        return op.project(discr, dd_trace, dd_trace_quad, a)
 
     def flux(u, normal):
         return -u * normal
 
-<<<<<<< HEAD
-    return discr.project(dd_trace_quad, dd_allfaces_quad, flux(
-=======
-    return op.project(discr, dd_quad, dd_allfaces_quad, flux(
->>>>>>> f8a0b475
+    return op.project(discr, dd_trace_quad, dd_allfaces_quad, flux(
         to_quad(u_tpair.avg), normal_quad))
 
 
@@ -93,11 +85,7 @@
     normal_quad = thaw(discr.normal(dd_trace_quad), actx)
 
     def to_quad(a):
-<<<<<<< HEAD
-        return discr.project(dd_trace, dd_trace_quad, a)
-=======
-        return op.project(discr, dd, dd_quad, a)
->>>>>>> f8a0b475
+        return op.project(discr, dd_trace, dd_trace_quad, a)
 
     def flux(kappa, grad_u, normal):
         return -kappa * np.dot(grad_u, normal)
@@ -117,7 +105,6 @@
             kappa_harmonic_mean_quad, to_quad(grad_u_tpair.ext), normal_quad)
         )
 
-<<<<<<< HEAD
     lengthscales_avg_quad = to_quad(lengthscales_tpair.avg)
 
     # TODO: Figure out what this is really supposed to be
@@ -126,12 +113,9 @@
     u_int_quad = to_quad(u_tpair.int)
     u_ext_quad = to_quad(u_tpair.ext)
 
-    return discr.project(
-        dd_trace_quad, dd_allfaces_quad,
+    return op.project(
+        discr, dd_trace_quad, dd_allfaces_quad,
         flux_quad_tpair.avg - tau_quad*(u_ext_quad - u_int_quad))
-=======
-    return op.project(discr, dd_quad, dd_allfaces_quad, flux_tpair.avg)
->>>>>>> f8a0b475
 
 
 class DiffusionBoundary(metaclass=abc.ABCMeta):
@@ -189,39 +173,27 @@
             self, discr, dd_vol, dd_bdry, u, *,
             quadrature_tag=DISCR_TAG_BASE):  # noqa: D102
         """Get gradient flux."""
-<<<<<<< HEAD
-        u_int = discr.project(dd_vol, dd_bdry, u)
+        u_int = op.project(discr, dd_vol, dd_bdry, u)
         u_tpair = TracePair(dd_bdry, interior=u_int, exterior=2*self.value-u_int)
-=======
-        u_int = op.project(discr, "vol", dd, u)
-        u_tpair = TracePair(dd, interior=u_int, exterior=2*self.value-u_int)
->>>>>>> f8a0b475
         return grad_flux(discr, u_tpair, quadrature_tag=quadrature_tag)
 
     def get_diffusion_flux(
             self, discr, dd_vol, dd_bdry, u, kappa, grad_u, *,
             penalty_amount=None, quadrature_tag=DISCR_TAG_BASE):  # noqa: D102
         """Get diffusion flux."""
-<<<<<<< HEAD
-        u_int = discr.project(dd_vol, dd_bdry, u)
+        u_int = op.project(discr, dd_vol, dd_bdry, u)
         u_tpair = TracePair(dd_bdry, interior=u_int, exterior=2*self.value-u_int)
-        kappa_int = discr.project(dd_vol, dd_bdry, kappa)
+        kappa_int = op.project(discr, dd_vol, dd_bdry, kappa)
         kappa_tpair = TracePair(dd_bdry, interior=kappa_int, exterior=kappa_int)
-        grad_u_int = discr.project(dd_vol, dd_bdry, grad_u)
+        grad_u_int = op.project(discr, dd_vol, dd_bdry, grad_u)
         grad_u_tpair = TracePair(dd_bdry, interior=grad_u_int, exterior=grad_u_int)
         # Memoized, so should be OK to call here
         from grudge.dt_utils import characteristic_lengthscales
         lengthscales = (
             characteristic_lengthscales(u.array_context, discr, dd_vol) * (0*u+1))
-        lengthscales_int = discr.project(dd_vol, dd_bdry, lengthscales)
+        lengthscales_int = op.project(discr, dd_vol, dd_bdry, lengthscales)
         lengthscales_tpair = TracePair(
             dd_bdry, interior=lengthscales_int, exterior=lengthscales_int)
-=======
-        kappa_int = op.project(discr, "vol", dd, kappa)
-        kappa_tpair = TracePair(dd, interior=kappa_int, exterior=kappa_int)
-        grad_u_int = op.project(discr, "vol", dd, grad_u)
-        grad_u_tpair = TracePair(dd, interior=grad_u_int, exterior=grad_u_int)
->>>>>>> f8a0b475
         return diffusion_flux(
             discr, u_tpair, kappa_tpair, grad_u_tpair, lengthscales_tpair,
             penalty_amount=penalty_amount, quadrature_tag=quadrature_tag)
@@ -267,13 +239,8 @@
             self, discr, dd_vol, dd_bdry, u, *,
             quadrature_tag=DISCR_TAG_BASE):  # noqa: D102
         """Get gradient flux."""
-<<<<<<< HEAD
-        u_int = discr.project(dd_vol, dd_bdry, u)
+        u_int = op.project(discr, dd_vol, dd_bdry, u)
         u_tpair = TracePair(dd_bdry, interior=u_int, exterior=u_int)
-=======
-        u_int = op.project(discr, "vol", dd, u)
-        u_tpair = TracePair(dd, interior=u_int, exterior=u_int)
->>>>>>> f8a0b475
         return grad_flux(discr, u_tpair, quadrature_tag=quadrature_tag)
 
     def get_diffusion_flux(
@@ -288,21 +255,14 @@
         # spatially-varying kappa case (the other approach would result in a
         # grad_u_tpair that lives in the quadrature discretization; diffusion_flux
         # would need to be modified to accept such values).
-<<<<<<< HEAD
-        kappa_int_quad = discr.project(dd_vol, dd_bdry_quad, kappa)
-        value_quad = discr.project(dd_bdry, dd_bdry_quad, self.value)
+        kappa_int_quad = op.project(discr, dd_vol, dd_bdry_quad, kappa)
+        value_quad = op.project(discr, dd_bdry, dd_bdry_quad, self.value)
         flux_quad = -kappa_int_quad*value_quad
-        return discr.project(dd_bdry_quad, dd_allfaces_quad, flux_quad)
+        return op.project(discr, dd_bdry_quad, dd_allfaces_quad, flux_quad)
 
 
 class _DiffusionState1Tag:
     pass
-=======
-        kappa_int_quad = op.project(discr, "vol", dd_quad, kappa)
-        value_quad = op.project(discr, dd, dd_quad, self.value)
-        flux_quad = -kappa_int_quad*value_quad
-        return op.project(discr, dd_quad, dd_allfaces_quad, flux_quad)
->>>>>>> f8a0b475
 
 
 class _DiffusionState2Tag:
@@ -374,17 +334,12 @@
     dd_vol_quad = dd_vol_base.with_discr_tag(quadrature_tag)
     dd_allfaces_quad = dd_vol_quad.trace(FACE_RESTR_ALL)
 
-<<<<<<< HEAD
-    return discr.inverse_mass(
-        dd_vol_base,
-        discr.weak_grad(dd_vol_base, -u)
-=======
-    return op.inverse_mass(discr,
-        op.weak_local_grad(discr, "vol", -u)
->>>>>>> f8a0b475
+    return op.inverse_mass(
+        discr, dd_vol_base,
+        op.weak_local_grad(discr, dd_vol_base, -u)
         -  # noqa: W504
-        op.face_mass(discr,
-            dd_allfaces_quad,
+        op.face_mass(
+            discr, dd_allfaces_quad,
             sum(
                 grad_flux(discr, u_tpair, quadrature_tag=quadrature_tag)
                 for u_tpair in interior_trace_pairs(
@@ -529,29 +484,19 @@
             discr, boundaries, u, quadrature_tag=quadrature_tag,
             volume_dd=dd_vol_base)
 
-    kappa_quad = discr.project(dd_vol_base, dd_vol_quad, kappa)
-    grad_u_quad = discr.project(dd_vol_base, dd_vol_quad, grad_u)
-
-<<<<<<< HEAD
+    kappa_quad = op.project(discr, dd_vol_base, dd_vol_quad, kappa)
+    grad_u_quad = op.project(discr, dd_vol_base, dd_vol_quad, grad_u)
+
     from grudge.dt_utils import characteristic_lengthscales
     lengthscales = characteristic_lengthscales(
         u.array_context, discr, dd=dd_vol_base)*(0*u+1)
 
-    diff_u = discr.inverse_mass(
-        dd_vol_base,
-        discr.weak_div(dd_vol_quad, -kappa_quad*grad_u_quad)
+    diff_u = op.inverse_mass(
+        discr, dd_vol_base,
+        op.weak_local_div(discr, dd_vol_quad, -kappa_quad*grad_u_quad)
         -  # noqa: W504
-        discr.face_mass(
-=======
-    kappa_quad = op.project(discr, "vol", dd_quad, kappa)
-    grad_u_quad = op.project(discr, "vol", dd_quad, grad_u)
-
-    diff_u = op.inverse_mass(discr,
-        op.weak_local_div(discr, dd_quad, -kappa_quad*grad_u_quad)
-        - 1.  # noqa: W504
-        * op.face_mass(discr,
->>>>>>> f8a0b475
-            dd_allfaces_quad,
+        op.face_mass(
+            discr, dd_allfaces_quad,
             sum(
                 diffusion_flux(
                     discr, u_tpair, kappa_tpair, grad_u_tpair, lengthscales_tpair,
