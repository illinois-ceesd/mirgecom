--- conflicted
+++ resolved
@@ -54,11 +54,7 @@
     dd_allfaces_quad = dd_trace_quad.with_domain_tag(
         replace(dd_trace_quad.domain_tag, tag=FACE_RESTR_ALL))
 
-<<<<<<< HEAD
-    normal_quad = thaw(discr.normal(dd_trace_quad), actx)
-=======
-    normal_quad = actx.thaw(discr.normal(dd_quad))
->>>>>>> a3af3cc2
+    normal_quad = actx.thaw(discr.normal(dd_trace_quad))
 
     def to_quad(a):
         return op.project(discr, dd_trace, dd_trace_quad, a)
@@ -85,11 +81,7 @@
     dd_allfaces_quad = dd_trace_quad.with_domain_tag(
         replace(dd_trace_quad.domain_tag, tag=FACE_RESTR_ALL))
 
-<<<<<<< HEAD
-    normal_quad = thaw(discr.normal(dd_trace_quad), actx)
-=======
-    normal_quad = actx.thaw(discr.normal(dd_quad))
->>>>>>> a3af3cc2
+    normal_quad = actx.thaw(discr.normal(dd_trace_quad))
 
     def to_quad(a):
         return op.project(discr, dd_trace, dd_trace_quad, a)
