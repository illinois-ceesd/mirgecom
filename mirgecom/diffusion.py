r""":mod:`mirgecom.diffusion` computes the diffusion operator.

.. autofunction:: grad_flux
.. autofunction:: diffusion_flux
.. autofunction:: grad_operator
.. autofunction:: diffusion_operator
.. autoclass:: DiffusionBoundary
.. autoclass:: DirichletDiffusionBoundary
.. autoclass:: NeumannDiffusionBoundary
"""

__copyright__ = """
Copyright (C) 2020 University of Illinois Board of Trustees
"""

__license__ = """
Permission is hereby granted, free of charge, to any person obtaining a copy
of this software and associated documentation files (the "Software"), to deal
in the Software without restriction, including without limitation the rights
to use, copy, modify, merge, publish, distribute, sublicense, and/or sell
copies of the Software, and to permit persons to whom the Software is
furnished to do so, subject to the following conditions:

The above copyright notice and this permission notice shall be included in
all copies or substantial portions of the Software.

THE SOFTWARE IS PROVIDED "AS IS", WITHOUT WARRANTY OF ANY KIND, EXPRESS OR
IMPLIED, INCLUDING BUT NOT LIMITED TO THE WARRANTIES OF MERCHANTABILITY,
FITNESS FOR A PARTICULAR PURPOSE AND NONINFRINGEMENT. IN NO EVENT SHALL THE
AUTHORS OR COPYRIGHT HOLDERS BE LIABLE FOR ANY CLAIM, DAMAGES OR OTHER
LIABILITY, WHETHER IN AN ACTION OF CONTRACT, TORT OR OTHERWISE, ARISING FROM,
OUT OF OR IN CONNECTION WITH THE SOFTWARE OR THE USE OR OTHER DEALINGS IN
THE SOFTWARE.
"""

import abc
import numpy as np
import numpy.linalg as la  # noqa
from pytools.obj_array import make_obj_array, obj_array_vectorize_n_args
from arraycontext import thaw
from meshmode.mesh import BTAG_ALL, BTAG_NONE  # noqa
from grudge.dof_desc import DOFDesc, as_dofdesc, DISCR_TAG_BASE
from grudge.trace_pair import TracePair, interior_trace_pairs
import grudge.op as op


def grad_flux(discr, u_tpair, *, quadrature_tag=DISCR_TAG_BASE):
    r"""Compute the numerical flux for $\nabla u$."""
    actx = u_tpair.int.array_context

    dd = u_tpair.dd
    dd_quad = dd.with_discr_tag(quadrature_tag)
    dd_allfaces_quad = dd_quad.with_dtag("all_faces")

    normal_quad = thaw(discr.normal(dd_quad), actx)

    def to_quad(a):
        return op.project(discr, dd, dd_quad, a)

    def flux(u, normal):
        return -u * normal

    return op.project(discr, dd_quad, dd_allfaces_quad, flux(
        to_quad(u_tpair.avg), normal_quad))


def diffusion_flux(
        discr, kappa_tpair, grad_u_tpair, *, quadrature_tag=DISCR_TAG_BASE):
    r"""Compute the numerical flux for $\nabla \cdot (\kappa \nabla u)$."""
    actx = grad_u_tpair.int[0].array_context

    dd = grad_u_tpair.dd
    dd_quad = dd.with_discr_tag(quadrature_tag)
    dd_allfaces_quad = dd_quad.with_dtag("all_faces")

    normal_quad = thaw(discr.normal(dd_quad), actx)

    def to_quad(a):
        return op.project(discr, dd, dd_quad, a)

    def flux(kappa, grad_u, normal):
        return -kappa * np.dot(grad_u, normal)

    flux_tpair = TracePair(dd_quad,
        interior=flux(
            to_quad(kappa_tpair.int), to_quad(grad_u_tpair.int), normal_quad),
        exterior=flux(
            to_quad(kappa_tpair.ext), to_quad(grad_u_tpair.ext), normal_quad)
        )

    return op.project(discr, dd_quad, dd_allfaces_quad, flux_tpair.avg)


class DiffusionBoundary(metaclass=abc.ABCMeta):
    """
    Diffusion boundary base class.

    .. automethod:: get_grad_flux
    .. automethod:: get_diffusion_flux
    """

    @abc.abstractmethod
    def get_grad_flux(
            self, discr, dd, u, *, quadrature_tag=DISCR_TAG_BASE):
        """Compute the flux for grad(u) on the boundary corresponding to *dd*."""
        raise NotImplementedError

    @abc.abstractmethod
    def get_diffusion_flux(
            self, discr, dd, kappa, grad_u, *, quadrature_tag=DISCR_TAG_BASE):
        """Compute the flux for diff(u) on the boundary corresponding to *dd*."""
        raise NotImplementedError


class DirichletDiffusionBoundary(DiffusionBoundary):
    r"""
    Dirichlet boundary condition for the diffusion operator.

    For the boundary condition $u|_\Gamma = f$, uses external data

    .. math::

                 u^+ &= 2 f - u^-

        (\nabla u)^+ &= (\nabla u)^-

    to compute boundary fluxes as shown in [Hesthaven_2008]_, Section 7.1.

    .. automethod:: __init__
    """

    def __init__(self, value):
        """
        Initialize the boundary condition.

        Parameters
        ----------
        value: float or meshmode.dof_array.DOFArray
            the value(s) of $f$ along the boundary
        """
        self.value = value

    def get_grad_flux(
            self, discr, dd, u, *, quadrature_tag=DISCR_TAG_BASE):  # noqa: D102
        u_int = op.project(discr, "vol", dd, u)
        u_tpair = TracePair(dd, interior=u_int, exterior=2*self.value-u_int)
        return grad_flux(discr, u_tpair, quadrature_tag=quadrature_tag)

    def get_diffusion_flux(
            self, discr, dd, kappa, grad_u, *,
            quadrature_tag=DISCR_TAG_BASE):  # noqa: D102
        kappa_int = op.project(discr, "vol", dd, kappa)
        kappa_tpair = TracePair(dd, interior=kappa_int, exterior=kappa_int)
        grad_u_int = op.project(discr, "vol", dd, grad_u)
        grad_u_tpair = TracePair(dd, interior=grad_u_int, exterior=grad_u_int)
        return diffusion_flux(
            discr, kappa_tpair, grad_u_tpair, quadrature_tag=quadrature_tag)


class NeumannDiffusionBoundary(DiffusionBoundary):
    r"""
    Neumann boundary condition for the diffusion operator.

    For the boundary condition $(\nabla u \cdot \mathbf{\hat{n}})|_\Gamma = g$, uses
    external data

    .. math::

        u^+ = u^-

    when computing the boundary fluxes for $\nabla u$, and uses

    .. math::

        (-\kappa \nabla u\cdot\mathbf{\hat{n}})|_\Gamma &=
            -\kappa^- (\nabla u\cdot\mathbf{\hat{n}})|_\Gamma

                                                        &= -\kappa^- g

    when computing the boundary fluxes for $\nabla \cdot (\kappa \nabla u)$.

    .. automethod:: __init__
    """

    def __init__(self, value):
        """
        Initialize the boundary condition.

        Parameters
        ----------
        value: float or meshmode.dof_array.DOFArray
            the value(s) of $g$ along the boundary
        """
        self.value = value

    def get_grad_flux(
            self, discr, dd, u, *, quadrature_tag=DISCR_TAG_BASE):  # noqa: D102
        u_int = op.project(discr, "vol", dd, u)
        u_tpair = TracePair(dd, interior=u_int, exterior=u_int)
        return grad_flux(discr, u_tpair, quadrature_tag=quadrature_tag)

    def get_diffusion_flux(
            self, discr, dd, kappa, grad_u, *,
            quadrature_tag=DISCR_TAG_BASE):  # noqa: D102
        dd_quad = dd.with_discr_tag(quadrature_tag)
        dd_allfaces_quad = dd_quad.with_dtag("all_faces")
        # Compute the flux directly instead of constructing an external grad_u value
        # (and the associated TracePair); this approach is simpler in the
        # spatially-varying kappa case (the other approach would result in a
        # grad_u_tpair that lives in the quadrature discretization; diffusion_flux
        # would need to be modified to accept such values).
        kappa_int_quad = op.project(discr, "vol", dd_quad, kappa)
        value_quad = op.project(discr, dd, dd_quad, self.value)
        flux_quad = -kappa_int_quad*value_quad
        return op.project(discr, dd_quad, dd_allfaces_quad, flux_quad)


class _DiffusionStateTag:
    pass


class _DiffusionKappaTag:
    pass


class _DiffusionGradTag:
    pass


def grad_operator(discr, boundaries, u, quadrature_tag=DISCR_TAG_BASE):
    r"""
    Compute the gradient of *u*.

    Uses unstabilized central numerical fluxes.

    Parameters
    ----------
    discr: grudge.eager.EagerDGDiscretization
        the discretization to use
    boundaries:
        dictionary (or list of dictionaries) mapping boundary tags to
        :class:`DiffusionBoundary` instances
    u: meshmode.dof_array.DOFArray or numpy.ndarray
        the DOF array (or object array of DOF arrays) to which the operator should be
        applied
    quadrature_tag:
        quadrature tag indicating which discretization in *discr* to use for
        overintegration

    Returns
    -------
    grad_u: numpy.ndarray
        the gradient of *u*
    """
    if isinstance(u, np.ndarray):
        if not isinstance(boundaries, list):
            raise TypeError("boundaries must be a list if u is an object array")
        if len(boundaries) != len(u):
            raise TypeError("boundaries must be the same length as u")
        return obj_array_vectorize_n_args(
            lambda boundaries_i, u_i: grad_operator(
                discr, boundaries_i, u_i, quadrature_tag=quadrature_tag),
            make_obj_array(boundaries), u)

    for btag, bdry in boundaries.items():
        if not isinstance(bdry, DiffusionBoundary):
            raise TypeError(f"Unrecognized boundary type for tag {btag}. "
                "Must be an instance of DiffusionBoundary.")

    dd_allfaces_quad = DOFDesc("all_faces", quadrature_tag)

    return op.inverse_mass(discr,
        op.weak_local_grad(discr, "vol", -u)
<<<<<<< HEAD
        - 1.0  # noqa: W504
        * op.face_mass(discr,
=======
        -  # noqa: W504
        op.face_mass(discr,
>>>>>>> c1568360
            dd_allfaces_quad,
            sum(
                grad_flux(discr, u_tpair, quadrature_tag=quadrature_tag)
                for u_tpair in interior_trace_pairs(
                    discr, u, comm_tag=_DiffusionStateTag))
            + sum(
                bdry.get_grad_flux(
                    discr, as_dofdesc(btag), u, quadrature_tag=quadrature_tag)
                for btag, bdry in boundaries.items())
            )
        )


# Yuck
def _normalize_arguments(*args, **kwargs):
    if len(args) >= 2 and not isinstance(args[1], (dict, list)):
        # Old deprecated positional argument list
        pos_arg_names = ["kappa", "quad_tag", "boundaries", "u"]
    else:
        pos_arg_names = ["kappa", "boundaries", "u"]

    arg_dict = {
        arg_name: arg
        for arg_name, arg in zip(pos_arg_names[:len(args)], args)}
    arg_dict.update(kwargs)

    from warnings import warn

    if "alpha" in arg_dict:
        warn(
            "alpha argument is deprecated and will disappear in Q3 2022. "
            "Use kappa instead.", DeprecationWarning, stacklevel=3)
        kappa = arg_dict["alpha"]
    else:
        kappa = arg_dict["kappa"]

    boundaries = arg_dict["boundaries"]
    u = arg_dict["u"]

    if "quad_tag" in arg_dict:
        warn(
            "quad_tag argument is deprecated and will disappear in Q3 2022. "
            "Use quadrature_tag instead.", DeprecationWarning, stacklevel=3)
        quadrature_tag = arg_dict["quad_tag"]
    elif "quadrature_tag" in arg_dict:
        quadrature_tag = arg_dict["quadrature_tag"]
    else:
        # quadrature_tag is optional
        quadrature_tag = DISCR_TAG_BASE

    return kappa, boundaries, u, quadrature_tag


def diffusion_operator(discr, *args, return_grad_u=False, **kwargs):
    r"""
    Compute the diffusion operator.

    The diffusion operator is defined as
    $\nabla\cdot(\kappa\nabla u)$, where $\kappa$ is the conductivity and
    $u$ is a scalar field.

    Uses unstabilized central numerical fluxes.

    Parameters
    ----------
    discr: grudge.eager.EagerDGDiscretization
        the discretization to use
    kappa: numbers.Number or meshmode.dof_array.DOFArray
        the conductivity value(s)
    boundaries:
        dictionary (or list of dictionaries) mapping boundary tags to
        :class:`DiffusionBoundary` instances
    u: meshmode.dof_array.DOFArray or numpy.ndarray
        the DOF array (or object array of DOF arrays) to which the operator should be
        applied
    return_grad_u: bool
        an optional flag indicating whether $\nabla u$ should also be returned
    quadrature_tag:
        quadrature tag indicating which discretization in *discr* to use for
        overintegration

    Returns
    -------
    diff_u: meshmode.dof_array.DOFArray or numpy.ndarray
        the diffusion operator applied to *u*
    grad_u: numpy.ndarray
        the gradient of *u*; only returned if *return_grad_u* is True
    """
    kappa, boundaries, u, quadrature_tag = _normalize_arguments(*args, **kwargs)

    if isinstance(u, np.ndarray):
        if not isinstance(boundaries, list):
            raise TypeError("boundaries must be a list if u is an object array")
        if len(boundaries) != len(u):
            raise TypeError("boundaries must be the same length as u")
        return obj_array_vectorize_n_args(
            lambda boundaries_i, u_i: diffusion_operator(
                discr, kappa, boundaries_i, u_i, return_grad_u=return_grad_u,
                quadrature_tag=quadrature_tag),
            make_obj_array(boundaries), u)

    for btag, bdry in boundaries.items():
        if not isinstance(bdry, DiffusionBoundary):
            raise TypeError(f"Unrecognized boundary type for tag {btag}. "
                "Must be an instance of DiffusionBoundary.")

    dd_quad = DOFDesc("vol", quadrature_tag)
    dd_allfaces_quad = DOFDesc("all_faces", quadrature_tag)

    grad_u = grad_operator(discr, boundaries, u, quadrature_tag=quadrature_tag)

    kappa_quad = op.project(discr, "vol", dd_quad, kappa)
    grad_u_quad = op.project(discr, "vol", dd_quad, grad_u)

    diff_u = op.inverse_mass(discr,
        op.weak_local_div(discr, dd_quad, -kappa_quad*grad_u_quad)
        - 1.  # noqa: W504
        * op.face_mass(discr,
            dd_allfaces_quad,
            sum(
                diffusion_flux(
                    discr, kappa_tpair, grad_u_tpair, quadrature_tag=quadrature_tag)
                for kappa_tpair, grad_u_tpair in zip(
                    interior_trace_pairs(discr, kappa, comm_tag=_DiffusionKappaTag),
                    interior_trace_pairs(discr, grad_u, comm_tag=_DiffusionGradTag)))
            + sum(
                bdry.get_diffusion_flux(
                    discr, as_dofdesc(btag), kappa, grad_u,
                    quadrature_tag=quadrature_tag)
                for btag, bdry in boundaries.items())
            )
        )

    if return_grad_u:
        return diff_u, grad_u
    else:
        return diff_u<|MERGE_RESOLUTION|>--- conflicted
+++ resolved
@@ -271,13 +271,8 @@
 
     return op.inverse_mass(discr,
         op.weak_local_grad(discr, "vol", -u)
-<<<<<<< HEAD
-        - 1.0  # noqa: W504
-        * op.face_mass(discr,
-=======
         -  # noqa: W504
         op.face_mass(discr,
->>>>>>> c1568360
             dd_allfaces_quad,
             sum(
                 grad_flux(discr, u_tpair, quadrature_tag=quadrature_tag)
