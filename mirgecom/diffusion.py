r""":mod:`mirgecom.diffusion` computes the diffusion operator.

.. autofunction:: gradient_flux
.. autofunction:: diffusion_flux
.. autofunction:: diffusion_operator
.. autoclass:: DiffusionBoundary
.. autoclass:: DirichletDiffusionBoundary
.. autoclass:: NeumannDiffusionBoundary
"""

__copyright__ = """
Copyright (C) 2020 University of Illinois Board of Trustees
"""

__license__ = """
Permission is hereby granted, free of charge, to any person obtaining a copy
of this software and associated documentation files (the "Software"), to deal
in the Software without restriction, including without limitation the rights
to use, copy, modify, merge, publish, distribute, sublicense, and/or sell
copies of the Software, and to permit persons to whom the Software is
furnished to do so, subject to the following conditions:

The above copyright notice and this permission notice shall be included in
all copies or substantial portions of the Software.

THE SOFTWARE IS PROVIDED "AS IS", WITHOUT WARRANTY OF ANY KIND, EXPRESS OR
IMPLIED, INCLUDING BUT NOT LIMITED TO THE WARRANTIES OF MERCHANTABILITY,
FITNESS FOR A PARTICULAR PURPOSE AND NONINFRINGEMENT. IN NO EVENT SHALL THE
AUTHORS OR COPYRIGHT HOLDERS BE LIABLE FOR ANY CLAIM, DAMAGES OR OTHER
LIABILITY, WHETHER IN AN ACTION OF CONTRACT, TORT OR OTHERWISE, ARISING FROM,
OUT OF OR IN CONNECTION WITH THE SOFTWARE OR THE USE OR OTHER DEALINGS IN
THE SOFTWARE.
"""

import abc
import numpy as np
import numpy.linalg as la  # noqa
from pytools.obj_array import make_obj_array, obj_array_vectorize_n_args
from meshmode.mesh import BTAG_ALL, BTAG_NONE  # noqa
from meshmode.dof_array import thaw
from grudge.dof_desc import DOFDesc, as_dofdesc
from grudge.eager import interior_trace_pair, cross_rank_trace_pairs
from grudge.trace_pair import TracePair


def gradient_flux(discr, quad_tag, u_tpair):
    r"""Compute the numerical flux for $\nabla u$."""
    actx = u_tpair.int.array_context

    dd = u_tpair.dd
    dd_quad = dd.with_discr_tag(quad_tag)
    dd_allfaces_quad = dd_quad.with_dtag("all_faces")

    normal_quad = thaw(actx, discr.normal(dd_quad))

    def to_quad(a):
        return discr.project(dd, dd_quad, a)

    def flux(u, normal):
        return -u * normal

    return discr.project(dd_quad, dd_allfaces_quad, flux(
        to_quad(u_tpair.avg), normal_quad))


def diffusion_flux(discr, quad_tag, alpha_tpair, grad_u_tpair):
    r"""Compute the numerical flux for $\nabla \cdot (\alpha \nabla u)$."""
    actx = grad_u_tpair.int[0].array_context

    dd = grad_u_tpair.dd
    dd_quad = dd.with_discr_tag(quad_tag)
    dd_allfaces_quad = dd_quad.with_dtag("all_faces")

    normal_quad = thaw(actx, discr.normal(dd_quad))

    def to_quad(a):
        return discr.project(dd, dd_quad, a)

    def flux(alpha, grad_u, normal):
        return -alpha * np.dot(grad_u, normal)

    flux_tpair = TracePair(dd_quad,
        interior=flux(
            to_quad(alpha_tpair.int), to_quad(grad_u_tpair.int), normal_quad),
        exterior=flux(
            to_quad(alpha_tpair.ext), to_quad(grad_u_tpair.ext), normal_quad)
        )

    return discr.project(dd_quad, dd_allfaces_quad, flux_tpair.avg)


class DiffusionBoundary(metaclass=abc.ABCMeta):
    """
    Diffusion boundary base class.

    .. automethod:: get_gradient_flux
    .. automethod:: get_diffusion_flux
    """

    @abc.abstractmethod
    def get_gradient_flux(self, discr, quad_tag, dd, alpha, u):
        """Compute the flux for grad(u) on the boundary corresponding to *dd*."""
        raise NotImplementedError

    @abc.abstractmethod
    def get_diffusion_flux(self, discr, quad_tag, dd, alpha, grad_u):
        """Compute the flux for diff(u) on the boundary corresponding to *dd*."""
        raise NotImplementedError


class DirichletDiffusionBoundary(DiffusionBoundary):
    r"""
    Dirichlet boundary condition for the diffusion operator.

    For the boundary condition $u|_\Gamma = f$, uses external data

    .. math::

                 u^+ &= 2 f - u^-

        (\nabla u)^+ &= (\nabla u)^-

    to compute boundary fluxes as shown in [Hesthaven_2008]_, Section 7.1.

    .. automethod:: __init__
    """

    def __init__(self, value):
        """
        Initialize the boundary condition.

        Parameters
        ----------
        value: float or meshmode.dof_array.DOFArray
            the value(s) of $f$ along the boundary
        """
        self.value = value

    def get_gradient_flux(self, discr, quad_tag, dd, alpha, u):  # noqa: D102
        u_int = discr.project("vol", dd, u)
        u_tpair = TracePair(dd, interior=u_int, exterior=2*self.value-u_int)
        return gradient_flux(discr, quad_tag, u_tpair)

    def get_diffusion_flux(self, discr, quad_tag, dd, alpha, grad_u):  # noqa: D102
        alpha_int = discr.project("vol", dd, alpha)
        alpha_tpair = TracePair(dd, interior=alpha_int, exterior=alpha_int)
        grad_u_int = discr.project("vol", dd, grad_u)
        grad_u_tpair = TracePair(dd, interior=grad_u_int, exterior=grad_u_int)
        return diffusion_flux(discr, quad_tag, alpha_tpair, grad_u_tpair)


class NeumannDiffusionBoundary(DiffusionBoundary):
    r"""
    Neumann boundary condition for the diffusion operator.

    For the boundary condition $(\nabla u \cdot \mathbf{\hat{n}})|_\Gamma = g$, uses
    external data

    .. math::

        u^+ = u^-

    when computing the boundary fluxes for $\nabla u$, and uses

    .. math::

        (-\alpha \nabla u\cdot\mathbf{\hat{n}})|_\Gamma &=
            -\alpha^- (\nabla u\cdot\mathbf{\hat{n}})|_\Gamma

                                                        &= -\alpha^- g

    when computing the boundary fluxes for $\nabla \cdot (\alpha \nabla u)$.

    .. automethod:: __init__
    """

    def __init__(self, value):
        """
        Initialize the boundary condition.

        Parameters
        ----------
        value: float or meshmode.dof_array.DOFArray
            the value(s) of $g$ along the boundary
        """
        self.value = value

    def get_gradient_flux(self, discr, quad_tag, dd, alpha, u):  # noqa: D102
        u_int = discr.project("vol", dd, u)
        u_tpair = TracePair(dd, interior=u_int, exterior=u_int)
        return gradient_flux(discr, quad_tag, u_tpair)

    def get_diffusion_flux(self, discr, quad_tag, dd, alpha, grad_u):  # noqa: D102
        dd_quad = dd.with_discr_tag(quad_tag)
        dd_allfaces_quad = dd_quad.with_dtag("all_faces")
        # Compute the flux directly instead of constructing an external grad_u value
        # (and the associated TracePair); this approach is simpler in the
        # spatially-varying alpha case (the other approach would result in a
        # grad_u_tpair that lives in the quadrature discretization; diffusion_flux
        # would need to be modified to accept such values).
        alpha_int_quad = discr.project("vol", dd_quad, alpha)
        value_quad = discr.project(dd, dd_quad, self.value)
        flux_quad = -alpha_int_quad*value_quad
        return discr.project(dd_quad, dd_allfaces_quad, flux_quad)


class _DiffusionGradTag:
    pass


class _DiffusionDiffTag:
    pass


class _DiffusionStateTag:
    pass


class _DiffusionAlphaTag:
    pass


class _DiffusionGradTag:
    pass


def diffusion_operator(discr, quad_tag, alpha, boundaries, u, return_grad_u=False):
    r"""
    Compute the diffusion operator.

    The diffusion operator is defined as
    $\nabla\cdot(\alpha\nabla u)$, where $\alpha$ is the diffusivity and
    $u$ is a scalar field.

    Uses unstabilized central numerical fluxes.

    Parameters
    ----------
    discr: grudge.eager.EagerDGDiscretization
        the discretization to use
    quad_tag:
        quadrature tag indicating which discretization in *discr* to use for
        overintegration
    alpha: numbers.Number or meshmode.dof_array.DOFArray
        the diffusivity value(s)
    boundaries:
        dictionary (or list of dictionaries) mapping boundary tags to
        :class:`DiffusionBoundary` instances
    u: meshmode.dof_array.DOFArray or numpy.ndarray
        the DOF array (or object array of DOF arrays) to which the operator should be
        applied
    return_grad_u: bool
        an optional flag indicating whether $\nabla u$ should also be returned

    Returns
    -------
    diff_u: meshmode.dof_array.DOFArray or numpy.ndarray
        the diffusion operator applied to *u*
    grad_u: numpy.ndarray
        the gradient of *u*; only returned if *return_grad_u* is True
    """
    if isinstance(u, np.ndarray):
        if not isinstance(boundaries, list):
            raise TypeError("boundaries must be a list if u is an object array")
        if len(boundaries) != len(u):
            raise TypeError("boundaries must be the same length as u")
        return obj_array_vectorize_n_args(lambda boundaries_i, u_i:
            diffusion_operator(discr, quad_tag, alpha, boundaries_i, u_i,
            return_grad_u=return_grad_u), make_obj_array(boundaries), u)

    for btag, bdry in boundaries.items():
        if not isinstance(bdry, DiffusionBoundary):
            raise TypeError(f"Unrecognized boundary type for tag {btag}. "
                "Must be an instance of DiffusionBoundary.")

    dd_quad = DOFDesc("vol", quad_tag)
    dd_allfaces_quad = DOFDesc("all_faces", quad_tag)

    grad_u = discr.inverse_mass(
        discr.weak_grad(-u)
        -  # noqa: W504
        discr.face_mass(
            dd_allfaces_quad,
            gradient_flux(discr, quad_tag, interior_trace_pair(discr, u))
            + sum(
                bdry.get_gradient_flux(discr, quad_tag, as_dofdesc(btag), alpha, u)
                for btag, bdry in boundaries.items())
            + sum(
                gradient_flux(discr, quad_tag, u_tpair)
                for u_tpair in cross_rank_trace_pairs(discr, u,
                                                      tag=_DiffusionGradTag))
            )
        )

    alpha_quad = discr.project("vol", dd_quad, alpha)
    grad_u_quad = discr.project("vol", dd_quad, grad_u)

    diff_u = discr.inverse_mass(
        discr.weak_div(dd_quad, -alpha_quad*grad_u_quad)
        -  # noqa: W504
        discr.face_mass(
            dd_allfaces_quad,
            diffusion_flux(discr, quad_tag, interior_trace_pair(discr, alpha),
                interior_trace_pair(discr, grad_u))
            + sum(
                bdry.get_diffusion_flux(discr, quad_tag, as_dofdesc(btag), alpha,
                    grad_u) for btag, bdry in boundaries.items())
            + sum(
                diffusion_flux(discr, quad_tag, alpha_tpair, grad_u_tpair)
                for alpha_tpair, grad_u_tpair in zip(
<<<<<<< HEAD
                    cross_rank_trace_pairs(discr, alpha, tag=_DiffusionDiffTag),
                    cross_rank_trace_pairs(discr, grad_u, tag=_DiffusionStateTag)))
=======
                    cross_rank_trace_pairs(discr, alpha, tag=_DiffusionAlphaTag),
                    cross_rank_trace_pairs(discr, grad_u, tag=_DiffusionGradTag)))
>>>>>>> 67e5650e
            )
        )

    if return_grad_u:
        return diff_u, grad_u
    else:
        return diff_u<|MERGE_RESOLUTION|>--- conflicted
+++ resolved
@@ -208,19 +208,11 @@
     pass
 
 
-class _DiffusionDiffTag:
-    pass
-
-
 class _DiffusionStateTag:
     pass
 
 
 class _DiffusionAlphaTag:
-    pass
-
-
-class _DiffusionGradTag:
     pass
 
 
@@ -308,13 +300,8 @@
             + sum(
                 diffusion_flux(discr, quad_tag, alpha_tpair, grad_u_tpair)
                 for alpha_tpair, grad_u_tpair in zip(
-<<<<<<< HEAD
-                    cross_rank_trace_pairs(discr, alpha, tag=_DiffusionDiffTag),
-                    cross_rank_trace_pairs(discr, grad_u, tag=_DiffusionStateTag)))
-=======
                     cross_rank_trace_pairs(discr, alpha, tag=_DiffusionAlphaTag),
                     cross_rank_trace_pairs(discr, grad_u, tag=_DiffusionGradTag)))
->>>>>>> 67e5650e
             )
         )
 
