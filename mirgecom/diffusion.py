--- conflicted
+++ resolved
@@ -229,12 +229,8 @@
 
 
 def grad_operator(
-<<<<<<< HEAD
         dcoll, boundaries, u, *, quadrature_tag=DISCR_TAG_BASE,
-        volume_dd=DD_VOLUME_ALL):
-=======
-        dcoll, boundaries, u, quadrature_tag=DISCR_TAG_BASE, comm_tag=None):
->>>>>>> d9fceff3
+        volume_dd=DD_VOLUME_ALL, comm_tag=None):
     r"""
     Compute the gradient of *u*.
 
@@ -253,13 +249,10 @@
     quadrature_tag:
         quadrature tag indicating which discretization in *dcoll* to use for
         overintegration
-<<<<<<< HEAD
     volume_dd: grudge.dof_desc.DOFDesc
         the DOF descriptor of the volume on which to apply the operator
-=======
     comm_tag: Hashable
         Tag for distributed communication
->>>>>>> d9fceff3
 
     Returns
     -------
@@ -299,11 +292,8 @@
             sum(
                 grad_flux(dcoll, u_tpair, quadrature_tag=quadrature_tag)
                 for u_tpair in interior_trace_pairs(
-<<<<<<< HEAD
-                    dcoll, u, volume_dd=dd_vol_base, tag=_DiffusionStateTag))
-=======
-                    dcoll, u, comm_tag=(_DiffusionStateTag, comm_tag)))
->>>>>>> d9fceff3
+                    dcoll, u, volume_dd=dd_vol_base,
+                    comm_tag=(_DiffusionStateTag, comm_tag)))
             + sum(
                 bdry.get_grad_flux(dcoll, dd_vol_base.with_domain_tag(bdtag), u,
                     quadrature_tag=quadrature_tag)
@@ -365,16 +355,12 @@
     return kappa, boundaries, u, quadrature_tag
 
 
-<<<<<<< HEAD
 def diffusion_operator(
-        dcoll, *args, return_grad_u=False, volume_dd=DD_VOLUME_ALL,
+        dcoll, *args, return_grad_u=False, volume_dd=DD_VOLUME_ALL, comm_tag=None,
         # Added to avoid repeated computation
         # FIXME: See if there's a better way to do this
         grad_u=None,
         **kwargs):
-=======
-def diffusion_operator(dcoll, *args, return_grad_u=False, comm_tag=None, **kwargs):
->>>>>>> d9fceff3
     r"""
     Compute the diffusion operator.
 
@@ -401,13 +387,10 @@
     quadrature_tag:
         quadrature tag indicating which discretization in *dcoll* to use for
         overintegration
-<<<<<<< HEAD
     volume_dd: grudge.dof_desc.DOFDesc
         the DOF descriptor of the volume on which to apply the operator
-=======
     comm_tag: Hashable
         Tag for distributed communication
->>>>>>> d9fceff3
 
     Returns
     -------
@@ -461,16 +444,12 @@
                     dcoll, kappa_tpair, grad_u_tpair, quadrature_tag=quadrature_tag)
                 for kappa_tpair, grad_u_tpair in zip(
                     interior_trace_pairs(
-<<<<<<< HEAD
-                        dcoll, kappa, volume_dd=dd_vol_base, tag=_DiffusionKappaTag),
+                        dcoll, kappa, volume_dd=dd_vol_base,
+                        comm_tag=(_DiffusionKappaTag, comm_tag)),
                     interior_trace_pairs(
-                        dcoll, grad_u, volume_dd=dd_vol_base, tag=_DiffusionGradTag))
+                        dcoll, grad_u, volume_dd=dd_vol_base,
+                        comm_tag=(_DiffusionGradTag, comm_tag)))
             )
-=======
-                        dcoll, kappa, comm_tag=(_DiffusionKappaTag, comm_tag)),
-                    interior_trace_pairs(
-                        dcoll, grad_u, comm_tag=(_DiffusionGradTag, comm_tag))))
->>>>>>> d9fceff3
             + sum(
                 bdry.get_diffusion_flux(
                     dcoll, dd_vol_base.with_domain_tag(bdtag), kappa,
