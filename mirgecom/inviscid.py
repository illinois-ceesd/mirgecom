--- conflicted
+++ resolved
@@ -318,11 +318,7 @@
     return inviscid_flux_bnd
 
 
-<<<<<<< HEAD
-def get_inviscid_timestep(dcoll, state):
-=======
 def get_inviscid_timestep(dcoll, state, dd=DD_VOLUME_ALL):
->>>>>>> 1759451f
     r"""Return node-local stable timestep estimate for an inviscid fluid.
 
     The locally required timestep is computed from the acoustic wavespeed:
