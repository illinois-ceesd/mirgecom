--- conflicted
+++ resolved
@@ -176,47 +176,6 @@
                         s_plus)
 
 
-def inviscid_facial_flux(discr, gas_model, state_pair,
-                         numerical_flux_func=inviscid_flux_rusanov, local=False):
-    r"""Return the numerical inviscid flux for the divergence operator.
-
-    Different numerical fluxes may be used through the specificiation of
-    the *numerical_flux_func*. By default, a Rusanov-type flux is used.
-
-    Parameters
-    ----------
-    discr: :class:`~grudge.eager.EagerDGDiscretization`
-
-        The discretization collection to use
-
-    state_pair: :class:`~grudge.trace_pair.TracePair`
-
-        Trace pair of :class:`~mirgecom.gas_model.FluidState` for the face upon
-        which the flux calculation is to be performed
-
-    local: bool
-
-        Indicates whether to skip projection of fluxes to "all_faces" or not. If
-        set to *False* (the default), the returned fluxes are projected to
-        "all_faces."  If set to *True*, the returned fluxes are not projected to
-        "all_faces"; remaining instead on the boundary restriction.
-
-    Returns
-    -------
-    :class:`~mirgecom.fluid.ConservedVars`
-
-        A CV object containing the scalar numerical fluxes at the input faces.
-        The returned fluxes are scalar because they've already been dotted with
-        the face normals as required by the divergence operator for which they
-        are being computed.
-    """
-    normal = thaw(discr.normal(state_pair.dd), state_pair.int.array_context)
-    num_flux = numerical_flux_func(state_pair, gas_model, normal)
-    dd = state_pair.dd
-    dd_allfaces = dd.with_dtag("all_faces")
-    return num_flux if local else discr.project(dd, dd_allfaces, num_flux)
-
-
 def inviscid_boundary_flux_for_divergence_operator(
         discr, gas_model, boundaries, interior_boundary_states,
         domain_boundary_states, quadrature_tag=None,
@@ -279,8 +238,6 @@
     return inviscid_flux_bnd
 
 
-<<<<<<< HEAD
-=======
 def inviscid_facial_flux(discr, gas_model, state_pair,
                          numerical_flux_func=inviscid_flux_rusanov, local=False,
                          **kwargs):
@@ -323,7 +280,6 @@
     return num_flux if local else discr.project(dd, dd_allfaces, num_flux)
 
 
->>>>>>> 738c2c8f
 def get_inviscid_timestep(discr, state):
     """Return node-local stable timestep estimate for an inviscid fluid.
 
