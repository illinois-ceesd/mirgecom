--- conflicted
+++ resolved
@@ -69,7 +69,6 @@
         A CV object containing the inviscid flux vector for each
         conservation equation.
     """
-<<<<<<< HEAD
     mass_flux = state.momentum_density
     energy_flux = state.velocity * (state.energy_density + state.pressure)
     mom_flux = (
@@ -77,7 +76,8 @@
         + np.eye(state.dim)*state.pressure
     )
     species_mass_flux = \
-        state.velocity*state.species_mass_density.reshape(-1, 1)
+        state.velocity*state.species_mass_density.reshape(-1, 1) \
+        if state.has_multispecies else None
 
     return make_conserved(state.dim, mass=mass_flux, energy=energy_flux,
                           momentum=mom_flux, species_mass=species_mass_flux)
@@ -105,18 +105,6 @@
                         f_plus=inviscid_flux(state_pair.ext)@normal,
                         q_minus=state_pair.int.cv,
                         q_plus=state_pair.ext.cv, lam=lam)
-=======
-    dim = cv.dim
-    p = eos.pressure(cv)
-    mom = cv.momentum
-    species_mass = \
-        cv.species_mass.reshape(-1, 1)*mom/cv.mass if cv.has_multispecies else None
-
-    return make_conserved(
-        dim, mass=mom, energy=mom * (cv.energy + p) / cv.mass,
-        momentum=np.outer(mom, mom) / cv.mass + np.eye(dim)*p,
-        species_mass=species_mass)
->>>>>>> bb10dbbc
 
 
 def inviscid_flux_hll(state_pair, gas_model, normal, **kwargs):
