"""
:mod:`mirgecom.initializers` helps intialize and compute flow solution fields.

Solution Initializers
^^^^^^^^^^^^^^^^^^^^^
.. autoclass:: Vortex2D
.. autoclass:: SodShock1D
.. autoclass:: DoubleMachReflection
.. autoclass:: Lump
.. autoclass:: MulticomponentLump
.. autoclass:: Uniform
.. autoclass:: AcousticPulse
.. automethod: make_pulse
.. autoclass:: MixtureInitializer
"""

__copyright__ = """
Copyright (C) 2020 University of Illinois Board of Trustees
"""

__license__ = """
Permission is hereby granted, free of charge, to any person obtaining a copy
of this software and associated documentation files (the "Software"), to deal
in the Software without restriction, including without limitation the rights
to use, copy, modify, merge, publish, distribute, sublicense, and/or sell
copies of the Software, and to permit persons to whom the Software is
furnished to do so, subject to the following conditions:

The above copyright notice and this permission notice shall be included in
all copies or substantial portions of the Software.

THE SOFTWARE IS PROVIDED "AS IS", WITHOUT WARRANTY OF ANY KIND, EXPRESS OR
IMPLIED, INCLUDING BUT NOT LIMITED TO THE WARRANTIES OF MERCHANTABILITY,
FITNESS FOR A PARTICULAR PURPOSE AND NONINFRINGEMENT. IN NO EVENT SHALL THE
AUTHORS OR COPYRIGHT HOLDERS BE LIABLE FOR ANY CLAIM, DAMAGES OR OTHER
LIABILITY, WHETHER IN AN ACTION OF CONTRACT, TORT OR OTHERWISE, ARISING FROM,
OUT OF OR IN CONNECTION WITH THE SOFTWARE OR THE USE OR OTHER DEALINGS IN
THE SOFTWARE.
"""

import numpy as np
from pytools.obj_array import make_obj_array
from meshmode.dof_array import thaw
from mirgecom.eos import IdealSingleGas
from mirgecom.euler import split_conserved, join_conserved


def make_pulse(amp, r0, w, r):
    r"""Create a Gaussian pulse.

    The Gaussian pulse is defined by:

    .. math::

        G(\mathbf{r}) =
        a_0*\exp^{-(\frac{(\mathbf{r}-\mathbf{r}_0)}{\sqrt{2}w})^{2}},

    where $\mathbf{r}$ is the position, and the parameters are the pulse amplitude
    $a_0$, the pulse location $\mathbf{r}_0$, and the rms width of the pulse, $w$.

    Parameters
    ----------
    amp: float
        specifies the value of $a_0$, the pulse amplitude
    r0: float array
        specifies the value of $\mathbf{r}_0$, the pulse location
    w: float
        specifies the value of $w$, the rms pulse width
    r: Object array of DOFArrays
        specifies the nodal coordinates

    Returns
    -------
    G: float array
        The values of the exponential function
    """
    dim = len(r)
    r_0 = np.zeros(dim)
    r_0 = r_0 + r0
    # coordinates relative to pulse center
    rel_center = make_obj_array(
        [r[i] - r_0[i] for i in range(dim)]
    )
    actx = r[0].array_context
    rms2 = w * w
    r2 = np.dot(rel_center, rel_center) / rms2
    return amp * actx.np.exp(-.5 * r2)


class Vortex2D:
    r"""Initializer for the isentropic vortex solution.

    Implements the isentropic vortex after
        - [Zhou_2003]_
        - [Hesthaven_2008]_, Section 6.6

    The isentropic vortex is defined by:

    .. math::

         u &= u_0 - \beta\exp^{(1-r^2)}\frac{y - y_0}{2\pi}\\
         v &= v_0 + \beta\exp^{(1-r^2)}\frac{x - x_0}{2\pi}\\
         \rho &=
         ( 1 - (\frac{\gamma - 1}{16\gamma\pi^2})\beta^2
         \exp^{2(1-r^2)})^{\frac{1}{\gamma-1}}\\
         p &= \rho^{\gamma}

    A call to this object after creation/init creates the isentropic
    vortex solution at a given time (t) relative to the configured
    origin (center) and background flow velocity (velocity).

    .. automethod:: __init__
    .. automethod:: __call__
    """

    def __init__(
        self, *, beta=5, center=[0, 0], velocity=[0, 0],
    ):
        """Initialize vortex parameters.

        Parameters
        ----------
        beta: float
            vortex amplitude
        center: numpy.ndarray
            center of vortex, shape ``(2,)``
        velocity: numpy.ndarray
            fixed flow velocity used for exact solution at t != 0, shape ``(2,)``
        """
        self._beta = beta
        self._center = np.array(center)
        self._velocity = np.array(velocity)

    def __call__(self, x_vec, *, t=0, eos=IdealSingleGas()):
        """
        Create the isentropic vortex solution at time *t* at locations *x_vec*.

        The solution at time *t* is created by advecting the vortex under the
        assumption of user-supplied constant, uniform velocity
        (``Vortex2D._velocity``).

        Parameters
        ----------
        t: float
            Current time at which the solution is desired.
        x_vec: numpy.ndarray
            Nodal coordinates
        eos: mirgecom.eos.IdealSingleGas
            Equation of state class to supply method for gas *gamma*.
        """
        vortex_loc = self._center + t * self._velocity

        # coordinates relative to vortex center
        x_rel = x_vec[0] - vortex_loc[0]
        y_rel = x_vec[1] - vortex_loc[1]
        actx = x_vec[0].array_context
        gamma = eos.gamma()
        r = actx.np.sqrt(x_rel ** 2 + y_rel ** 2)
        expterm = self._beta * actx.np.exp(1 - r ** 2)
        u = self._velocity[0] - expterm * y_rel / (2 * np.pi)
        v = self._velocity[1] + expterm * x_rel / (2 * np.pi)
        velocity = make_obj_array([u, v])
        mass = (1 - (gamma - 1) / (16 * gamma * np.pi ** 2)
                * expterm ** 2) ** (1 / (gamma - 1))
        momentum = mass * velocity
        p = mass ** gamma

        energy = p / (gamma - 1) + mass / 2 * (u ** 2 + v ** 2)

        return join_conserved(dim=2, mass=mass, energy=energy,
                              momentum=momentum)


class SodShock1D:
    r"""Solution initializer for the 1D Sod Shock.

    This is Sod's 1D shock solution as explained in [Hesthaven_2008]_, Section 5.9
    The Sod Shock setup is defined by:

    .. math::

         {\rho}(x < x_0, 0) &= \rho_l\\
         {\rho}(x > x_0, 0) &= \rho_r\\
         {\rho}{V_x}(x, 0) &= 0\\
         {\rho}E(x < x_0, 0) &= \frac{1}{\gamma - 1}\\
         {\rho}E(x > x_0, 0) &= \frac{.1}{\gamma - 1}

    A call to this object after creation/init creates Sod's shock solution at a
    given time (t) relative to the configured origin (center) and background
    flow velocity (velocity).

    .. automethod:: __init__
    .. automethod:: __call__
    """

    def __init__(
            self, *, dim=2, xdir=0, x0=0.5, rhol=1.0,
            rhor=0.125, pleft=1.0, pright=0.1,
    ):
        """Initialize shock parameters.

        Parameters
        ----------
        dim: int
           dimension of domain
        x0: float
           location of shock
        rhol: float
           density to left of shock
        rhor: float
           density to right of shock
        pleft: float
           pressure to left of shock
        pright: float
           pressure to right of shock
        """
        self._x0 = x0
        self._rhol = rhol
        self._rhor = rhor
        self._energyl = pleft
        self._energyr = pright
        self._dim = dim
        self._xdir = xdir
        if self._xdir >= self._dim:
            self._xdir = self._dim - 1

    def __call__(self, x_vec, *, t=0, eos=IdealSingleGas()):
        """
        Create the 1D Sod's shock solution at locations *x_vec*.

        Parameters
        ----------
        t: float
            Current time at which the solution is desired (unused)
        x_vec: numpy.ndarray
            Nodal coordinates
        eos: :class:`mirgecom.eos.IdealSingleGas`
            Equation of state class with method to supply gas *gamma*.
        """
        gm1 = eos.gamma() - 1.0
        gmn1 = 1.0 / gm1
        x_rel = x_vec[self._xdir]
        actx = x_rel.array_context

        zeros = 0*x_rel

        rhor = zeros + self._rhor
        rhol = zeros + self._rhol
        x0 = zeros + self._x0
        energyl = zeros + gmn1 * self._energyl
        energyr = zeros + gmn1 * self._energyr
        yesno = x_rel > x0
        mass = actx.np.where(yesno, rhor, rhol)
        energy = actx.np.where(yesno, energyr, energyl)
        mom = make_obj_array(
            [
                0*x_rel
                for i in range(self._dim)
            ]
        )

        return join_conserved(dim=self._dim, mass=mass, energy=energy,
                              momentum=mom)


class DoubleMachReflection:
    r"""Implement the double shock reflection problem.

        - Woodward and Collela

    The inital condition is defined

    .. math::

        (\rho,u,v,P) =

    This function only serves as an initial condition

    .. automethod:: __init__
    .. automethod:: __call__
    """

    def __init__(
<<<<<<< HEAD
            self, dim=2, x0=1.0/6.0, us=4.0
=======
            self, dim=2, shock_location=1.0/6.0, shock_speed=4.0
>>>>>>> 0f2d680a
    ):
        """Initialize initial condition options.

        Parameters
        ----------
        dim: int
           dimension of domain, must be 2
<<<<<<< HEAD
        x0: float
           location of shock
        us: float
           shock speed
        """
        self._x0 = x0
        self._dim = dim
        self._us = us

    def __call__(self, t, x_vec, eos=IdealSingleGas()):
=======
        shock_location: float
           location of shock
        shock_speed: float
           shock speed, Mach number
        """
        self._shock_location = shock_location
        self._dim = dim
        self._shock_speed = shock_speed

    def __call__(self, x_vec, *, t=0, eos=IdealSingleGas()):
>>>>>>> 0f2d680a
        """
        Create the 1D Sod's shock solution at locations *x_vec*.

        Parameters
        ----------
        t: float
            Current time at which the solution is desired (unused)
        x_vec: numpy.ndarray
            Nodal coordinates
        eos: :class:`mirgecom.eos.GasEOS`
            Equation of state class to be used in construction of soln (if needed)
        """
        assert self._dim == 2, "only defined for dim=2"

        gm1 = eos.gamma() - 1.0
<<<<<<< HEAD
=======
        gp1 = eos.gamma() + 1.0
>>>>>>> 0f2d680a
        gmn1 = 1.0 / gm1
        x_rel = x_vec[0]
        y_rel = x_vec[1]
        actx = x_rel.array_context

        zeros = 0*x_rel

<<<<<<< HEAD
        x0 = zeros + self._x0
        us = zeros + self._us
        t = zeros + t

        # Mach 10
        # rhol = zeros + 8.0
        # rhor = zeros + 1.4

        # ul = zeros + 8.25*np.cos(np.pi/6.0)
        # ur = zeros + 0.0
        # vl = zeros - 8.25*np.sin(np.pi/6.0)
        # vr = zeros + 0.0
        # rhoel = zeros + gmn1 * 116.5
        # rhoer = zeros + gmn1 * 1.0

        # Mach 2.0
        # rhol = zeros + 2.666666*1.4
        # rhor = zeros + 1.4

        # ul = zeros + 1.25*np.cos(np.pi/6.0)
        # ur = zeros + 0.0
        # vl = zeros - 1.25*np.sin(np.pi/6.0)
        # vr = zeros + 0.0
        # rhoel = zeros + gmn1 * 4.5
        # rhoer = zeros + gmn1 * 1.0

        # Mach 4.0
        rhol = zeros + 4.57142857*1.4
        rhor = zeros + 1.4

        ul = zeros + 3.125*np.cos(np.pi/6.0)
        ur = zeros + 0.0
        vl = zeros - 3.125*np.sin(np.pi/6.0)
        vr = zeros + 0.0
        rhoel = zeros + gmn1 * 18.5
        rhoer = zeros + gmn1 * 1.0

        # yesno = x_rel > (x0 + y_rel/np.sqrt(3.0) + 2.0*us*t/np.sqrt(3.0))
        # mass = actx.np.where(yesno, rhor, rhol)
        # rhoe = actx.np.where(yesno, rhoer, rhoel)
        # u = actx.np.where(yesno, ur, ul)
        # v = actx.np.where(yesno, vr, vl)
        xinter = (x0 + y_rel/np.sqrt(3.0) + 2.0*us*t/np.sqrt(3.0))
=======
        shock_location = zeros + self._shock_location
        shock_speed = zeros + self._shock_speed
        t = zeros + t

        # Normal Shock Relations
        shock_speed_2 = self._shock_speed * self._shock_speed
        rho_jump = gp1 * shock_speed_2 / (gm1 * shock_speed_2 + 2.)
        p_jump = (2. * eos.gamma() * shock_speed_2 - gm1) / gp1
        up = 2. * (shock_speed_2 - 1.) / (gp1 * self._shock_speed)

        rhol = zeros + eos.gamma() * rho_jump
        rhor = zeros + eos.gamma()
        ul = zeros + up * np.cos(np.pi/6.0)
        ur = zeros + 0.0
        vl = zeros - up * np.sin(np.pi/6.0)
        vr = zeros + 0.0
        rhoel = zeros + gmn1 * p_jump
        rhoer = zeros + gmn1 * 1.0

        xinter = (shock_location + y_rel/np.sqrt(3.0)
                  + 2.0*shock_speed*t/np.sqrt(3.0))
>>>>>>> 0f2d680a
        sigma = 0.05
        xtanh = 1.0/sigma*(x_rel-xinter)
        mass = rhol/2.0*(actx.np.tanh(-xtanh)+1.0)+rhor/2.0*(actx.np.tanh(xtanh)+1.0)
        rhoe = (rhoel/2.0*(actx.np.tanh(-xtanh)+1.0)
                + rhoer/2.0*(actx.np.tanh(xtanh)+1.0))
        u = ul/2.0*(actx.np.tanh(-xtanh)+1.0)+ur/2.0*(actx.np.tanh(xtanh)+1.0)
        v = vl/2.0*(actx.np.tanh(-xtanh)+1.0)+vr/2.0*(actx.np.tanh(xtanh)+1.0)
        rhou = mass*u
        rhov = mass*v
        energy = rhoe + 0.5*mass*(u*u + v*v)

<<<<<<< HEAD
        return flat_obj_array(mass, energy, rhou, rhov)
=======
        return join_conserved(dim=self._dim, mass=mass, energy=energy,
                              momentum=make_obj_array([rhou, rhov]))
>>>>>>> 0f2d680a


class Lump:
    r"""Solution initializer for N-dimensional Gaussian lump of mass.

    The Gaussian lump is defined by:

    .. math::

         {\rho} &= {\rho}_{0} + {\rho}_{a}\exp^{(1-r^{2})}\\
         {\rho}\mathbf{V} &= {\rho}\mathbf{V}_0\\
         {\rho}E &= \frac{p_0}{(\gamma - 1)} + \frac{1}{2}\rho{|V_0|}^2,

    where $\mathbf{V}_0$ is the fixed velocity specified by the user at init
    time, and $\gamma$ is taken from the equation-of-state object (eos).

    A call to this object after creation/init creates the lump solution
    at a given time (t) relative to the configured origin (center) and
    background flow velocity (velocity).

    This object also supplies the exact expected RHS terms from the
    analytic expression through :meth:`exact_rhs`.

    .. automethod:: __init__
    .. automethod:: __call__
    .. automethod:: exact_rhs
    """

    def __init__(
            self, *, dim=1, nspecies=0,
            rho0=1.0, rhoamp=1.0, p0=1.0,
            center=None, velocity=None,
    ):
        r"""Initialize Lump parameters.

        Parameters
        ----------
        dim: int
            specify the number of dimensions for the lump
        rho0: float
            specifies the value of $\rho_0$
        rhoamp: float
            specifies the value of $\rho_a$
        p0: float
            specifies the value of $p_0$
        center: numpy.ndarray
            center of lump, shape ``(2,)``
        velocity: numpy.ndarray
            fixed flow velocity used for exact solution at t != 0,
            shape ``(2,)``
        """
        if center is None:
            center = np.zeros(shape=(dim,))
        if velocity is None:
            velocity = np.zeros(shape=(dim,))
        dimmsg = f"is expected to be {dim}-dimensional"
        if center.shape != (dim,):
            raise ValueError(f"Lump center {dimmsg}.")
        if velocity.shape != (dim,):
            raise ValueError(f"Lump velocity {dimmsg}.")

        self._dim = dim
        self._velocity = velocity
        self._center = center
        self._p0 = p0
        self._rho0 = rho0
        self._rhoamp = rhoamp

    def __call__(self, x_vec, *, t=0, eos=IdealSingleGas()):
        """
        Create the lump-of-mass solution at time *t* and locations *x_vec*.

        The solution at time *t* is created by advecting the mass lump under the
        assumption of constant, uniform velocity (``Lump._velocity``).

        Parameters
        ----------
        t: float
            Current time at which the solution is desired
        x_vec: numpy.ndarray
            Nodal coordinates
        eos: :class:`mirgecom.eos.IdealSingleGas`
            Equation of state class with method to supply gas *gamma*.
        """
        if x_vec.shape != (self._dim,):
            raise ValueError(f"Position vector has unexpected dimensionality,"
                             f" expected {self._dim}.")

        amplitude = self._rhoamp
        lump_loc = self._center + t * self._velocity

        # coordinates relative to lump center
        rel_center = make_obj_array(
            [x_vec[i] - lump_loc[i] for i in range(self._dim)]
        )
        actx = x_vec[0].array_context
        r = actx.np.sqrt(np.dot(rel_center, rel_center))
        expterm = amplitude * actx.np.exp(1 - r ** 2)

        mass = expterm + self._rho0
        gamma = eos.gamma()
        mom = self._velocity * mass
        energy = (self._p0 / (gamma - 1.0)) + np.dot(mom, mom) / (2.0 * mass)

        return join_conserved(dim=self._dim, mass=mass, energy=energy, momentum=mom)

    def exact_rhs(self, discr, q, t=0.0):
        """
        Create the RHS for the lump-of-mass solution at time *t*, locations *x_vec*.

        The RHS at time *t* is created by advecting the mass lump under the
        assumption of constant, uniform velocity (``Lump._velocity``).

        Parameters
        ----------
        q
            State array which expects at least the canonical conserved quantities
            (mass, energy, momentum) for the fluid at each point.
        t: float
            Time at which RHS is desired
        """
        actx = q[0].array_context
        nodes = thaw(actx, discr.nodes())
        lump_loc = self._center + t * self._velocity
        # coordinates relative to lump center
        rel_center = make_obj_array(
            [nodes[i] - lump_loc[i] for i in range(self._dim)]
        )
        r = actx.np.sqrt(np.dot(rel_center, rel_center))

        # The expected rhs is:
        # rhorhs  = -2*rho*(r.dot.v)
        # rhoerhs = -rho*v^2*(r.dot.v)
        # rhovrhs = -2*rho*(r.dot.v)*v
        expterm = self._rhoamp * actx.np.exp(1 - r ** 2)
        mass = expterm + self._rho0

        v = self._velocity / mass
        v2 = np.dot(v, v)
        rdotv = np.dot(rel_center, v)
        massrhs = -2 * rdotv * mass
        energyrhs = -v2 * rdotv * mass
        momrhs = v * (-2 * mass * rdotv)

        return join_conserved(dim=self._dim, mass=massrhs, energy=energyrhs,
                              momentum=momrhs)


class MulticomponentLump:
    r"""Solution initializer for multi-component N-dimensional Gaussian lump of mass.

    The Gaussian lump is defined by:

    .. math::

         \rho &= 1.0\\
         {\rho}\mathbf{V} &= {\rho}\mathbf{V}_0\\
         {\rho}E &= \frac{p_0}{(\gamma - 1)} + \frac{1}{2}\rho{|V_0|}^{2}\\
         {\rho~Y_\alpha} &= {\rho~Y_\alpha}_{0}
         + {a_\alpha}{e}^{({c_\alpha}-{r_\alpha})^2},

    where $\mathbf{V}_0$ is the fixed velocity specified by the user at init time,
    and $\gamma$ is taken from the equation-of-state object (eos).

    The user-specified vector of initial values (${{Y}_\alpha}_0$)
    for the mass fraction of each species, *spec_y0s*, and $a_\alpha$ is the
    user-specified vector of amplitudes for each species, *spec_amplitudes*, and
    $c_\alpha$ is the user-specified origin for each species, *spec_centers*.

    A call to this object after creation/init creates the lump solution at a given
    time (*t*) relative to the configured origin (*center*) and background flow
    velocity (*velocity*).

    This object also supplies the exact expected RHS terms from the analytic
    expression via :meth:`exact_rhs`.

    .. automethod:: __init__
    .. automethod:: __call__
    .. automethod:: exact_rhs
    """

    def __init__(
            self, *, dim=1, nspecies=0,
            rho0=1.0, p0=1.0,
            center=None, velocity=None,
            spec_y0s=None, spec_amplitudes=None,
            spec_centers=None
    ):
        r"""Initialize MulticomponentLump parameters.

        Parameters
        ----------
        dim: int
            specify the number of dimensions for the lump
        rho0: float
            specifies the value of $\rho_0$
        p0: float
            specifies the value of $p_0$
        center: numpy.ndarray
            center of lump, shape ``(dim,)``
        velocity: numpy.ndarray
            fixed flow velocity used for exact solution at t != 0,
            shape ``(dim,)``
        """
        if center is None:
            center = np.zeros(shape=(dim,))
        if velocity is None:
            velocity = np.zeros(shape=(dim,))
        if center.shape != (dim,) or velocity.shape != (dim,):
            raise ValueError(f"Expected {dim}-dimensional vector inputs.")

        if nspecies > 0:
            if spec_y0s is None:
                spec_y0s = np.ones(shape=(nspecies,))
            if spec_centers is None:
                spec_centers = make_obj_array([np.zeros(shape=dim,)
                                               for i in range(nspecies)])
            if spec_amplitudes is None:
                spec_amplitudes = np.ones(shape=(nspecies,))
            if len(spec_y0s) != nspecies or\
               len(spec_amplitudes) != nspecies or\
                   len(spec_centers) != nspecies:
                raise ValueError(f"Expected nspecies={nspecies} inputs.")
            for i in range(nspecies):
                if len(spec_centers[i]) != dim:
                    raise ValueError(f"Expected {dim}-dimensional "
                                     f"inputs for spec_centers.")

        self._nspecies = nspecies
        self._dim = dim
        self._velocity = velocity
        self._center = center
        self._p0 = p0
        self._rho0 = rho0
        self._spec_y0s = spec_y0s
        self._spec_centers = spec_centers
        self._spec_amplitudes = spec_amplitudes

    def __call__(self, x_vec, *, t=0, eos=IdealSingleGas()):
        """
        Create a multi-component lump solution at time *t* and locations *x_vec*.

        The solution at time *t* is created by advecting the component mass lump
        at the user-specified constant, uniform velocity
        (``MulticomponentLump._velocity``).

        Parameters
        ----------
        t: float
            Current time at which the solution is desired
        x_vec: numpy.ndarray
            Nodal coordinates
        eos: :class:`mirgecom.eos.IdealSingleGas`
            Equation of state class with method to supply gas *gamma*.
        """
        if x_vec.shape != (self._dim,):
            print(f"len(x_vec) = {len(x_vec)}")
            print(f"self._dim = {self._dim}")
            raise ValueError(f"Expected {self._dim}-dimensional inputs.")

        actx = x_vec[0].array_context

        loc_update = t * self._velocity

        gamma = eos.gamma()
        mass = 0 * x_vec[0] + self._rho0
        mom = self._velocity * mass
        energy = (self._p0 / (gamma - 1.0)) + np.dot(mom, mom) / (2.0 * mass)

        # process the species components independently
        species_mass = np.empty((self._nspecies,), dtype=object)
        for i in range(self._nspecies):
            lump_loc = self._spec_centers[i] + loc_update
            rel_pos = x_vec - lump_loc
            r2 = np.dot(rel_pos, rel_pos)
            expterm = self._spec_amplitudes[i] * actx.np.exp(-r2)
            species_mass[i] = self._rho0 * (self._spec_y0s[i] + expterm)

        return join_conserved(dim=self._dim, mass=mass, energy=energy,
                              momentum=mom, species_mass=species_mass)

    def exact_rhs(self, discr, q, t=0.0):
        """
        Create a RHS for multi-component lump soln at time *t*, locations *x_vec*.

        The RHS at time *t* is created by advecting the species mass lump at the
        user-specified constant, uniform velocity (``MulticomponentLump._velocity``).

        Parameters
        ----------
        q
            State array which expects at least the canonical conserved quantities
            (mass, energy, momentum) for the fluid at each point.
        t: float
            Time at which RHS is desired
        """
        actx = q[0].array_context
        nodes = thaw(actx, discr.nodes())
        loc_update = t * self._velocity

        mass = 0 * nodes[0] + self._rho0
        mom = self._velocity * mass

        v = mom / mass
        massrhs = 0 * mass
        energyrhs = 0 * mass
        momrhs = 0 * mom

        # process the species components independently
        specrhs = np.empty((self._nspecies,), dtype=object)
        for i in range(self._nspecies):
            lump_loc = self._spec_centers[i] + loc_update
            rel_pos = nodes - lump_loc
            r2 = np.dot(rel_pos, rel_pos)
            expterm = self._spec_amplitudes[i] * actx.np.exp(-r2)
            specrhs[i] = 2 * self._rho0 * expterm * np.dot(rel_pos, v)

        return join_conserved(dim=self._dim, mass=massrhs, energy=energyrhs,
                              momentum=momrhs, species_mass=specrhs)


class AcousticPulse:
    r"""Solution initializer for N-dimensional Gaussian acoustic pulse.

    The Gaussian pulse is defined by:

    .. math::

        {\rho}E(\mathbf{r}) = {\rho}E + a_0 * G(\mathbf{r})\\
        G(\mathbf{r}) = \exp^{-(\frac{(\mathbf{r}-\mathbf{r}_0)}{\sqrt{2}w})^{2}},

    where $\mathbf{r}$ are the nodal coordinates, and $\mathbf{r}_0$,
    $amplitude$, and $w$, are the the user-specified pulse location,
    amplitude, and width, respectively.

    .. automethod:: __init__
    .. automethod:: __call__
    """

    def __init__(self, *, dim=1, amplitude=1,
                 center=None, width=1):
        r"""
        Initialize acoustic pulse parameters.

        Parameters
        ----------
        dim: int
            specify the number of dimensions for the pulse
        amplitude: float
            specifies the value of $amplitude$
        width: float
            specifies the rms width of the pulse
        center: numpy.ndarray
            pulse location, shape ``(dim,)``
        """
        if len(center) == dim:
            self._center = center
        elif len(center) > dim:
            dim = len(center)
            self._center = center
        else:
            self._center = np.zeros(shape=(dim,))
        if self._center.shape != (dim,):
            raise ValueError(f"Expected {dim}-dimensional inputs.")

        self._amp = amplitude
        self._width = width
        self._dim = dim

    def __call__(self, x_vec, q, eos=IdealSingleGas()):
        """
        Create the acoustic pulse at locations *x_vec*.

        Parameters
        ----------
        t: float
            Current time at which the solution is desired (unused)
        x_vec: numpy.ndarray
            Nodal coordinates
        eos: :class:`mirgecom.eos.GasEOS`
            Equation of state class to be used in construction of soln (unused)
        """
        if x_vec.shape != (self._dim,):
            raise ValueError(f"Expected {self._dim}-dimensional inputs.")

        cv = split_conserved(self._dim, q)
        return cv.replace(
            energy=cv.energy + make_pulse(
                amp=self._amp, w=self._width, r0=self._center, r=x_vec)
            ).join()


class Uniform:
    r"""Solution initializer for a uniform flow.

    A uniform flow is the same everywhere and should have
    a zero RHS.

    .. automethod:: __init__
    .. automethod:: __call__
    .. automethod:: exact_rhs
    """

    def __init__(
            self, *, dim=1, nspecies=0, rho=1.0, p=1.0, e=2.5,
            velocity=None, mass_fracs=None
    ):
        r"""Initialize uniform flow parameters.

        Parameters
        ----------
        dim: int
            specify the number of dimensions for the flow
        nspecies: int
            specify the number of species in the flow
        rho: float
            specifies the density
        p: float
            specifies the pressure
        e: float
            specifies the internal energy
        velocity: numpy.ndarray
            specifies the flow velocity
        """
        if velocity is not None:
            numvel = len(velocity)
            myvel = velocity
            if numvel > dim:
                dim = numvel
            elif numvel < dim:
                myvel = np.zeros(shape=(dim,))
                for i in range(numvel):
                    myvel[i] = velocity[i]
            self._velocity = myvel
        else:
            self._velocity = np.zeros(shape=(dim,))

        if mass_fracs is not None:
            self._nspecies = len(mass_fracs)
            self._mass_fracs = mass_fracs
        else:
            self._nspecies = nspecies
            self._mass_fracs = np.zeros(shape=(nspecies,))

        if self._velocity.shape != (dim,):
            raise ValueError(f"Expected {dim}-dimensional inputs.")

        self._p = p
        self._rho = rho
        self._e = e
        self._dim = dim

    def __call__(self, x_vec, *, t=0, eos=IdealSingleGas()):
        """
        Create a uniform flow solution at locations *x_vec*.

        Parameters
        ----------
        t: float
            Current time at which the solution is desired (unused)
        x_vec: numpy.ndarray
            Nodal coordinates
        eos: :class:`mirgecom.eos.IdealSingleGas`
            Equation of state class with method to supply gas *gamma*.
        """
        gamma = eos.gamma()
        mass = 0.0 * x_vec[0] + self._rho
        mom = self._velocity * mass
        energy = (self._p / (gamma - 1.0)) + np.dot(mom, mom) / (2.0 * mass)
        species_mass = self._mass_fracs * mass

        from mirgecom.euler import join_conserved
        return join_conserved(dim=self._dim, mass=mass, energy=energy,
                              momentum=mom, species_mass=species_mass)

    def exact_rhs(self, discr, q, t=0.0):
        """
        Create the RHS for the uniform solution. (Hint - it should be all zero).

        Parameters
        ----------
        q
            State array which expects at least the canonical conserved quantities
            (mass, energy, momentum) for the fluid at each point. (unused)
        t: float
            Time at which RHS is desired (unused)
        """
        actx = q[0].array_context
        nodes = thaw(actx, discr.nodes())
        mass = nodes[0].copy()
        mass[:] = 1.0
        massrhs = 0.0 * mass
        energyrhs = 0.0 * mass
        momrhs = make_obj_array([0 * mass for i in range(self._dim)])
        yrhs = make_obj_array([0 * mass for i in range(self._nspecies)])

        return join_conserved(dim=self._dim, mass=massrhs, energy=energyrhs,
                              momentum=momrhs, species_mass=yrhs)


class MixtureInitializer:
    r"""Solution initializer for multi-species mixture.

    This initializer creates a physics-consistent mixture solution
    given an initial thermal state (pressure, temperature) and a
    mixture-compatible EOS.

    .. automethod:: __init__
    .. automethod:: __call__
    """

    def __init__(
            self, *, dim=3, nspecies=0,
            pressure=101500.0, temperature=300.0,
            massfractions=None, velocity=None,
    ):
        r"""Initialize mixture parameters.

        Parameters
        ----------
        dim: int
            specifies the number of dimensions for the solution
        nspeces: int
            specifies the number of mixture species
        pressure: float
            specifies the value of :math:`p_0`
        temperature: float
            specifies the  value of :math:`T_0`
        massfractions: numpy.ndarray
            specifies the mass fraction for each species
        velocity: numpy.ndarray
            fixed uniform flow velocity used for kinetic energy
        """
        if velocity is None:
            velocity = np.zeros(shape=(dim,))
        if massfractions is None:
            if nspecies > 0:
                massfractions = np.zeros(shape=(nspecies,))
        self._nspecies = nspecies
        self._dim = dim
        self._velocity = velocity
        self._pressure = pressure
        self._temperature = temperature
        self._massfracs = massfractions

    def __call__(self, x_vec, eos, *, t=0.0):
        """
        Create the mixture state at locations *x_vec* (t is ignored).

        Parameters
        ----------
        x_vec: numpy.ndarray
            Coordinates at which solution is desired
        eos:
            Mixture-compatible equation-of-state object must provide
            these functions:
            `eos.get_density`
            `eos.get_internal_energy`
        t: float
            Time is ignored by this solution intitializer
        """
        if x_vec.shape != (self._dim,):
            raise ValueError(f"Position vector has unexpected dimensionality,"
                             f" expected {self._dim}.")

        ones = (1.0 + x_vec[0]) - x_vec[0]
        pressure = self._pressure * ones
        temperature = self._temperature * ones
        velocity = make_obj_array([self._velocity[i] * ones
                                   for i in range(self._dim)])
        y = make_obj_array([self._massfracs[i] * ones
                            for i in range(self._nspecies)])
        mass = eos.get_density(pressure, temperature, y)
        specmass = mass * y
        mom = mass * velocity
        internal_energy = eos.get_internal_energy(temperature, y)
        kinetic_energy = 0.5 * np.dot(velocity, velocity)
        energy = mass * (internal_energy + kinetic_energy)

        return join_conserved(dim=self._dim, mass=mass, energy=energy,
                              momentum=mom, species_mass=specmass)<|MERGE_RESOLUTION|>--- conflicted
+++ resolved
@@ -281,11 +281,7 @@
     """
 
     def __init__(
-<<<<<<< HEAD
-            self, dim=2, x0=1.0/6.0, us=4.0
-=======
             self, dim=2, shock_location=1.0/6.0, shock_speed=4.0
->>>>>>> 0f2d680a
     ):
         """Initialize initial condition options.
 
@@ -293,18 +289,6 @@
         ----------
         dim: int
            dimension of domain, must be 2
-<<<<<<< HEAD
-        x0: float
-           location of shock
-        us: float
-           shock speed
-        """
-        self._x0 = x0
-        self._dim = dim
-        self._us = us
-
-    def __call__(self, t, x_vec, eos=IdealSingleGas()):
-=======
         shock_location: float
            location of shock
         shock_speed: float
@@ -315,7 +299,6 @@
         self._shock_speed = shock_speed
 
     def __call__(self, x_vec, *, t=0, eos=IdealSingleGas()):
->>>>>>> 0f2d680a
         """
         Create the 1D Sod's shock solution at locations *x_vec*.
 
@@ -331,10 +314,7 @@
         assert self._dim == 2, "only defined for dim=2"
 
         gm1 = eos.gamma() - 1.0
-<<<<<<< HEAD
-=======
         gp1 = eos.gamma() + 1.0
->>>>>>> 0f2d680a
         gmn1 = 1.0 / gm1
         x_rel = x_vec[0]
         y_rel = x_vec[1]
@@ -342,51 +322,6 @@
 
         zeros = 0*x_rel
 
-<<<<<<< HEAD
-        x0 = zeros + self._x0
-        us = zeros + self._us
-        t = zeros + t
-
-        # Mach 10
-        # rhol = zeros + 8.0
-        # rhor = zeros + 1.4
-
-        # ul = zeros + 8.25*np.cos(np.pi/6.0)
-        # ur = zeros + 0.0
-        # vl = zeros - 8.25*np.sin(np.pi/6.0)
-        # vr = zeros + 0.0
-        # rhoel = zeros + gmn1 * 116.5
-        # rhoer = zeros + gmn1 * 1.0
-
-        # Mach 2.0
-        # rhol = zeros + 2.666666*1.4
-        # rhor = zeros + 1.4
-
-        # ul = zeros + 1.25*np.cos(np.pi/6.0)
-        # ur = zeros + 0.0
-        # vl = zeros - 1.25*np.sin(np.pi/6.0)
-        # vr = zeros + 0.0
-        # rhoel = zeros + gmn1 * 4.5
-        # rhoer = zeros + gmn1 * 1.0
-
-        # Mach 4.0
-        rhol = zeros + 4.57142857*1.4
-        rhor = zeros + 1.4
-
-        ul = zeros + 3.125*np.cos(np.pi/6.0)
-        ur = zeros + 0.0
-        vl = zeros - 3.125*np.sin(np.pi/6.0)
-        vr = zeros + 0.0
-        rhoel = zeros + gmn1 * 18.5
-        rhoer = zeros + gmn1 * 1.0
-
-        # yesno = x_rel > (x0 + y_rel/np.sqrt(3.0) + 2.0*us*t/np.sqrt(3.0))
-        # mass = actx.np.where(yesno, rhor, rhol)
-        # rhoe = actx.np.where(yesno, rhoer, rhoel)
-        # u = actx.np.where(yesno, ur, ul)
-        # v = actx.np.where(yesno, vr, vl)
-        xinter = (x0 + y_rel/np.sqrt(3.0) + 2.0*us*t/np.sqrt(3.0))
-=======
         shock_location = zeros + self._shock_location
         shock_speed = zeros + self._shock_speed
         t = zeros + t
@@ -408,7 +343,6 @@
 
         xinter = (shock_location + y_rel/np.sqrt(3.0)
                   + 2.0*shock_speed*t/np.sqrt(3.0))
->>>>>>> 0f2d680a
         sigma = 0.05
         xtanh = 1.0/sigma*(x_rel-xinter)
         mass = rhol/2.0*(actx.np.tanh(-xtanh)+1.0)+rhor/2.0*(actx.np.tanh(xtanh)+1.0)
@@ -420,12 +354,8 @@
         rhov = mass*v
         energy = rhoe + 0.5*mass*(u*u + v*v)
 
-<<<<<<< HEAD
-        return flat_obj_array(mass, energy, rhou, rhov)
-=======
         return join_conserved(dim=self._dim, mass=mass, energy=energy,
                               momentum=make_obj_array([rhou, rhov]))
->>>>>>> 0f2d680a
 
 
 class Lump:
