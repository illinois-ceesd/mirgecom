--- conflicted
+++ resolved
@@ -5,19 +5,14 @@
 ^^^^^^^^^^^^^^^^^^^^^
 .. autoclass:: Vortex2D
 .. autoclass:: SodShock1D
-.. autoclass:: DoubleMachReflection
 .. autoclass:: Lump
 .. autoclass:: MulticomponentLump
 .. autoclass:: Uniform
 .. autoclass:: AcousticPulse
 .. automethod: make_pulse
 .. autoclass:: MixtureInitializer
-<<<<<<< HEAD
-.. autoclass:: Discontinuity
 .. autoclass:: DoubleMachReflection
-=======
 .. autoclass:: PlanarDiscontinuity
->>>>>>> 2ff64b6e
 """
 
 __copyright__ = """
@@ -268,100 +263,6 @@
 
         return join_conserved(dim=self._dim, mass=mass, energy=energy,
                               momentum=mom)
-
-
-class DoubleMachReflection:
-    r"""Implement the double shock reflection problem.
-
-        - Woodward and Collela
-
-    The inital condition is defined
-
-    .. math::
-
-        (\rho,u,v,P) =
-
-    This function only serves as an initial condition
-
-    .. automethod:: __init__
-    .. automethod:: __call__
-    """
-
-    def __init__(
-            self, dim=2, shock_location=1.0/6.0, shock_speed=4.0
-    ):
-        """Initialize initial condition options.
-
-        Parameters
-        ----------
-        dim: int
-           dimension of domain, must be 2
-        shock_location: float
-           location of shock
-        shock_speed: float
-           shock speed, Mach number
-        """
-        self._shock_location = shock_location
-        self._dim = dim
-        self._shock_speed = shock_speed
-
-    def __call__(self, x_vec, *, t=0, eos=IdealSingleGas()):
-        """
-        Create the 1D Sod's shock solution at locations *x_vec*.
-
-        Parameters
-        ----------
-        t: float
-            Current time at which the solution is desired (unused)
-        x_vec: numpy.ndarray
-            Nodal coordinates
-        eos: :class:`mirgecom.eos.GasEOS`
-            Equation of state class to be used in construction of soln (if needed)
-        """
-        assert self._dim == 2, "only defined for dim=2"
-
-        gm1 = eos.gamma() - 1.0
-        gp1 = eos.gamma() + 1.0
-        gmn1 = 1.0 / gm1
-        x_rel = x_vec[0]
-        y_rel = x_vec[1]
-        actx = x_rel.array_context
-
-        zeros = 0*x_rel
-
-        shock_location = zeros + self._shock_location
-        shock_speed = zeros + self._shock_speed
-        t = zeros + t
-
-        # Normal Shock Relations
-        shock_speed_2 = self._shock_speed * self._shock_speed
-        rho_jump = gp1 * shock_speed_2 / (gm1 * shock_speed_2 + 2.)
-        p_jump = (2. * eos.gamma() * shock_speed_2 - gm1) / gp1
-        up = 2. * (shock_speed_2 - 1.) / (gp1 * self._shock_speed)
-
-        rhol = zeros + eos.gamma() * rho_jump
-        rhor = zeros + eos.gamma()
-        ul = zeros + up * np.cos(np.pi/6.0)
-        ur = zeros + 0.0
-        vl = zeros - up * np.sin(np.pi/6.0)
-        vr = zeros + 0.0
-        rhoel = zeros + gmn1 * p_jump
-        rhoer = zeros + gmn1 * 1.0
-
-        xinter = (shock_location + y_rel/np.sqrt(3.0)
-                  + 2.0*shock_speed*t/np.sqrt(3.0))
-        sigma = 0.05
-        xtanh = 1.0/sigma*(x_rel-xinter)
-        mass = rhol/2.0*(actx.np.tanh(-xtanh)+1.0)+rhor/2.0*(actx.np.tanh(xtanh)+1.0)
-        rhoe = (rhoel/2.0*(actx.np.tanh(-xtanh)+1.0)
-                + rhoer/2.0*(actx.np.tanh(xtanh)+1.0))
-        u = ul/2.0*(actx.np.tanh(-xtanh)+1.0)+ur/2.0*(actx.np.tanh(xtanh)+1.0)
-        v = vl/2.0*(actx.np.tanh(-xtanh)+1.0)+vr/2.0*(actx.np.tanh(xtanh)+1.0)
-        vel = make_obj_array([u, v])
-        mom = mass * vel
-        energy = rhoe + .5*mass*np.dot(vel, vel)
-
-        return join_conserved(dim=self._dim, mass=mass, energy=energy, momentum=mom)
 
 
 class Lump:
