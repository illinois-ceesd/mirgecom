--- conflicted
+++ resolved
@@ -43,9 +43,6 @@
 )
 from meshmode.dof_array import thaw
 from mirgecom.eos import IdealSingleGas
-<<<<<<< HEAD
-# from mirgecom.euler import split_conserved
-=======
 from mirgecom.euler import split_conserved, join_conserved
 
 
@@ -137,7 +134,6 @@
     rms2 = w * w
     r2 = np.dot(rel_center, rel_center) / rms2
     return amp * actx.np.exp(-.5 * r2)
->>>>>>> efd7612f
 
 
 class Vortex2D:
@@ -471,87 +467,6 @@
         return flat_obj_array(massrhs, energyrhs, momrhs)
 
 
-<<<<<<< HEAD
-def make_pulse(amp, r0, w, r):
-    r"""Create a Gaussian pulse.
-
-    The Gaussian pulse is defined by:
-    .. math::
-
-        G(\vec{r}) = a_0*\exp^{-(\frac{(\vec{r}-\vec{r_0})}{\sqrt{2}w})^{2}}\\
-
-    Where :math:`\vec{r}` is the nodal position, and the parameters are
-    the pulse amplitude :math:`a_0`, the pulse location :math:`\vec{r_0}`, and the
-    RMS width of the pulse, :math:`w`.
-
-    A call to this object after creation/init adds a pulse to the input solution
-
-    Parameters
-    ----------
-    amp : float
-        specifies the value of :math:`\a_0`, the pulse amplitude
-    r0 : float array
-        specifies the value of :math:`\r_0`, the pulse location
-    w : float
-        specifies the value of :math:`w`, the rms pulse width
-    r : Object array of DOFArrays
-        specifies the nodal coordinates
-    """
-
-    dim = len(r)
-    r_0 = np.zeros(dim)
-    r_0 = r_0 + r0
-    # coordinates relative to pulse center
-    rel_center = make_obj_array(
-        [r[i] - r_0[i] for i in range(dim)]
-    )
-    actx = r[0].array_context
-    rms2 = w * w
-    r2 = np.dot(rel_center, rel_center) / rms2
-    return amp * actx.np.exp(-.5 * r2)
-
-
-def set_uniform_solution(self, t, x_vec, mass=1.0, energy=2.5, pressure=1.0,
-                         velocity=None, eos=IdealSingleGas()):
-    """
-    Create a uniform flow solution at locations *x_vec*.
-
-    Parameters
-    ----------
-    t: float
-        Current time at which the solution is desired (unused)
-    x_vec: numpy.ndarray
-        Nodal coordinates
-    eos: :class:`mirgecom.eos.GasEOS`
-        Equation of state class to be used in construction of soln (unused)
-    """
-    gamma = eos.gamma()
-    mass = x_vec[0].copy()
-    mom = self._velocity * make_obj_array([mass])
-    energy = (self._p / (gamma - 1.0)) + np.dot(mom, mom) / (2.0 * mass)
-
-    return flat_obj_array(mass, energy, mom)
-
-    #        dim = len(x_vec)
-    #        if velocity is None:
-    #            velocity = np.zeros(shape=(dim,))
-    #
-    #        _rho = mass
-    #        _p = pressure
-    #        _velocity = velocity
-    #        _gamma = eos.gamma()
-    #
-    #        mom0 = _rho * _velocity
-    #        e0 = _p / (_gamma - 1.0)
-    #        ke = 0.5 * np.dot(_velocity, _velocity) / _rho
-    #        x_rel = x_vec[0]
-    #        zeros = 0.0*x_rel
-    #        ones = zeros + 1.0
-    #
-    #        mass = zeros + _rho
-    #        mom = make_obj_array([mom0 * ones for i in range(dim)])
-    #        energy = e0 + ke + zeros
-=======
 class AcousticPulse:
     r"""
     Create an N-dimensional Gaussian acoustic pulse.
@@ -620,7 +535,6 @@
                                             r0=self._center, r=x_vec)
         return join_conserved(dim=self._dim, mass=cv.mass, energy=cv.energy,
                               momentum=cv.momentum)
->>>>>>> efd7612f
 
 
 class Uniform:
@@ -662,28 +576,6 @@
         self._e = e
 
     def __call__(self, t, x_vec, eos=IdealSingleGas()):
-<<<<<<< HEAD
-        """Create uniform solution."""
-        dim = len(x_vec)
-        _rho = self._rho
-        _p = self._p
-        _velocity = self._velocity
-        _gamma = eos.gamma()
-
-        mom0 = _rho * _velocity
-        e0 = _p / (_gamma - 1.0)
-        ke = 0.5 * np.dot(_velocity, _velocity) / _rho
-
-        x_rel = x_vec[0]
-        zeros = 0.0*x_rel
-        ones = zeros + 1.0
-
-        mass = zeros + _rho
-        mom = make_obj_array([mom0 * ones for i in range(dim)])
-        energy = e0 + ke + zeros
-
-        return flat_obj_array(mass, energy, mom)
-=======
         """
         Create a uniform flow solution at locations *x_vec*.
 
@@ -705,7 +597,6 @@
         # energy = (self._p / (gamma - 1.0)) + np.dot(mom, mom) / (2.0 * mass)
         #
         # return flat_obj_array(mass, energy, mom)97
->>>>>>> efd7612f
 
     def exact_rhs(self, discr, q, t=0.0):
         """
