"""
:mod:`mirgecom.initializers` helps intialize and compute flow solution fields.

Solution Initializers
^^^^^^^^^^^^^^^^^^^^^
.. autoclass:: Vortex2D
.. autoclass:: SodShock1D
.. autoclass:: Lump
.. autoclass:: MulticomponentLump
.. autoclass:: Uniform
.. autoclass:: AcousticPulse
.. autoclass:: MixtureInitializer
.. automethod: _make_pulse
.. automethod: _make_uniform_flow
"""

__copyright__ = """
Copyright (C) 2020 University of Illinois Board of Trustees
"""

__license__ = """
Permission is hereby granted, free of charge, to any person obtaining a copy
of this software and associated documentation files (the "Software"), to deal
in the Software without restriction, including without limitation the rights
to use, copy, modify, merge, publish, distribute, sublicense, and/or sell
copies of the Software, and to permit persons to whom the Software is
furnished to do so, subject to the following conditions:

The above copyright notice and this permission notice shall be included in
all copies or substantial portions of the Software.

THE SOFTWARE IS PROVIDED "AS IS", WITHOUT WARRANTY OF ANY KIND, EXPRESS OR
IMPLIED, INCLUDING BUT NOT LIMITED TO THE WARRANTIES OF MERCHANTABILITY,
FITNESS FOR A PARTICULAR PURPOSE AND NONINFRINGEMENT. IN NO EVENT SHALL THE
AUTHORS OR COPYRIGHT HOLDERS BE LIABLE FOR ANY CLAIM, DAMAGES OR OTHER
LIABILITY, WHETHER IN AN ACTION OF CONTRACT, TORT OR OTHERWISE, ARISING FROM,
OUT OF OR IN CONNECTION WITH THE SOFTWARE OR THE USE OR OTHER DEALINGS IN
THE SOFTWARE.
"""

import numpy as np
from pytools.obj_array import (
    flat_obj_array,
    make_obj_array,
)
from meshmode.dof_array import thaw
from mirgecom.eos import IdealSingleGas
from mirgecom.euler import split_conserved, join_conserved


def _make_uniform_flow(x_vec, *, mass=1.0, energy=2.5, pressure=1.0,
                       velocity=None, eos=IdealSingleGas()):
    r"""Construct uniform, constant flow.

    Construct a uniform, constant flow from mass, energy, pressure, and
    an EOS object.

    Parameters
    ----------
    x_vec: np.ndarray
        Nodal positions
    mass: float
        Value to set $\rho$
    energy: float
        Optional value to set $\rho{E}$
    pressure: float
        Value to use for calculating $\rho{E}$
    velocity: np.ndarray
        Optional constant velocity to set $\rho\vec{V}$

    Returns
    -------
    q: Object array of DOFArrays
        Agglomerated object array with the uniform flow
    """
    dim = len(x_vec)
    if velocity is None:
        velocity = np.zeros(shape=(dim,))

    _rho = mass
    _p = pressure
    _velocity = velocity
    _gamma = eos.gamma()

    mom0 = _velocity * _rho
    e0 = _p / (_gamma - 1.0)
    ke0 = _rho * 0.5 * np.dot(_velocity, _velocity)

    x_rel = x_vec[0]
    zeros = 0.0*x_rel
    ones = zeros + 1.0

    mass = zeros + _rho
    mom = mom0 * ones
    energy = e0 + ke0 + zeros

    return join_conserved(dim=dim, mass=mass, energy=energy, momentum=mom)


def _make_pulse(amp, r0, w, r):
    r"""Create a Gaussian pulse.

    The Gaussian pulse is defined by:

    .. math::

        G(\vec{r}) = a_0*\exp^{-(\frac{(\vec{r}-\vec{r_0})}{\sqrt{2}w})^{2}},

    where $\vec{r}$ is the position, and the parameters are the pulse amplitude
    $a_0$, the pulse location $\vec{r_0}$, and the rms width of the pulse, $w$.

    Parameters
    ----------
    amp: float
        specifies the value of $\a_0$, the pulse amplitude
    r0: float array
        specifies the value of $\r_0$, the pulse location
    w: float
        specifies the value of $w$, the rms pulse width
    r: Object array of DOFArrays
        specifies the nodal coordinates

    Returns
    -------
    G: float array
        The values of the exponential function
    """
    dim = len(r)
    r_0 = np.zeros(dim)
    r_0 = r_0 + r0
    # coordinates relative to pulse center
    rel_center = make_obj_array(
        [r[i] - r_0[i] for i in range(dim)]
    )
    actx = r[0].array_context
    rms2 = w * w
    r2 = np.dot(rel_center, rel_center) / rms2
    return amp * actx.np.exp(-.5 * r2)


class Vortex2D:
    r"""Initializer for the isentropic vortex solution.

    Implements the isentropic vortex after
        - [Zhou_2003]_
        - [Hesthaven_2008]_, Section 6.6

    The isentropic vortex is defined by:

    .. math::

         u &= u_0 - \beta\exp^{(1-r^2)}\frac{y - y_0}{2\pi}\\
         v &= v_0 + \beta\exp^{(1-r^2)}\frac{x - x_0}{2\pi}\\
         \rho &=
         ( 1 - (\frac{\gamma - 1}{16\gamma\pi^2})\beta^2
         \exp^{2(1-r^2)})^{\frac{1}{\gamma-1}}\\
         p &= \rho^{\gamma}

    A call to this object after creation/init creates the isentropic
    vortex solution at a given time (t) relative to the configured
    origin (center) and background flow velocity (velocity).

    .. automethod:: __init__
    .. automethod:: __call__
    """

    def __init__(
            self, *, beta=5, center=[0, 0], velocity=[0, 0],
    ):
        """Initialize vortex parameters.

        Parameters
        ----------
        beta: float
            vortex amplitude
        center: numpy.ndarray
            center of vortex, shape ``(2,)``
        velocity: numpy.ndarray
            fixed flow velocity used for exact solution at t != 0, shape ``(2,)``
        """
        self._beta = beta
        self._center = np.array(center)
        self._velocity = np.array(velocity)

    def __call__(self, x_vec, *, t=0, eos=IdealSingleGas()):
        """
        Create the isentropic vortex solution at time *t* at locations *x_vec*.

        Parameters
        ----------
        t: float
            Current time at which the solution is desired.
        x_vec: numpy.ndarray
            Nodal coordinates
        eos: :class:`mirgecom.eos.GasEOS`
            Equation of state class to be used in construction of soln (if needed)
        """
        vortex_loc = self._center + t * self._velocity

        # coordinates relative to vortex center
        x_rel = x_vec[0] - vortex_loc[0]
        y_rel = x_vec[1] - vortex_loc[1]
        actx = x_vec[0].array_context
        gamma = eos.gamma()
        r = actx.np.sqrt(x_rel ** 2 + y_rel ** 2)
        expterm = self._beta * actx.np.exp(1 - r ** 2)
        u = self._velocity[0] - expterm * y_rel / (2 * np.pi)
        v = self._velocity[1] + expterm * x_rel / (2 * np.pi)
        mass = (1 - (gamma - 1) / (16 * gamma * np.pi ** 2)
                * expterm ** 2) ** (1 / (gamma - 1))
        p = mass ** gamma

        e = p / (gamma - 1) + mass / 2 * (u ** 2 + v ** 2)

        return flat_obj_array(mass, e, mass * u, mass * v)


class SodShock1D:
    r"""Solution initializer for the 1D Sod Shock.

    This is Sod's 1D shock solution as explained in [Hesthaven_2008]_, Section 5.9
    The Sod Shock setup is defined by:

    .. math::

         {\rho}(x < x_0, 0) &= \rho_l\\
         {\rho}(x > x_0, 0) &= \rho_r\\
         {\rho}{V_x}(x, 0) &= 0\\
         {\rho}E(x < x_0, 0) &= \frac{1}{\gamma - 1}\\
         {\rho}E(x > x_0, 0) &= \frac{.1}{\gamma - 1}

    A call to this object after creation/init creates Sod's shock solution at a
    given time (t) relative to the configured origin (center) and background
    flow velocity (velocity).

    .. automethod:: __init__
    .. automethod:: __call__
    """

    def __init__(
            self, *, dim=2, xdir=0, x0=0.5, rhol=1.0,
            rhor=0.125, pleft=1.0, pright=0.1,
    ):
        """Initialize shock parameters.

        Parameters
        ----------
        dim: int
           dimension of domain
        x0: float
           location of shock
        rhol: float
           density to left of shock
        rhor: float
           density to right of shock
        pleft: float
           pressure to left of shock
        pright: float
           pressure to right of shock
        """
        self._x0 = x0
        self._rhol = rhol
        self._rhor = rhor
        self._energyl = pleft
        self._energyr = pright
        self._dim = dim
        self._xdir = xdir
        if self._xdir >= self._dim:
            self._xdir = self._dim - 1

    def __call__(self, x_vec, *, t=0, eos=IdealSingleGas()):
        """
        Create the 1D Sod's shock solution at locations *x_vec*.

        Parameters
        ----------
        t: float
            Current time at which the solution is desired (unused)
        x_vec: numpy.ndarray
            Nodal coordinates
        eos: :class:`mirgecom.eos.GasEOS`
            Equation of state class to be used in construction of soln (if needed)
        """
        gm1 = eos.gamma() - 1.0
        gmn1 = 1.0 / gm1
        x_rel = x_vec[self._xdir]
        actx = x_rel.array_context

        zeros = 0*x_rel

        rhor = zeros + self._rhor
        rhol = zeros + self._rhol
        x0 = zeros + self._x0
        energyl = zeros + gmn1 * self._energyl
        energyr = zeros + gmn1 * self._energyr
        yesno = x_rel > x0
        mass = actx.np.where(yesno, rhor, rhol)
        energy = actx.np.where(yesno, energyr, energyl)
        mom = make_obj_array(
            [
                0*x_rel
                for i in range(self._dim)
            ]
        )

        return flat_obj_array(mass, energy, mom)


class Lump:
    r"""Solution initializer for N-dimensional Gaussian lump of mass.

    The Gaussian lump is defined by:

    .. math::

         {\rho} &= {\rho}_{0} + {\rho}_{a}\exp^{(1-r^{2})}\\
         {\rho}\vec{V} &= {\rho}\vec{V_0}\\
         {\rho}E &= \frac{p_0}{(\gamma - 1)} + \frac{1}{2}\rho{|V_0|}^2,

    where $\vec{V_0}$ is the fixed velocity specified by the user at init
    time, and $\gamma$ is taken from the equation-of-state object (eos).

    A call to this object after creation/init creates the lump solution
    at a given time (t) relative to the configured origin (center) and
    background flow velocity (velocity).

    This object also supplies the exact expected RHS terms from the
    analytic expression in the :func:`~Lump.exact_rhs` method.

    .. automethod:: __init__
    .. automethod:: __call__
    .. automethod:: exact_rhs
    """

    def __init__(
            self, *, dim=1, nspecies=0,
            rho0=1.0, rhoamp=1.0, p0=1.0,
            center=None, velocity=None,
    ):
        r"""Initialize Lump parameters.

        Parameters
        ----------
        dim: int
            specify the number of dimensions for the lump
        rho0: float
            specifies the value of $\rho_0$
        rhoamp: float
            specifies the value of $\rho_a$
        p0: float
            specifies the value of $p_0$
        center: numpy.ndarray
            center of lump, shape ``(2,)``
        velocity: numpy.ndarray
            fixed flow velocity used for exact solution at t != 0,
            shape ``(2,)``
        """
        if center is None:
            center = np.zeros(shape=(dim,))
        if velocity is None:
            velocity = np.zeros(shape=(dim,))
        dimmsg = f"is expected to be {dim}-dimensional"
        if len(center) != dim:
            raise ValueError(f"Lump center {dimmsg}.")
        if len(velocity) != dim:
            raise ValueError(f"Lump velocity {dimmsg}.")

        self._dim = dim
        self._velocity = velocity
        self._center = center
        self._p0 = p0
        self._rho0 = rho0
        self._rhoamp = rhoamp

    def __call__(self, x_vec, *, t=0, eos=IdealSingleGas()):
        """
        Create the lump-of-mass solution at time *t* and locations *x_vec*.

        Note that *t* is used to advect the mass lump under the assumption of
        constant, and uniform velocity.

        Parameters
        ----------
        t: float
            Current time at which the solution is desired
        x_vec: numpy.ndarray
            Nodal coordinates
        eos: :class:`mirgecom.eos.GasEOS`
            Equation of state class to be used in construction of soln (if needed)
        """
        if len(x_vec) != self._dim:
            raise ValueError(f"Position vector has unexpected dimensionality,"
                             f" expected {self._dim}.")

        amplitude = self._rhoamp
        lump_loc = self._center + t * self._velocity

        # coordinates relative to lump center
        rel_center = make_obj_array(
            [x_vec[i] - lump_loc[i] for i in range(self._dim)]
        )
        actx = x_vec[0].array_context
        r = actx.np.sqrt(np.dot(rel_center, rel_center))
        expterm = amplitude * actx.np.exp(1 - r ** 2)

        mass = expterm + self._rho0
        mom = self._velocity * mass
        gamma = eos.gamma()
        energy = (self._p0 / (gamma - 1.0)) + np.dot(mom, mom) / (2.0 * mass)

        return flat_obj_array(mass, energy, mom)

    def exact_rhs(self, discr, q, t=0.0):
        """
        Create the RHS for the lump-of-mass solution at time *t*, locations *x_vec*.

        Note that *t* is used to advect the mass lumps under the assumption of
        constant, and uniform velocity.

        Parameters
        ----------
        q
            State array which expects at least the canonical conserved quantities
            (mass, energy, momentum) for the fluid at each point.
        t: float
            Time at which RHS is desired
        """
        actx = q[0].array_context
        nodes = thaw(actx, discr.nodes())
        lump_loc = self._center + t * self._velocity
        # coordinates relative to lump center
        rel_center = make_obj_array(
            [nodes[i] - lump_loc[i] for i in range(self._dim)]
        )
        r = actx.np.sqrt(np.dot(rel_center, rel_center))

        # The expected rhs is:
        # rhorhs  = -2*rho*(r.dot.v)
        # rhoerhs = -rho*v^2*(r.dot.v)
        # rhovrhs = -2*rho*(r.dot.v)*v
        expterm = self._rhoamp * actx.np.exp(1 - r ** 2)
        mass = expterm + self._rho0

        v = self._velocity / mass
        v2 = np.dot(v, v)
        rdotv = np.dot(rel_center, v)
        massrhs = -2 * rdotv * mass
        energyrhs = -v2 * rdotv * mass
        momrhs = v * (-2 * mass * rdotv)

        return flat_obj_array(massrhs, energyrhs, momrhs)


class MulticomponentLump:
    r"""Solution initializer for multi-component N-dimensional Gaussian lump of mass.

    The Gaussian lump is defined by:

    .. math::

         \rho &= 1.0\\
         {\rho}\vec{V} &= {\rho}\vec{V_0}\\
         {\rho}E &= \frac{p_0}{(\gamma - 1)} + \frac{1}{2}\rho{|V_0|}^{2}\\
         {\rho~Y_\alpha} &= {\rho~Y_\alpha}_{0}
         + {a_\alpha}{e}^{({c_\alpha}-{r_\alpha})^2},

    where $V_0$ is the fixed velocity specified by the user at init time,
    and $\gamma$ is taken from the equation-of-state object (eos).

    The user-specified vector of initial values (${{Y}_\alpha}_0$)
    for the mass fraction of each species, *spec_y0s*, and $a_\alpha$ is the
    user-specified vector of amplitudes for each species, *spec_amplitudes*, and
    $c_\alpha$ is the user-specified origin for each species, *spec_centers*.

    A call to this object after creation/init creates the lump solution at a given
    time (*t*) relative to the configured origin (*center*) and background flow
    velocity (*velocity*).

    This object also supplies the exact expected RHS terms from the analytic
    expression in the :func:`~MulticomponentLump.exact_rhs` method.

    .. automethod:: __init__
    .. automethod:: __call__
    .. automethod:: exact_rhs
    """

    def __init__(
            self, *, dim=1, nspecies=0,
            rho0=1.0, p0=1.0,
            center=None, velocity=None,
            spec_y0s=None, spec_amplitudes=None,
            spec_centers=None
    ):
        r"""Initialize MulticomponentLump parameters.

        Parameters
        ----------
        dim: int
            specify the number of dimensions for the lump
        rho0: float
            specifies the value of $\rho_0$
        p0: float
            specifies the value of $p_0$
        center: numpy.ndarray
            center of lump, shape ``(dim,)``
        velocity: numpy.ndarray
            fixed flow velocity used for exact solution at t != 0,
            shape ``(dim,)``
        """
        if center is None:
            center = np.zeros(shape=(dim,))
        if velocity is None:
            velocity = np.zeros(shape=(dim,))
        if len(center) != dim or len(velocity) != dim:
            raise ValueError(f"Expected {dim}-dimensional vector inputs.")

        if nspecies > 0:
            if spec_y0s is None:
                spec_y0s = np.ones(shape=(nspecies,))
            if spec_centers is None:
                spec_centers = make_obj_array([np.zeros(shape=dim,)
                                               for i in range(nspecies)])
            if spec_amplitudes is None:
                spec_amplitudes = np.ones(shape=(nspecies,))
            if len(spec_y0s) != nspecies or\
               len(spec_amplitudes) != nspecies or\
                   len(spec_centers) != nspecies:
                raise ValueError(f"Expected nspecies={nspecies} inputs.")
            for i in range(nspecies):
                if len(spec_centers[i]) != dim:
                    raise ValueError(f"Expected {dim}-dimensional "
                                     f"inputs for spec_centers.")

        self._nspecies = nspecies
        self._dim = dim
        self._velocity = velocity
        self._center = center
        self._p0 = p0
        self._rho0 = rho0
        self._spec_y0s = spec_y0s
        self._spec_centers = spec_centers
        self._spec_amplitudes = spec_amplitudes

    def __call__(self, x_vec, *, t=0, eos=IdealSingleGas()):
        """
        Create a multi-component lump solution at time *t* and locations *x_vec*.

        Note that *t* is used to advect the component lumps under the assumption of
        constant, and uniform velocity.

        Parameters
        ----------
        t: float
            Current time at which the solution is desired
        x_vec: numpy.ndarray
            Nodal coordinates
        eos: :class:`mirgecom.eos.GasEOS`
            Equation of state class to be used in construction of soln (if needed)
        """
        if len(x_vec) != self._dim:
            print(f"len(x_vec) = {len(x_vec)}")
            print(f"self._dim = {self._dim}")
            raise ValueError(f"Expected {self._dim}-dimensional inputs.")

        actx = x_vec[0].array_context

        loc_update = t * self._velocity
<<<<<<< HEAD
        lump_loc = self._center + loc_update
        # coordinates relative to lump center
        rel_center = make_obj_array(
            [x_vec[i] - lump_loc[i] for i in range(self._dim)]
        )
        r = actx.np.sqrt(np.dot(rel_center, rel_center))
        expterm = amplitude * actx.np.exp(- r ** 2)
        mass = expterm + self._rho0
        mom = self._velocity * mass
=======

>>>>>>> de488a85
        gamma = eos.gamma()
        mass = 0 * x_vec[0] + self._rho0
        mom = self._velocity * mass
        energy = (self._p0 / (gamma - 1.0)) + np.dot(mom, mom) / (2.0 * mass)

        # process the species components independently
        mass_fracs = None
        if self._nspecies > 0:
            lump_locs = make_obj_array([self._spec_centers[i] + loc_update
                                       for i in range(self._nspecies)])
            rel_poss = make_obj_array([x_vec - lump_locs[i]
                                       for i in range(self._nspecies)])
            r2s = make_obj_array([np.dot(rel_poss[i], rel_poss[i])
                                  for i in range(self._nspecies)])
            expterms = make_obj_array(
                [self._spec_amplitudes[i] * actx.np.exp(- r2s[i])
                 for i in range(self._nspecies)]
            )
            mass_fracs = make_obj_array([self._spec_y0s[i] + expterms[i]
                                        for i in range(self._nspecies)])

        from mirgecom.euler import join_conserved
        return join_conserved(dim=self._dim, mass=mass, energy=energy,
                              momentum=mom, mass_fractions=mass_fracs)

    def exact_rhs(self, discr, q, t=0.0):
        """
        Create a RHS for multi-component lump soln at time *t*, locations *x_vec*.

        Note that this routine is only useful for testing under the condition of
        uniform, and constant velocity field.

        Parameters
        ----------
        q
            State array which expects at least the canonical conserved quantities
            (mass, energy, momentum) for the fluid at each point.
        t: float
            Time at which RHS is desired
        """
        actx = q[0].array_context
        nodes = thaw(actx, discr.nodes())
        loc_update = t * self._velocity

        mass = 0 * nodes[0] + self._rho0
        mom = self._velocity * mass
        v = mom / mass
        massrhs = 0 * mass
        energyrhs = 0 * mass
        momrhs = 0 * mom

        # process the species components independently
        specrhs = None
        if self._nspecies > 0:
            lump_locs = make_obj_array([self._spec_centers[i] + loc_update
                                       for i in range(self._nspecies)])
            rel_poss = make_obj_array([nodes - lump_locs[i]
                                       for i in range(self._nspecies)])
            rdotvs = make_obj_array([np.dot(rel_poss[i], v)
                                     for i in range(self._nspecies)])
            r2s = make_obj_array([np.dot(rel_poss[i], rel_poss[i])
                                  for i in range(self._nspecies)])
            expterms = make_obj_array(
                [self._spec_amplitudes[i] * actx.np.exp(- r2s[i])
                 for i in range(self._nspecies)]
            )
            specrhs = make_obj_array([2 * expterms[i] * rdotvs[i]
                                      for i in range(self._nspecies)])

        return flat_obj_array(massrhs, energyrhs, momrhs, specrhs)


class MixtureInitializer:
    r"""Solution initializer for multi-species mixture.

    .. automethod:: __init__
    .. automethod:: __call__
    """
    def __init__(
            self, *, numdim=3, nspecies=0,
            pressure=101500.0, temperature=300.0,
            massfractions=None, velocity=None,
    ):
        r"""Initialize mixture parameters.

        Parameters
        ----------
        numdim: int
            specifies the number of dimensions for the lump
        nspeces: int
            specifies the number of mixture species
        pressure: float
            specifies the value of :math:`p_0`
        temperature: float
            specifies the  value of :math:`T_0`
        massfractions: numpy.ndarray
            specifies the mass fraction for each species
        velocity: numpy.ndarray
            fixed uniform flow velocity used for kinetic energy
        """
        if velocity is None:
            velocity = np.zeros(shape=(numdim,))
        if massfractions is None:
            if nspecies > 0:
                massfractions = np.zeros(shape=(nspecies,))
        self._nspecies = nspecies
        self._dim = numdim
        self._velocity = velocity
        self._pressure = pressure
        self._temperature = temperature
        self._massfracs = massfractions

    def __call__(self, x_vec, eos, *, t=0.0):
        """
        Create the mixture state at locations *x_vec* (t is ignored).

        Parameters
        ----------
        x_vec: numpy.ndarray
            Coordinates at which solution is desired
        t: float
            Time is ignored by this solution intitializer
        """
        assert len(x_vec) == self._dim

        ones = (1.0 + x_vec[0]) - x_vec[0]
        pressure = self._pressure * ones
        temperature = self._temperature * ones
        velocity = make_obj_array([self._velocity[i] * ones
                                   for i in range(self._dim)])
        y = make_obj_array([self._massfracs[i] * ones
                            for i in range(self._nspecies)])
        mass = eos.get_density(pressure, temperature, y)
        massfracs = mass * y
        mom = mass * velocity
        internal_energy = eos.get_internal_energy(temperature, y)
        kinetic_energy = 0.5 * np.dot(velocity, velocity)
        energy = mass * (internal_energy + kinetic_energy)

        from mirgecom.euler import join_conserved
        return join_conserved(dim=self._dim, mass=mass, energy=energy,
                              momentum=mom, mass_fractions=massfracs)


class AcousticPulse:
    r"""Solution initializer for N-dimensional Gaussian acoustic pulse.

    The Gaussian pulse is defined by:

    .. math::

        {\rho}E(\vec{r}) = {\rho}E + a_0 * G(\vec{r})\\
        G(\vec{r}) = \exp^{-(\frac{(\vec{r}-\vec{r_0})}{\sqrt{2}w})^{2}},

    where $\vec{r}$ are the nodal coordinates, and $\vec{r_0}$,
    $amplitude$, and $w$, are the the user-specified pulse location,
    amplitude, and width, respectively.

    .. automethod:: __init__
    .. automethod:: __call__
    """

    def __init__(self, *, dim=1, amplitude=1,
                 center=None, width=1):
        r"""
        Initialize acoustic pulse parameters.

        Parameters
        ----------
        dim: int
            specify the number of dimensions for the pulse
        amplitude: float
            specifies the value of $amplitude$
        width: float
            specifies the rms width of the pulse
        center: numpy.ndarray
            pulse location, shape ``(dim,)``
        """
        if len(center) == dim:
            self._center = center
        elif len(center) > dim:
            dim = len(center)
            self._center = center
        else:
            self._center = np.zeros(shape=(dim,))
        if len(self._center) != dim:
            raise ValueError(f"Expected {dim}-dimensional inputs.")

        self._amp = amplitude
        self._width = width
        self._dim = dim

    def __call__(self, x_vec, q, eos=IdealSingleGas()):
        """
        Create the acoustic pulse at locations *x_vec*.

        Parameters
        ----------
        t: float
            Current time at which the solution is desired (unused)
        x_vec: numpy.ndarray
            Nodal coordinates
        eos: :class:`mirgecom.eos.GasEOS`
            Equation of state class to be used in construction of soln (unused)
        """
        if len(x_vec) != self._dim:
            raise ValueError(f"Expected {self._dim}-dimensional inputs.")

        cv = split_conserved(self._dim, q)
        return cv.replace(
            energy=cv.energy + _make_pulse(
                amp=self._amp, w=self._width, r0=self._center, r=x_vec)
            ).join()


class Uniform:
    r"""Solution initializer for a uniform flow.

    A uniform flow is the same everywhere and should have
    a zero RHS.

    .. automethod:: __init__
    .. automethod:: __call__
    .. automethod:: exact_rhs
    """

    def __init__(
            self, *, dim=1, nspecies=0, rho=1.0, p=1.0, e=2.5,
            velocity=None, mass_fracs=None
    ):
        r"""Initialize uniform flow parameters.

        Parameters
        ----------
        dim: int
            specify the number of dimensions for the flow
        nspecies: int
            specify the number of species in the flow
        rho: float
            specifies the density
        p: float
            specifies the pressure
        e: float
            specifies the internal energy
        velocity: numpy.ndarray
            specifies the flow velocity
        """
        if velocity is not None:
            numvel = len(velocity)
            myvel = velocity
            if numvel > dim:
                dim = numvel
            elif numvel < dim:
                myvel = np.zeros(shape=(dim,))
                for i in range(numvel):
                    myvel[i] = velocity[i]
            self._velocity = myvel
        else:
            self._velocity = np.zeros(shape=(dim,))

        if mass_fracs is not None:
            self._nspecies = len(mass_fracs)
            self._mass_frac = mass_fracs
        elif nspecies > 0:
            self._nspecies = nspecies
            self._mass_frac = np.zeros(shape=(nspecies,))
        else:
            self._mass_frac = None
            self._nspecies = 0

        if len(self._velocity) != dim:
            raise ValueError(f"Expected {dim}-dimensional inputs.")

        self._p = p
        self._rho = rho
        self._e = e
        self._dim = dim

    def __call__(self, x_vec, *, t=0, eos=IdealSingleGas()):
        """
        Create a uniform flow solution at locations *x_vec*.

        Parameters
        ----------
        t: float
            Current time at which the solution is desired (unused)
        x_vec: numpy.ndarray
            Nodal coordinates
        eos: :class:`mirgecom.eos.GasEOS`
            Equation of state class to be used in construction of soln (unused)
        """
        gamma = eos.gamma()
        mass = 0.0 * x_vec[0] + self._rho
        mom = self._velocity * mass
        energy = (self._p / (gamma - 1.0)) + np.dot(mom, mom) / (2.0 * mass)
        mass_frac = None
        if self._mass_frac is not None:
            mass_frac = self._mass_frac * mass

        from mirgecom.euler import join_conserved
        return join_conserved(dim=self._dim, mass=mass, energy=energy,
                              momentum=mom, mass_fractions=mass_frac)

    def exact_rhs(self, discr, q, t=0.0):
        """
        Create the RHS for the uniform solution. (Hint - it should be all zero).

        Parameters
        ----------
        q
            State array which expects at least the canonical conserved quantities
            (mass, energy, momentum) for the fluid at each point. (unused)
        t: float
            Time at which RHS is desired (unused)
        """
        actx = q[0].array_context
        nodes = thaw(actx, discr.nodes())
        mass = nodes[0].copy()
        mass[:] = 1.0
        massrhs = 0.0 * mass
        energyrhs = 0.0 * mass
        momrhs = make_obj_array([0 * mass for i in range(self._dim)])
        if self._mass_frac is not None:
            yrhs = make_obj_array([0 * mass for i in range(self._nspecies)])

        return flat_obj_array(massrhs, energyrhs, momrhs, yrhs)<|MERGE_RESOLUTION|>--- conflicted
+++ resolved
@@ -565,19 +565,7 @@
         actx = x_vec[0].array_context
 
         loc_update = t * self._velocity
-<<<<<<< HEAD
-        lump_loc = self._center + loc_update
-        # coordinates relative to lump center
-        rel_center = make_obj_array(
-            [x_vec[i] - lump_loc[i] for i in range(self._dim)]
-        )
-        r = actx.np.sqrt(np.dot(rel_center, rel_center))
-        expterm = amplitude * actx.np.exp(- r ** 2)
-        mass = expterm + self._rho0
-        mom = self._velocity * mass
-=======
-
->>>>>>> de488a85
+
         gamma = eos.gamma()
         mass = 0 * x_vec[0] + self._rho0
         mom = self._velocity * mass
