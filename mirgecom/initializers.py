"""
:mod:`mirgecom.initializers` helps intialize and compute flow solution fields.

Solution Initializers
^^^^^^^^^^^^^^^^^^^^^
.. autoclass:: Vortex2D
.. autoclass:: SodShock1D
.. autoclass:: Lump
.. autoclass:: MulticomponentLump
.. autoclass:: Uniform
.. autoclass:: AcousticPulse
.. automethod: make_pulse
.. autoclass:: MixtureInitializer
.. autoclass:: Discontinuity
"""

__copyright__ = """
Copyright (C) 2020 University of Illinois Board of Trustees
"""

__license__ = """
Permission is hereby granted, free of charge, to any person obtaining a copy
of this software and associated documentation files (the "Software"), to deal
in the Software without restriction, including without limitation the rights
to use, copy, modify, merge, publish, distribute, sublicense, and/or sell
copies of the Software, and to permit persons to whom the Software is
furnished to do so, subject to the following conditions:

The above copyright notice and this permission notice shall be included in
all copies or substantial portions of the Software.

THE SOFTWARE IS PROVIDED "AS IS", WITHOUT WARRANTY OF ANY KIND, EXPRESS OR
IMPLIED, INCLUDING BUT NOT LIMITED TO THE WARRANTIES OF MERCHANTABILITY,
FITNESS FOR A PARTICULAR PURPOSE AND NONINFRINGEMENT. IN NO EVENT SHALL THE
AUTHORS OR COPYRIGHT HOLDERS BE LIABLE FOR ANY CLAIM, DAMAGES OR OTHER
LIABILITY, WHETHER IN AN ACTION OF CONTRACT, TORT OR OTHERWISE, ARISING FROM,
OUT OF OR IN CONNECTION WITH THE SOFTWARE OR THE USE OR OTHER DEALINGS IN
THE SOFTWARE.
"""

import numpy as np
from pytools.obj_array import make_obj_array
from meshmode.dof_array import thaw
from mirgecom.eos import IdealSingleGas
from mirgecom.euler import split_conserved, join_conserved


def make_pulse(amp, r0, w, r):
    r"""Create a Gaussian pulse.

    The Gaussian pulse is defined by:

    .. math::

        G(\mathbf{r}) =
        a_0*\exp^{-(\frac{(\mathbf{r}-\mathbf{r}_0)}{\sqrt{2}w})^{2}},

    where $\mathbf{r}$ is the position, and the parameters are the pulse amplitude
    $a_0$, the pulse location $\mathbf{r}_0$, and the rms width of the pulse, $w$.

    Parameters
    ----------
    amp: float
        specifies the value of $a_0$, the pulse amplitude
    r0: float array
        specifies the value of $\mathbf{r}_0$, the pulse location
    w: float
        specifies the value of $w$, the rms pulse width
    r: Object array of DOFArrays
        specifies the nodal coordinates

    Returns
    -------
    G: float array
        The values of the exponential function
    """
    dim = len(r)
    r_0 = np.zeros(dim)
    r_0 = r_0 + r0
    # coordinates relative to pulse center
    rel_center = make_obj_array(
        [r[i] - r_0[i] for i in range(dim)]
    )
    actx = r[0].array_context
    rms2 = w * w
    r2 = np.dot(rel_center, rel_center) / rms2
    return amp * actx.np.exp(-.5 * r2)


class Vortex2D:
    r"""Initializer for the isentropic vortex solution.

    Implements the isentropic vortex after
        - [Zhou_2003]_
        - [Hesthaven_2008]_, Section 6.6

    The isentropic vortex is defined by:

    .. math::

         u &= u_0 - \beta\exp^{(1-r^2)}\frac{y - y_0}{2\pi}\\
         v &= v_0 + \beta\exp^{(1-r^2)}\frac{x - x_0}{2\pi}\\
         \rho &=
         ( 1 - (\frac{\gamma - 1}{16\gamma\pi^2})\beta^2
         \exp^{2(1-r^2)})^{\frac{1}{\gamma-1}}\\
         p &= \rho^{\gamma}

    A call to this object after creation/init creates the isentropic
    vortex solution at a given time (t) relative to the configured
    origin (center) and background flow velocity (velocity).

    .. automethod:: __init__
    .. automethod:: __call__
    """

    def __init__(
        self, *, beta=5, center=[0, 0], velocity=[0, 0],
    ):
        """Initialize vortex parameters.

        Parameters
        ----------
        beta: float
            vortex amplitude
        center: numpy.ndarray
            center of vortex, shape ``(2,)``
        velocity: numpy.ndarray
            fixed flow velocity used for exact solution at t != 0, shape ``(2,)``
        """
        self._beta = beta
        self._center = np.array(center)
        self._velocity = np.array(velocity)

    def __call__(self, x_vec, *, t=0, eos=IdealSingleGas()):
        """
        Create the isentropic vortex solution at time *t* at locations *x_vec*.

        The solution at time *t* is created by advecting the vortex under the
        assumption of user-supplied constant, uniform velocity
        (``Vortex2D._velocity``).

        Parameters
        ----------
        t: float
            Current time at which the solution is desired.
        x_vec: numpy.ndarray
            Nodal coordinates
        eos: mirgecom.eos.IdealSingleGas
            Equation of state class to supply method for gas *gamma*.
        """
        vortex_loc = self._center + t * self._velocity

        # coordinates relative to vortex center
        x_rel = x_vec[0] - vortex_loc[0]
        y_rel = x_vec[1] - vortex_loc[1]
        actx = x_vec[0].array_context
        gamma = eos.gamma()
        r = actx.np.sqrt(x_rel ** 2 + y_rel ** 2)
        expterm = self._beta * actx.np.exp(1 - r ** 2)
        u = self._velocity[0] - expterm * y_rel / (2 * np.pi)
        v = self._velocity[1] + expterm * x_rel / (2 * np.pi)
        velocity = make_obj_array([u, v])
        mass = (1 - (gamma - 1) / (16 * gamma * np.pi ** 2)
                * expterm ** 2) ** (1 / (gamma - 1))
        momentum = mass * velocity
        p = mass ** gamma

        energy = p / (gamma - 1) + mass / 2 * (u ** 2 + v ** 2)

        return join_conserved(dim=2, mass=mass, energy=energy,
                              momentum=momentum)


class SodShock1D:
    r"""Solution initializer for the 1D Sod Shock.

    This is Sod's 1D shock solution as explained in [Hesthaven_2008]_, Section 5.9
    The Sod Shock setup is defined by:

    .. math::

         {\rho}(x < x_0, 0) &= \rho_l\\
         {\rho}(x > x_0, 0) &= \rho_r\\
         {\rho}{V_x}(x, 0) &= 0\\
         {\rho}E(x < x_0, 0) &= \frac{1}{\gamma - 1}\\
         {\rho}E(x > x_0, 0) &= \frac{.1}{\gamma - 1}

    A call to this object after creation/init creates Sod's shock solution at a
    given time (t) relative to the configured origin (center) and background
    flow velocity (velocity).

    .. automethod:: __init__
    .. automethod:: __call__
    """

    def __init__(
            self, *, dim=2, xdir=0, x0=0.5, rhol=1.0,
            rhor=0.125, pleft=1.0, pright=0.1,
    ):
        """Initialize shock parameters.

        Parameters
        ----------
        dim: int
           dimension of domain
        x0: float
           location of shock
        rhol: float
           density to left of shock
        rhor: float
           density to right of shock
        pleft: float
           pressure to left of shock
        pright: float
           pressure to right of shock
        """
        self._x0 = x0
        self._rhol = rhol
        self._rhor = rhor
        self._energyl = pleft
        self._energyr = pright
        self._dim = dim
        self._xdir = xdir
        if self._xdir >= self._dim:
            self._xdir = self._dim - 1

    def __call__(self, x_vec, *, t=0, eos=IdealSingleGas()):
        """
        Create the 1D Sod's shock solution at locations *x_vec*.

        Parameters
        ----------
        t: float
            Current time at which the solution is desired (unused)
        x_vec: numpy.ndarray
            Nodal coordinates
        eos: :class:`mirgecom.eos.IdealSingleGas`
            Equation of state class with method to supply gas *gamma*.
        """
        gm1 = eos.gamma() - 1.0
        gmn1 = 1.0 / gm1
        x_rel = x_vec[self._xdir]
        actx = x_rel.array_context

        zeros = 0*x_rel

        rhor = zeros + self._rhor
        rhol = zeros + self._rhol
        x0 = zeros + self._x0
        energyl = zeros + gmn1 * self._energyl
        energyr = zeros + gmn1 * self._energyr
        yesno = x_rel > x0
        mass = actx.np.where(yesno, rhor, rhol)
        energy = actx.np.where(yesno, energyr, energyl)
        mom = make_obj_array(
            [
                0*x_rel
                for i in range(self._dim)
            ]
        )

        return join_conserved(dim=self._dim, mass=mass, energy=energy,
                              momentum=mom)


class Lump:
    r"""Solution initializer for N-dimensional Gaussian lump of mass.

    The Gaussian lump is defined by:

    .. math::

         {\rho} &= {\rho}_{0} + {\rho}_{a}\exp^{(1-r^{2})}\\
         {\rho}\mathbf{V} &= {\rho}\mathbf{V}_0\\
         {\rho}E &= \frac{p_0}{(\gamma - 1)} + \frac{1}{2}\rho{|V_0|}^2,

    where $\mathbf{V}_0$ is the fixed velocity specified by the user at init
    time, and $\gamma$ is taken from the equation-of-state object (eos).

    A call to this object after creation/init creates the lump solution
    at a given time (t) relative to the configured origin (center) and
    background flow velocity (velocity).

    This object also supplies the exact expected RHS terms from the
    analytic expression through :meth:`exact_rhs`.

    .. automethod:: __init__
    .. automethod:: __call__
    .. automethod:: exact_rhs
    """

    def __init__(
            self, *, dim=1, nspecies=0,
            rho0=1.0, rhoamp=1.0, p0=1.0,
            center=None, velocity=None,
    ):
        r"""Initialize Lump parameters.

        Parameters
        ----------
        dim: int
            specify the number of dimensions for the lump
        rho0: float
            specifies the value of $\rho_0$
        rhoamp: float
            specifies the value of $\rho_a$
        p0: float
            specifies the value of $p_0$
        center: numpy.ndarray
            center of lump, shape ``(2,)``
        velocity: numpy.ndarray
            fixed flow velocity used for exact solution at t != 0,
            shape ``(2,)``
        """
        if center is None:
            center = np.zeros(shape=(dim,))
        if velocity is None:
            velocity = np.zeros(shape=(dim,))
        dimmsg = f"is expected to be {dim}-dimensional"
        if center.shape != (dim,):
            raise ValueError(f"Lump center {dimmsg}.")
        if velocity.shape != (dim,):
            raise ValueError(f"Lump velocity {dimmsg}.")

        self._dim = dim
        self._velocity = velocity
        self._center = center
        self._p0 = p0
        self._rho0 = rho0
        self._rhoamp = rhoamp

    def __call__(self, x_vec, *, t=0, eos=IdealSingleGas()):
        """
        Create the lump-of-mass solution at time *t* and locations *x_vec*.

        The solution at time *t* is created by advecting the mass lump under the
        assumption of constant, uniform velocity (``Lump._velocity``).

        Parameters
        ----------
        t: float
            Current time at which the solution is desired
        x_vec: numpy.ndarray
            Nodal coordinates
        eos: :class:`mirgecom.eos.IdealSingleGas`
            Equation of state class with method to supply gas *gamma*.
        """
        if x_vec.shape != (self._dim,):
            raise ValueError(f"Position vector has unexpected dimensionality,"
                             f" expected {self._dim}.")

        amplitude = self._rhoamp
        lump_loc = self._center + t * self._velocity

        # coordinates relative to lump center
        rel_center = make_obj_array(
            [x_vec[i] - lump_loc[i] for i in range(self._dim)]
        )
        actx = x_vec[0].array_context
        r = actx.np.sqrt(np.dot(rel_center, rel_center))
        expterm = amplitude * actx.np.exp(1 - r ** 2)

        mass = expterm + self._rho0
        gamma = eos.gamma()
        mom = self._velocity * mass
        energy = (self._p0 / (gamma - 1.0)) + np.dot(mom, mom) / (2.0 * mass)

        return join_conserved(dim=self._dim, mass=mass, energy=energy, momentum=mom)

    def exact_rhs(self, discr, q, t=0.0):
        """
        Create the RHS for the lump-of-mass solution at time *t*, locations *x_vec*.

        The RHS at time *t* is created by advecting the mass lump under the
        assumption of constant, uniform velocity (``Lump._velocity``).

        Parameters
        ----------
        q
            State array which expects at least the canonical conserved quantities
            (mass, energy, momentum) for the fluid at each point.
        t: float
            Time at which RHS is desired
        """
        actx = q[0].array_context
        nodes = thaw(actx, discr.nodes())
        lump_loc = self._center + t * self._velocity
        # coordinates relative to lump center
        rel_center = make_obj_array(
            [nodes[i] - lump_loc[i] for i in range(self._dim)]
        )
        r = actx.np.sqrt(np.dot(rel_center, rel_center))

        # The expected rhs is:
        # rhorhs  = -2*rho*(r.dot.v)
        # rhoerhs = -rho*v^2*(r.dot.v)
        # rhovrhs = -2*rho*(r.dot.v)*v
        expterm = self._rhoamp * actx.np.exp(1 - r ** 2)
        mass = expterm + self._rho0

        v = self._velocity / mass
        v2 = np.dot(v, v)
        rdotv = np.dot(rel_center, v)
        massrhs = -2 * rdotv * mass
        energyrhs = -v2 * rdotv * mass
        momrhs = v * (-2 * mass * rdotv)

        return join_conserved(dim=self._dim, mass=massrhs, energy=energyrhs,
                              momentum=momrhs)


class MulticomponentLump:
    r"""Solution initializer for multi-component N-dimensional Gaussian lump of mass.

    The Gaussian lump is defined by:

    .. math::

         \rho &= 1.0\\
         {\rho}\mathbf{V} &= {\rho}\mathbf{V}_0\\
         {\rho}E &= \frac{p_0}{(\gamma - 1)} + \frac{1}{2}\rho{|V_0|}^{2}\\
         {\rho~Y_\alpha} &= {\rho~Y_\alpha}_{0}
         + {a_\alpha}{e}^{({c_\alpha}-{r_\alpha})^2},

    where $\mathbf{V}_0$ is the fixed velocity specified by the user at init time,
    and $\gamma$ is taken from the equation-of-state object (eos).

    The user-specified vector of initial values (${{Y}_\alpha}_0$)
    for the mass fraction of each species, *spec_y0s*, and $a_\alpha$ is the
    user-specified vector of amplitudes for each species, *spec_amplitudes*, and
    $c_\alpha$ is the user-specified origin for each species, *spec_centers*.

    A call to this object after creation/init creates the lump solution at a given
    time (*t*) relative to the configured origin (*center*) and background flow
    velocity (*velocity*).

    This object also supplies the exact expected RHS terms from the analytic
    expression via :meth:`exact_rhs`.

    .. automethod:: __init__
    .. automethod:: __call__
    .. automethod:: exact_rhs
    """

    def __init__(
            self, *, dim=1, nspecies=0,
            rho0=1.0, p0=1.0,
            center=None, velocity=None,
            spec_y0s=None, spec_amplitudes=None,
            spec_centers=None
    ):
        r"""Initialize MulticomponentLump parameters.

        Parameters
        ----------
        dim: int
            specify the number of dimensions for the lump
        rho0: float
            specifies the value of $\rho_0$
        p0: float
            specifies the value of $p_0$
        center: numpy.ndarray
            center of lump, shape ``(dim,)``
        velocity: numpy.ndarray
            fixed flow velocity used for exact solution at t != 0,
            shape ``(dim,)``
        """
        if center is None:
            center = np.zeros(shape=(dim,))
        if velocity is None:
            velocity = np.zeros(shape=(dim,))
        if center.shape != (dim,) or velocity.shape != (dim,):
            raise ValueError(f"Expected {dim}-dimensional vector inputs.")

        if nspecies > 0:
            if spec_y0s is None:
                spec_y0s = np.ones(shape=(nspecies,))
            if spec_centers is None:
                spec_centers = make_obj_array([np.zeros(shape=dim,)
                                               for i in range(nspecies)])
            if spec_amplitudes is None:
                spec_amplitudes = np.ones(shape=(nspecies,))
            if len(spec_y0s) != nspecies or\
               len(spec_amplitudes) != nspecies or\
                   len(spec_centers) != nspecies:
                raise ValueError(f"Expected nspecies={nspecies} inputs.")
            for i in range(nspecies):
                if len(spec_centers[i]) != dim:
                    raise ValueError(f"Expected {dim}-dimensional "
                                     f"inputs for spec_centers.")

        self._nspecies = nspecies
        self._dim = dim
        self._velocity = velocity
        self._center = center
        self._p0 = p0
        self._rho0 = rho0
        self._spec_y0s = spec_y0s
        self._spec_centers = spec_centers
        self._spec_amplitudes = spec_amplitudes

    def __call__(self, x_vec, *, t=0, eos=IdealSingleGas()):
        """
        Create a multi-component lump solution at time *t* and locations *x_vec*.

        The solution at time *t* is created by advecting the component mass lump
        at the user-specified constant, uniform velocity
        (``MulticomponentLump._velocity``).

        Parameters
        ----------
        t: float
            Current time at which the solution is desired
        x_vec: numpy.ndarray
            Nodal coordinates
        eos: :class:`mirgecom.eos.IdealSingleGas`
            Equation of state class with method to supply gas *gamma*.
        """
        if x_vec.shape != (self._dim,):
            print(f"len(x_vec) = {len(x_vec)}")
            print(f"self._dim = {self._dim}")
            raise ValueError(f"Expected {self._dim}-dimensional inputs.")

        actx = x_vec[0].array_context

        loc_update = t * self._velocity

        gamma = eos.gamma()
        mass = 0 * x_vec[0] + self._rho0
        mom = self._velocity * mass
        energy = (self._p0 / (gamma - 1.0)) + np.dot(mom, mom) / (2.0 * mass)

        # process the species components independently
        species_mass = np.empty((self._nspecies,), dtype=object)
        for i in range(self._nspecies):
            lump_loc = self._spec_centers[i] + loc_update
            rel_pos = x_vec - lump_loc
            r2 = np.dot(rel_pos, rel_pos)
            expterm = self._spec_amplitudes[i] * actx.np.exp(-r2)
            species_mass[i] = self._rho0 * (self._spec_y0s[i] + expterm)

        return join_conserved(dim=self._dim, mass=mass, energy=energy,
                              momentum=mom, species_mass=species_mass)

    def exact_rhs(self, discr, q, t=0.0):
        """
        Create a RHS for multi-component lump soln at time *t*, locations *x_vec*.

        The RHS at time *t* is created by advecting the species mass lump at the
        user-specified constant, uniform velocity (``MulticomponentLump._velocity``).

        Parameters
        ----------
        q
            State array which expects at least the canonical conserved quantities
            (mass, energy, momentum) for the fluid at each point.
        t: float
            Time at which RHS is desired
        """
        actx = q[0].array_context
        nodes = thaw(actx, discr.nodes())
        loc_update = t * self._velocity

        mass = 0 * nodes[0] + self._rho0
        mom = self._velocity * mass

        v = mom / mass
        massrhs = 0 * mass
        energyrhs = 0 * mass
        momrhs = 0 * mom

        # process the species components independently
        specrhs = np.empty((self._nspecies,), dtype=object)
        for i in range(self._nspecies):
            lump_loc = self._spec_centers[i] + loc_update
            rel_pos = nodes - lump_loc
            r2 = np.dot(rel_pos, rel_pos)
            expterm = self._spec_amplitudes[i] * actx.np.exp(-r2)
            specrhs[i] = 2 * self._rho0 * expterm * np.dot(rel_pos, v)

        return join_conserved(dim=self._dim, mass=massrhs, energy=energyrhs,
                              momentum=momrhs, species_mass=specrhs)


class AcousticPulse:
    r"""Solution initializer for N-dimensional Gaussian acoustic pulse.

    The Gaussian pulse is defined by:

    .. math::

        {\rho}E(\mathbf{r}) = {\rho}E + a_0 * G(\mathbf{r})\\
        G(\mathbf{r}) = \exp^{-(\frac{(\mathbf{r}-\mathbf{r}_0)}{\sqrt{2}w})^{2}},

    where $\mathbf{r}$ are the nodal coordinates, and $\mathbf{r}_0$,
    $amplitude$, and $w$, are the the user-specified pulse location,
    amplitude, and width, respectively.

    .. automethod:: __init__
    .. automethod:: __call__
    """

    def __init__(self, *, dim=1, amplitude=1,
                 center=None, width=1):
        r"""
        Initialize acoustic pulse parameters.

        Parameters
        ----------
        dim: int
            specify the number of dimensions for the pulse
        amplitude: float
            specifies the value of $amplitude$
        width: float
            specifies the rms width of the pulse
        center: numpy.ndarray
            pulse location, shape ``(dim,)``
        """
        if len(center) == dim:
            self._center = center
        elif len(center) > dim:
            dim = len(center)
            self._center = center
        else:
            self._center = np.zeros(shape=(dim,))
        if self._center.shape != (dim,):
            raise ValueError(f"Expected {dim}-dimensional inputs.")

        self._amp = amplitude
        self._width = width
        self._dim = dim

    def __call__(self, x_vec, q, eos=IdealSingleGas()):
        """
        Create the acoustic pulse at locations *x_vec*.

        Parameters
        ----------
        t: float
            Current time at which the solution is desired (unused)
        x_vec: numpy.ndarray
            Nodal coordinates
        eos: :class:`mirgecom.eos.GasEOS`
            Equation of state class to be used in construction of soln (unused)
        """
        if x_vec.shape != (self._dim,):
            raise ValueError(f"Expected {self._dim}-dimensional inputs.")

        cv = split_conserved(self._dim, q)
        return cv.replace(
            energy=cv.energy + make_pulse(
                amp=self._amp, w=self._width, r0=self._center, r=x_vec)
            ).join()


class Uniform:
    r"""Solution initializer for a uniform flow.

    A uniform flow is the same everywhere and should have
    a zero RHS.

    .. automethod:: __init__
    .. automethod:: __call__
    .. automethod:: exact_rhs
    """

    def __init__(
            self, *, dim=1, nspecies=0, rho=1.0, p=1.0, e=2.5,
            velocity=None, mass_fracs=None
    ):
        r"""Initialize uniform flow parameters.

        Parameters
        ----------
        dim: int
            specify the number of dimensions for the flow
        nspecies: int
            specify the number of species in the flow
        rho: float
            specifies the density
        p: float
            specifies the pressure
        e: float
            specifies the internal energy
        velocity: numpy.ndarray
            specifies the flow velocity
        """
        if velocity is not None:
            numvel = len(velocity)
            myvel = velocity
            if numvel > dim:
                dim = numvel
            elif numvel < dim:
                myvel = np.zeros(shape=(dim,))
                for i in range(numvel):
                    myvel[i] = velocity[i]
            self._velocity = myvel
        else:
            self._velocity = np.zeros(shape=(dim,))

        if mass_fracs is not None:
            self._nspecies = len(mass_fracs)
            self._mass_fracs = mass_fracs
        else:
            self._nspecies = nspecies
            self._mass_fracs = np.zeros(shape=(nspecies,))

        if self._velocity.shape != (dim,):
            raise ValueError(f"Expected {dim}-dimensional inputs.")

        self._p = p
        self._rho = rho
        self._e = e
        self._dim = dim

    def __call__(self, x_vec, *, t=0, eos=IdealSingleGas()):
        """
        Create a uniform flow solution at locations *x_vec*.

        Parameters
        ----------
        t: float
            Current time at which the solution is desired (unused)
        x_vec: numpy.ndarray
            Nodal coordinates
        eos: :class:`mirgecom.eos.IdealSingleGas`
            Equation of state class with method to supply gas *gamma*.
        """
        gamma = eos.gamma()
        mass = 0.0 * x_vec[0] + self._rho
        mom = self._velocity * mass
        energy = (self._p / (gamma - 1.0)) + np.dot(mom, mom) / (2.0 * mass)
        species_mass = self._mass_fracs * mass

        from mirgecom.euler import join_conserved
        return join_conserved(dim=self._dim, mass=mass, energy=energy,
                              momentum=mom, species_mass=species_mass)

    def exact_rhs(self, discr, q, t=0.0):
        """
        Create the RHS for the uniform solution. (Hint - it should be all zero).

        Parameters
        ----------
        q
            State array which expects at least the canonical conserved quantities
            (mass, energy, momentum) for the fluid at each point. (unused)
        t: float
            Time at which RHS is desired (unused)
        """
        actx = q[0].array_context
        nodes = thaw(actx, discr.nodes())
        mass = nodes[0].copy()
        mass[:] = 1.0
        massrhs = 0.0 * mass
        energyrhs = 0.0 * mass
        momrhs = make_obj_array([0 * mass for i in range(self._dim)])
        yrhs = make_obj_array([0 * mass for i in range(self._nspecies)])

        return join_conserved(dim=self._dim, mass=massrhs, energy=energyrhs,
                              momentum=momrhs, species_mass=yrhs)


class MixtureInitializer:
    r"""Solution initializer for multi-species mixture.

    This initializer creates a physics-consistent mixture solution
    given an initial thermal state (pressure, temperature) and a
    mixture-compatible EOS.

    .. automethod:: __init__
    .. automethod:: __call__
    """

    def __init__(
            self, *, dim=3, nspecies=0,
            pressure=101500.0, temperature=300.0,
            massfractions=None, velocity=None,
    ):
        r"""Initialize mixture parameters.

        Parameters
        ----------
        dim: int
            specifies the number of dimensions for the solution
        nspeces: int
            specifies the number of mixture species
        pressure: float
            specifies the value of :math:`p_0`
        temperature: float
            specifies the  value of :math:`T_0`
        massfractions: numpy.ndarray
            specifies the mass fraction for each species
        velocity: numpy.ndarray
            fixed uniform flow velocity used for kinetic energy
        """
        if velocity is None:
            velocity = np.zeros(shape=(dim,))
        if massfractions is None:
            if nspecies > 0:
                massfractions = np.zeros(shape=(nspecies,))
        self._nspecies = nspecies
        self._dim = dim
        self._velocity = velocity
        self._pressure = pressure
        self._temperature = temperature
        self._massfracs = massfractions

    def __call__(self, x_vec, eos, *, t=0.0):
        """
        Create the mixture state at locations *x_vec* (t is ignored).

        Parameters
        ----------
        x_vec: numpy.ndarray
            Coordinates at which solution is desired
        eos:
            Mixture-compatible equation-of-state object must provide
            these functions:
            `eos.get_density`
            `eos.get_internal_energy`
        t: float
            Time is ignored by this solution intitializer
        """
        if x_vec.shape != (self._dim,):
            raise ValueError(f"Position vector has unexpected dimensionality,"
                             f" expected {self._dim}.")

        ones = (1.0 + x_vec[0]) - x_vec[0]
        pressure = self._pressure * ones
        temperature = self._temperature * ones
        velocity = make_obj_array([self._velocity[i] * ones
                                   for i in range(self._dim)])
        y = make_obj_array([self._massfracs[i] * ones
                            for i in range(self._nspecies)])
        mass = eos.get_density(pressure, temperature, y)
        specmass = mass * y
        mom = mass * velocity
        internal_energy = eos.get_internal_energy(temperature, y)
        kinetic_energy = 0.5 * np.dot(velocity, velocity)
        energy = mass * (internal_energy + kinetic_energy)

        return join_conserved(dim=self._dim, mass=mass, energy=energy,
                              momentum=mom, species_mass=specmass)


class Discontinuity:
    r"""Initializes the flow to a discontinuous state.

    The inital condition is defined by a hyperbolic tanh function
    on a planar interface located at x=xloc for all conserved variables

    This function only serves as an initial condition

    .. automethod:: __init__
    .. automethod:: __call__
    """

    def __init__(
            self, dim=2, x0=0., rhol=0.1, rhor=0.01, pl=20, pr=10.,
<<<<<<< HEAD
            ul=None, ur=None, sigma=0.5
=======
            ul=None, ur=None, uc=None, sigma=0.5
>>>>>>> a0d296ac
    ):
        """Initialize initial condition options.

        Parameters
        ----------
        dim: int
           dimension of domain
        x0: float
           location of discontinuity
        rhol: float
           density to the left of the discontinuity
        rhor: float
           density to the right of the discontinuity
        pl: float
           pressure to the left of the discontinuity
        pr: float
           pressure to the right of the discontinutiy
        ul: numpy.ndarray
            flow velocity to the left of the discontinuity
        ur: numpy.ndarray
            flow velocity to the right of the discontinuity
<<<<<<< HEAD
=======
        uc: numpy.ndarray
            convective velocity (discontinuity advection speed)
>>>>>>> a0d296ac
        sigma: float
           sharpness parameter
        """
        self._dim = dim
        self._x0 = x0
        self._rhol = rhol
        self._rhor = rhor
        self._pl = pl
        self._pr = pr
        self._sigma = sigma

        if ul is None:
            ul = np.zeros(shape=(dim,))
        if ur is None:
            ur = np.zeros(shape=(dim,))
<<<<<<< HEAD

        self._ul = ul
        self._ur = ur
=======
        if uc is None:
            uc = np.zeros(shape=(dim,))

        self._ul = ul
        self._ur = ur
        self._uc = uc
>>>>>>> a0d296ac

    def __call__(self, t, x_vec, eos=IdealSingleGas()):
        r"""
        Create the discontinuity at locations *x_vec*.

        profile is defined by:

        .. math::

        {\rho} = \frac{{\rho}_{l}}{2}*(tanh(\frac{{x}_{0}-{x}}{\sigma})+1) +
                 \frac{{\rho}_{r}}{2}*(tanh(\frac{{x}-{x}_{0}}{\sigma})+1)

        Parameters
        ----------
        t: float
            Current time at which the solution is desired (unused)
        x_vec: numpy.ndarray
            Nodal coordinates
        eos: :class:`mirgecom.eos.GasEOS`
            Equation of state class to be used in construction of soln (if needed)
        """
        x_rel = x_vec[0]
        actx = x_rel.array_context
        gm1 = eos.gamma() - 1.0
        zeros = 0 * x_rel
        sigma = self._sigma

<<<<<<< HEAD
        x0 = zeros + self._x0
=======
        x0 = zeros + self._uc[0]*t + self._x0
>>>>>>> a0d296ac
        t = zeros + t
        ones = (1.0 + x_vec[0]) - x_vec[0]

        rhol = zeros + self._rhol
        rhor = zeros + self._rhor
        ul = make_obj_array([self._ul[i] * ones
                                   for i in range(self._dim)])
        ur = make_obj_array([self._ur[i] * ones
                                   for i in range(self._dim)])
        rhoel = zeros + self._pl/gm1
        rhoer = zeros + self._pr/gm1

        xtanh = 1.0 / sigma * (x_rel - x0)
        mass = (rhol / 2.0 * (actx.np.tanh(-xtanh) + 1.0)
              + rhor / 2.0 * (actx.np.tanh(xtanh) + 1.0))
        rhoe = (rhoel / 2.0 * (actx.np.tanh(-xtanh) + 1.0)
              + rhoer / 2.0 * (actx.np.tanh(xtanh) + 1.0))
        u = (ul / 2.0 * (actx.np.tanh(-xtanh) + 1.0)
           + ur / 2.0 * (actx.np.tanh(xtanh) + 1.0))
        mom = mass * u
        energy = rhoe + 0.5 * mass * np.dot(u, u)

        return join_conserved(dim=self._dim, mass=mass, energy=energy,
                              momentum=mom)<|MERGE_RESOLUTION|>--- conflicted
+++ resolved
@@ -858,11 +858,7 @@
 
     def __init__(
             self, dim=2, x0=0., rhol=0.1, rhor=0.01, pl=20, pr=10.,
-<<<<<<< HEAD
-            ul=None, ur=None, sigma=0.5
-=======
             ul=None, ur=None, uc=None, sigma=0.5
->>>>>>> a0d296ac
     ):
         """Initialize initial condition options.
 
@@ -884,11 +880,8 @@
             flow velocity to the left of the discontinuity
         ur: numpy.ndarray
             flow velocity to the right of the discontinuity
-<<<<<<< HEAD
-=======
         uc: numpy.ndarray
             convective velocity (discontinuity advection speed)
->>>>>>> a0d296ac
         sigma: float
            sharpness parameter
         """
@@ -904,18 +897,12 @@
             ul = np.zeros(shape=(dim,))
         if ur is None:
             ur = np.zeros(shape=(dim,))
-<<<<<<< HEAD
-
-        self._ul = ul
-        self._ur = ur
-=======
         if uc is None:
             uc = np.zeros(shape=(dim,))
 
         self._ul = ul
         self._ur = ur
         self._uc = uc
->>>>>>> a0d296ac
 
     def __call__(self, t, x_vec, eos=IdealSingleGas()):
         r"""
@@ -943,11 +930,7 @@
         zeros = 0 * x_rel
         sigma = self._sigma
 
-<<<<<<< HEAD
-        x0 = zeros + self._x0
-=======
         x0 = zeros + self._uc[0]*t + self._x0
->>>>>>> a0d296ac
         t = zeros + t
         ones = (1.0 + x_vec[0]) - x_vec[0]
 
