--- conflicted
+++ resolved
@@ -3,12 +3,12 @@
 Boundary Treatment Interfaces
 ^^^^^^^^^^^^^^^^^^^^^^^^^^^^^
 
-<<<<<<< HEAD
-.. autoclass FluidBoundary
+.. autoclass:: FluidBoundary
+
+Boundary Conditions Base Classes
+^^^^^^^^^^^^^^^^^^^^^^^^^^^^^^^^
+
 .. autoclass:: PrescribedFluidBoundary
-=======
-.. autoclass:: FluidBoundary
->>>>>>> 4e8f68a6
 
 Boundary Conditions
 ^^^^^^^^^^^^^^^^^^^
@@ -48,8 +48,8 @@
 from meshmode.mesh import BTAG_ALL, BTAG_NONE  # noqa
 from mirgecom.fluid import make_conserved
 from grudge.trace_pair import TracePair
-from mirgecom.viscous import viscous_divergence_flux as viscous_div_flux
-from mirgecom.flux import gradient_flux as gradient_num_flux
+from mirgecom.viscous import viscous_facial_flux_central
+from mirgecom.flux import num_flux_central
 from mirgecom.gas_model import make_fluid_state
 from mirgecom.inviscid import inviscid_facial_flux_rusanov
 
@@ -66,7 +66,6 @@
     """
 
     @abstractmethod
-<<<<<<< HEAD
     def inviscid_divergence_flux(self, discr, btag, gas_model, state_minus,
                                  numerical_flux_func, **kwargs):
         """Get the inviscid boundary flux for the divergence operator.
@@ -96,7 +95,7 @@
             Function should return the numerical flux corresponding to
             the divergence of the inviscid transport flux. This function
             is typically backed by an approximate Riemann solver, such as
-            :func:`~mirgecom.inviscid.inviscid_flux_rusanov`.
+            :func:`~mirgecom.inviscid.inviscid_facial_flux_rusanov`.
 
         Returns
         -------
@@ -143,7 +142,7 @@
             Function should return the numerical flux corresponding to
             the divergence of the viscous transport flux. This function
             is typically backed by a helper, such as
-            :func:`~mirgecom.inviscid.viscous_flux_central`.
+            :func:`~mirgecom.viscous.viscous_facial_flux_central`.
 
         Returns
         -------
@@ -193,12 +192,6 @@
         discr: :class:`~grudge.eager.EagerDGDiscretization`
 
             A discretization collection encapsulating the DG elements
-=======
-    def inviscid_divergence_flux(self, discr, btag, eos, cv_minus, dv_minus,
-                                 **kwargs):
-        """Get the inviscid boundary flux for the divergence operator."""
-        pass
->>>>>>> 4e8f68a6
 
         state_minus: :class:`~mirgecom.gas_model.FluidState`
 
@@ -276,7 +269,7 @@
         if not self._bnd_temperature_func:
             self._bnd_temperature_func = self._temperature_for_prescribed_state
         if not self._grad_num_flux_func:
-            self._grad_num_flux_func = gradient_num_flux
+            self._grad_num_flux_func = num_flux_central
 
         if not self._cv_gradient_flux_func:
             self._cv_gradient_flux_func = self._gradient_flux_for_prescribed_cv
@@ -345,9 +338,11 @@
 
         actx = state_minus.array_context
         nhat = thaw(discr.normal(btag), actx)
+        from arraycontext import outer
+        grad_flux = outer(self._grad_num_flux_func(cv_pair.int, cv_pair.ext),
+                          nhat)
         return self._boundary_quantity(
-            discr, btag=btag,
-            quantity=self._grad_num_flux_func(cv_pair, nhat), **kwargs)
+            discr, btag=btag, quantity=grad_flux, **kwargs)
 
     # Returns the flux to be used by the gradient operator when computing the
     # gradient of fluid temperature using prescribed fluid temperature(+).
@@ -361,9 +356,10 @@
                               exterior=self._bnd_temperature_func(
                                   discr=discr, btag=btag, gas_model=gas_model,
                                   state_minus=state_minus, **kwargs))
-        return self._boundary_quantity(discr, btag,
-                                       self._grad_num_flux_func(bnd_tpair, nhat),
-                                       **kwargs)
+        from arraycontext import outer
+        grad_flux = outer(self._grad_num_flux_func(bnd_tpair.int, bnd_tpair.ext),
+                          nhat)
+        return self._boundary_quantity(discr, btag, grad_flux, **kwargs)
 
     # Returns the flux to be used by the divergence operator when computing the
     # divergence of inviscid fluid transport flux using the boundary's
@@ -382,13 +378,14 @@
     # Returns the flux to be used by the divergence operator when computing the
     # divergence of viscous fluid transport flux using the boundary's
     # prescribed CV(+).
-    def _viscous_flux_for_prescribed_state(self, discr, btag, gas_model, state_minus,
-                                           grad_cv_minus, grad_t_minus,
-                                           numerical_flux_func=viscous_div_flux,
-                                           **kwargs):
-        state_pair = self._boundary_state_pair(discr=discr, btag=btag,
-                                               gas_model=gas_model,
-                                               state_minus=state_minus, **kwargs)
+    def _viscous_flux_for_prescribed_state(
+            self, discr, btag, gas_model, state_minus, grad_cv_minus, grad_t_minus,
+            numerical_flux_func=viscous_facial_flux_central, **kwargs):
+
+        state_pair = self._boundary_state_pair(
+            discr=discr, btag=btag, gas_model=gas_model, state_minus=state_minus,
+            **kwargs)
+
         grad_cv_pair = \
             TracePair(btag, interior=grad_cv_minus,
                       exterior=self._bnd_grad_cv_func(
@@ -432,7 +429,8 @@
 
     def viscous_divergence_flux(self, discr, btag, gas_model, state_minus,
                                 grad_cv_minus, grad_t_minus,
-                                numerical_flux_func=viscous_div_flux, **kwargs):
+                                numerical_flux_func=viscous_facial_flux_central,
+                                **kwargs):
         """Get the viscous flux for *btag* for use in the divergence operator."""
         return self._viscous_flux_func(discr=discr, btag=btag, gas_model=gas_model,
                                        state_minus=state_minus,
