--- conflicted
+++ resolved
@@ -59,20 +59,16 @@
     r"""Abstract interface to fluid boundary treatment.
 
     .. automethod:: inviscid_boundary_flux
-<<<<<<< HEAD
     .. automethod:: viscous_boundary_flux
     .. automethod:: q_boundary_flux
     .. automethod:: s_boundary_flux
     .. automethod:: t_boundary_flux
-=======
->>>>>>> 215df24e
     """
 
     @abstractmethod
     def inviscid_boundary_flux(self, discr, btag, cv, eos, **kwargs):
         """Get the inviscid flux across the boundary faces."""
 
-<<<<<<< HEAD
     @abstractmethod
     def viscous_boundary_flux(self, discr, btag, cv, grad_cv, grad_t,
                               eos, **kwargs):
@@ -116,28 +112,15 @@
 
     def inviscid_boundary_flux(self, discr, btag, cv, eos, **kwargs):
         """Get the inviscid part of the physical flux across the boundary *btag*."""
+        raise NotImplementedError()
 
     def viscous_boundary_flux(self, discr, btag, cv, grad_cv, grad_t, eos, **kwargs):
         """Get the viscous part of the physical flux across the boundary *btag*."""
         raise NotImplementedError()
 
-=======
-
-class FluidBC(FluidBoundary):
-    r"""Abstract interface to boundary conditions.
-
-    .. automethod:: inviscid_boundary_flux
-    .. automethod:: boundary_pair
-    """
-
-    @abstractmethod
-    def inviscid_boundary_flux(self, discr, btag, cv, eos, **kwargs):
-        """Get the inviscid part of the physical flux across the boundary *btag*."""
-
-    @abstractmethod
->>>>>>> 215df24e
     def boundary_pair(self, discr, btag, cv, eos, **kwargs):
         """Get the interior and exterior solution (*u*) on the boundary."""
+        raise NotImplementedError()
 
 
 class PrescribedInviscidBoundary(FluidBC):
@@ -146,22 +129,15 @@
     .. automethod:: __init__
     .. automethod:: boundary_pair
     .. automethod:: inviscid_boundary_flux
-<<<<<<< HEAD
     .. automethod:: soln_gradient_flux
-=======
->>>>>>> 215df24e
     """
 
     def __init__(self, inviscid_boundary_flux_func=None, boundary_pair_func=None,
                  inviscid_facial_flux_func=None, fluid_solution_func=None,
-<<<<<<< HEAD
                  fluid_solution_flux_func=None, scalar_numerical_flux_func=None,
                  fluid_solution_gradient_func=None,
                  fluid_solution_gradient_flux_func=None,
                  fluid_temperature_func=None):
-=======
-                 fluid_solution_flux_func=None):
->>>>>>> 215df24e
         """Initialize the PrescribedInviscidBoundary and methods."""
         self._bnd_pair_func = boundary_pair_func
         self._inviscid_bnd_flux_func = inviscid_boundary_flux_func
@@ -170,7 +146,6 @@
             self._inviscid_facial_flux_func = inviscid_facial_flux
         self._fluid_soln_func = fluid_solution_func
         self._fluid_soln_flux_func = fluid_solution_flux_func
-<<<<<<< HEAD
         self._scalar_num_flux_func = scalar_numerical_flux_func
         from mirgecom.flux import central_scalar_flux
         if not self._scalar_num_flux_func:
@@ -188,8 +163,6 @@
             if kwargs["local"]:
                 return quantity
         return discr.project(btag, "all_faces", quantity)
-=======
->>>>>>> 215df24e
 
     def boundary_pair(self, discr, btag, cv, **kwargs):
         """Get the interior and exterior solution on the boundary."""
@@ -218,7 +191,6 @@
         bnd_tpair = self.boundary_pair(discr, btag=btag, cv=cv, eos=eos, **kwargs)
         return self._inviscid_facial_flux_func(discr, eos=eos, cv_tpair=bnd_tpair)
 
-<<<<<<< HEAD
     def q_boundary_flux(self, discr, btag, cv, **kwargs):
         """Get the flux through boundary *btag* for each scalar in *q*."""
         actx = cv.array_context
@@ -310,8 +282,6 @@
         return viscous_facial_flux(discr, eos, cv_tpair, grad_cv_tpair,
                                    t_tpair, grad_t_tpair)
 
-=======
->>>>>>> 215df24e
 
 class PrescribedBoundary(PrescribedInviscidBoundary):
     """Boundary condition prescribes boundary soln with user-specified function.
@@ -413,7 +383,6 @@
         # Form the external boundary solution with the new momentum
         ext_cv = make_conserved(dim=dim, mass=int_cv.mass, energy=int_cv.energy,
                                 momentum=ext_mom, species_mass=int_cv.species_mass)
-<<<<<<< HEAD
         return TracePair(btag, interior=int_cv, exterior=ext_cv)
 
 
@@ -668,7 +637,4 @@
             from mirgecom.viscous import viscous_facial_flux
             return viscous_facial_flux(discr, eos, cv_tpair=cv_tpair,
                                        grad_cv_tpair=s_tpair, t_tpair=t_tpair,
-                                       grad_t_tpair=grad_t_tpair)
-=======
-        return TracePair(btag, interior=int_cv, exterior=ext_cv)
->>>>>>> 215df24e
+                                       grad_t_tpair=grad_t_tpair)