--- conflicted
+++ resolved
@@ -58,18 +58,9 @@
 from meshmode.mesh import BTAG_ALL, BTAG_NONE  # noqa
 from mirgecom.fluid import make_conserved
 from grudge.trace_pair import TracePair
-<<<<<<< HEAD
 import grudge.op as op
-from mirgecom.inviscid import inviscid_flux_rusanov
-from mirgecom.viscous import viscous_flux_central
-from mirgecom.flux import (
-    gradient_flux_central,
-    divergence_flux_central
-)
-=======
 from mirgecom.viscous import viscous_facial_flux_central
 from mirgecom.flux import num_flux_central
->>>>>>> 832ba8a6
 from mirgecom.gas_model import (
     make_fluid_state,
     project_fluid_state
@@ -338,15 +329,8 @@
         """Get a boundary quantity on local boundary, or projected to "all_faces"."""
         from grudge.dof_desc import as_dofdesc
         btag = as_dofdesc(btag)
-<<<<<<< HEAD
-        if "local" in kwargs:
-            if kwargs["local"]:
-                return quantity
-        return op.project(discr, btag, btag.with_dtag("all_faces"), quantity)
-=======
-        return quantity if local else discr.project(
+        return quantity if local else op.project(discr,
             btag, btag.with_dtag("all_faces"), quantity)
->>>>>>> 832ba8a6
 
     def _boundary_state_pair(self, discr, btag, gas_model, state_minus, **kwargs):
         return TracePair(btag,
@@ -516,7 +500,7 @@
 
     def av_flux(self, discr, btag, diffusion, **kwargs):
         """Get the diffusive fluxes for the AV operator API."""
-        grad_av_minus = discr.project("vol", btag, diffusion)
+        grad_av_minus = op.project(discr, "vol", btag, diffusion)
         actx = grad_av_minus.mass[0].array_context
         nhat = thaw(discr.normal(btag), actx)
         grad_av_plus = self._bnd_grad_av_func(
