--- conflicted
+++ resolved
@@ -98,7 +98,6 @@
     .. automethod:: boundary_pair
     """
 
-<<<<<<< HEAD
     def q_boundary_flux(self, discr, btag, cv, eos, **kwargs):
         """Get the flux through boundary *btag* for each scalar in *q*."""
         raise NotImplementedError()
@@ -110,21 +109,14 @@
     def t_boundary_flux(self, discr, btag, cv, eos, **kwargs):
         """Get the "temperature flux" through boundary *btag*."""
         raise NotImplementedError()
-
-=======
-    @abstractmethod
->>>>>>> 1900c68e
+        
     def inviscid_boundary_flux(self, discr, btag, cv, eos, **kwargs):
         """Get the inviscid part of the physical flux across the boundary *btag*."""
 
-<<<<<<< HEAD
     def viscous_boundary_flux(self, discr, btag, cv, grad_cv, grad_t, eos, **kwargs):
         """Get the viscous part of the physical flux across the boundary *btag*."""
         raise NotImplementedError()
 
-=======
-    @abstractmethod
->>>>>>> 1900c68e
     def boundary_pair(self, discr, btag, cv, eos, **kwargs):
         """Get the interior and exterior solution (*u*) on the boundary."""
 
