--- conflicted
+++ resolved
@@ -20,19 +20,7 @@
 .. autoclass:: PressureOutflowBoundary
 .. autoclass:: IsothermalWallBoundary
 .. autoclass:: AdiabaticSlipBoundary
-<<<<<<< HEAD
-.. autoclass:: AdiabaticNoslipMovingBoundary
-.. autoclass:: IsothermalNoSlipBoundary
-.. autoclass:: FarfieldBoundary
-.. autoclass:: RiemannInflowBoundary
-.. autoclass:: RiemannOutflowBoundary
-.. autoclass:: PressureOutflowBoundary
-.. autoclass:: IsothermalWallBoundary
 .. autoclass:: AdiabaticNoslipWallBoundary
-.. autoclass:: SymmetryBoundary
-=======
-.. autoclass:: AdiabaticNoslipWallBoundary
->>>>>>> 766ccf0c
 .. autoclass:: LinearizedOutflowBoundary
 """
 
@@ -60,7 +48,6 @@
 THE SOFTWARE.
 """
 
-from warnings import warn
 import numpy as np
 from arraycontext import get_container_context_recursively
 from meshmode.mesh import BTAG_ALL, BTAG_NONE  # noqa
@@ -71,11 +58,7 @@
 import grudge.op as op
 from mirgecom.viscous import viscous_facial_flux_central
 from mirgecom.flux import num_flux_central
-<<<<<<< HEAD
-from mirgecom.gas_model import make_fluid_state
-=======
 from mirgecom.gas_model import make_fluid_state, replace_fluid_state
->>>>>>> 766ccf0c
 from pytools.obj_array import make_obj_array
 
 from mirgecom.inviscid import inviscid_facial_flux_rusanov
@@ -144,8 +127,6 @@
     return comps.reshape(dim, dim)
 
 
-<<<<<<< HEAD
-=======
 class _SlipBoundaryComponent:
     """Helper class for slip boundaries, consistent with [Mengaldo_2014]_."""
 
@@ -213,7 +194,6 @@
 
 
 # Bare minimum interface to work in CNS Operator
->>>>>>> 766ccf0c
 class FluidBoundary(metaclass=ABCMeta):
     r"""Abstract interface to fluid boundary treatment.
 
@@ -1080,33 +1060,19 @@
     by [Mengaldo_2014]_.
 
     .. automethod:: __init__
-<<<<<<< HEAD
-    .. automethod:: inviscid_wall_flux
-    .. automethod:: viscous_wall_flux
-    .. automethod:: grad_cv_bc
-    .. automethod:: grad_temperature_bc
-    .. automethod:: adiabatic_slip_wall_state
-=======
     .. automethod:: state_plus
     .. automethod:: state_bc
     .. automethod:: temperature_bc
     .. automethod:: grad_cv_bc
     .. automethod:: grad_temperature_bc
->>>>>>> 766ccf0c
     .. automethod:: adiabatic_slip_grad_av
     """
     def __init__(self):
-<<<<<<< HEAD
-        """Initialize the boundary condition object."""
-        PrescribedFluidBoundary.__init__(
-            self, boundary_state_func=self.adiabatic_slip_wall_state,
-            inviscid_flux_func=self.inviscid_wall_flux,
-            viscous_flux_func=self.viscous_wall_flux,
-            boundary_gradient_temperature_func=self.grad_temperature_bc,
-            boundary_gradient_cv_func=self.grad_cv_bc
-        )
-
-    def adiabatic_slip_wall_state(
+        self._slip = _SlipBoundaryComponent()
+        self._impermeable = _ImpermeableBoundaryComponent()
+        self._adiabatic = _AdiabaticBoundaryComponent()
+
+    def state_plus(
             self, dcoll, dd_bdry, gas_model, state_minus, **kwargs):
         """Return state with zero normal-component velocity for an adiabatic wall."""
         actx = state_minus.array_context
@@ -1114,174 +1080,6 @@
         # Grab a unit normal to the boundary
         nhat = actx.thaw(dcoll.normal(dd_bdry))
 
-        cv_minus = state_minus.cv
-        # set the normal momentum to 0
-        mom_plus = cv_minus.momentum - np.dot(cv_minus.momentum, nhat)*nhat
-
-        # subtract off the total energy lost from modifying the velocity
-        # this keeps the temperature on the plus side equal to the minus
-        internal_energy_plus = (state_minus.energy_density
-            - 0.5*np.dot(cv_minus.momentum, cv_minus.momentum)/cv_minus.mass)
-        total_energy_plus = (internal_energy_plus
-                             + 0.5*np.dot(mom_plus, mom_plus)/cv_minus.mass)
-
-        cv_plus = make_conserved(
-            state_minus.dim,
-            mass=state_minus.mass_density,
-            energy=total_energy_plus,
-            momentum=mom_plus,
-            species_mass=state_minus.species_mass_density
-        )
-
-        # we'll need this when we go to production
-        """
-        return make_fluid_state(cv=cv_plus, gas_model=gas_model,
-                                temperature_seed=state_minus.temperature,
-                                smoothness=state_minus.smoothness)
-        """
-        return make_fluid_state(cv=cv_plus, gas_model=gas_model,
-                                temperature_seed=state_minus.temperature)
-
-    def inviscid_wall_flux(self, dcoll, dd_bdry, gas_model, state_minus,
-                           numerical_flux_func=inviscid_facial_flux_rusanov,
-                           **kwargs):
-        """
-        Compute the inviscid boundary flux.
-
-        The construc the flux such that it vanished through the boundary,i
-        preserving mass, momentum (magnitude) and energy.
-
-        rho_plus = rho_minus
-        v_plus = v_minus - 2 * (v_minus . n_hat) * n_hat
-        mom_plus = rho_plus * v_plus
-        E_plus = E_minus
-        """
-        dd_bdry = as_dofdesc(dd_bdry)
-
-        normal = state_minus.array_context.thaw(dcoll.normal(dd_bdry))
-        ext_mom = (state_minus.momentum_density
-                   - 2.0*np.dot(state_minus.momentum_density, normal)*normal)
-
-        wall_cv = make_conserved(dim=state_minus.dim,
-                                 mass=state_minus.mass_density,
-                                 momentum=ext_mom,
-                                 energy=state_minus.energy_density,
-                                 species_mass=state_minus.species_mass_density)
-
-        # we'll need this when we go to production
-        """
-        wall_state = make_fluid_state(cv=wall_cv, gas_model=gas_model,
-                                      temperature_seed=state_minus.temperature,
-                                      smoothness=state_minus.smoothness)
-        """
-        wall_state = make_fluid_state(cv=wall_cv, gas_model=gas_model,
-                                      temperature_seed=state_minus.temperature)
-
-        state_pair = TracePair(dd_bdry, interior=state_minus, exterior=wall_state)
-
-        return numerical_flux_func(state_pair, gas_model, normal)
-
-    def grad_temperature_bc(self, grad_t_minus, normal, **kwargs):
-        """
-        Compute temperature gradient on the plus state.
-
-        Impose the opposite normal component to enforce zero energy flux
-        from conduction.
-        """
-        return (grad_t_minus
-                - 2.*np.dot(grad_t_minus, normal)*normal)
-
-    def grad_cv_bc(self, state_minus, state_plus, grad_cv_minus, normal, **kwargs):
-        """
-        Return external grad(CV) used in the boundary calculation of viscous flux.
-
-        Specify the velocity gradients on the external state to ensure zero
-        energy and momentum flux due to shear stresses.
-
-        Gradients of species mass fractions are set to zero in the normal direction
-        to ensure zero flux of species across the boundary.
-        """
-        grad_species_mass_plus = 1.*grad_cv_minus.species_mass
-        if state_minus.nspecies > 0:
-            from mirgecom.fluid import species_mass_fraction_gradient
-            grad_y_minus = species_mass_fraction_gradient(state_minus.cv,
-                                                          grad_cv_minus)
-            grad_y_plus = grad_y_minus - np.outer(grad_y_minus@normal, normal)
-            grad_species_mass_plus = 0.*grad_y_plus
-
-            for i in range(state_minus.nspecies):
-                grad_species_mass_plus[i] = \
-                    (state_minus.mass_density*grad_y_plus[i]
-                     + state_minus.species_mass_fractions[i]*grad_cv_minus.mass)
-
-        # normal velocity on the surface is zero,
-        vel_plus = state_plus.velocity
-
-        from mirgecom.fluid import velocity_gradient
-        grad_v_minus = velocity_gradient(state_minus.cv, grad_cv_minus)
-
-        # rotate the velocity gradient tensor into the normal direction
-        rotation_matrix = _get_rotation_matrix(normal)
-        grad_v_normal = rotation_matrix@grad_v_minus@rotation_matrix.T
-
-        # set the normal component of the tangential velocity to 0
-        for i in range(state_minus.dim-1):
-            grad_v_normal[i+1][0] = 0.*grad_v_normal[i+1][0]
-
-        # get the gradient on the plus side in the global coordiate space
-        grad_v_plus = rotation_matrix.T@grad_v_normal@rotation_matrix
-
-        # construct grad(mom)
-        grad_mom_plus = (state_minus.mass_density*grad_v_plus
-                         + np.outer(vel_plus, grad_cv_minus.mass))
-
-        return make_conserved(grad_cv_minus.dim,
-                              mass=grad_cv_minus.mass,
-                              energy=grad_cv_minus.energy,
-                              momentum=grad_mom_plus,
-                              species_mass=grad_species_mass_plus)
-
-    def viscous_wall_flux(self, dcoll, dd_bdry, gas_model, state_minus,
-                          grad_cv_minus, grad_t_minus,
-                          numerical_flux_func=viscous_facial_flux_central,
-                          **kwargs):
-        """Return the boundary flux for the divergence of the viscous flux."""
-        dd_bdry = as_dofdesc(dd_bdry)
-=======
-        self._slip = _SlipBoundaryComponent()
-        self._impermeable = _ImpermeableBoundaryComponent()
-        self._adiabatic = _AdiabaticBoundaryComponent()
-
-    def state_plus(
-            self, dcoll, dd_bdry, gas_model, state_minus, **kwargs):
-        """Return state with zero normal-component velocity for an adiabatic wall."""
->>>>>>> 766ccf0c
-        actx = state_minus.array_context
-        normal = actx.thaw(dcoll.normal(dd_bdry))
-
-        state_wall = self.adiabatic_slip_wall_state(dcoll=dcoll, dd_bdry=dd_bdry,
-                                                    gas_model=gas_model,
-                                                    state_minus=state_minus,
-                                                    **kwargs)
-
-<<<<<<< HEAD
-        grad_cv_wall = self.grad_cv_bc(state_minus=state_minus,
-                                       state_plus=state_wall,
-                                       grad_cv_minus=grad_cv_minus,
-                                       normal=normal, **kwargs)
-
-        grad_t_wall = self.grad_temperature_bc(grad_t_minus=grad_t_minus,
-                                               normal=normal, **kwargs)
-
-        from mirgecom.viscous import viscous_flux
-        return viscous_flux(state_wall, grad_cv_wall, grad_t_wall)@normal
-
-    def adiabatic_slip_grad_av(self, dcoll, dd_bdry, grad_av_minus, **kwargs):
-        """Get the exterior grad(Q) on the boundary for artificial viscosity."""
-        # Grab some boundary-relevant data
-        dim, = grad_av_minus.mass.shape
-        actx = get_container_context_recursively(grad_av_minus)
-=======
         # set the normal momentum to 0
         mom_plus = self._slip.momentum_plus(state_minus.momentum_density, nhat)
         return replace_fluid_state(state_minus, gas_model, momentum=mom_plus)
@@ -1292,7 +1090,6 @@
         actx = state_minus.array_context
 
         # Grab a unit normal to the boundary
->>>>>>> 766ccf0c
         nhat = actx.thaw(dcoll.normal(dd_bdry))
 
         # set the normal momentum to 0
@@ -1307,17 +1104,9 @@
             energy=energy_bc,
             momentum=mom_bc)
 
-<<<<<<< HEAD
-class AdiabaticNoslipMovingBoundary(PrescribedFluidBoundary):
-    r"""Boundary condition implementing a no-slip moving boundary.
-
-    This function is deprecated and should be replaced by
-    :class:`~mirgecom.boundary.AdiabaticNoslipWallBoundary`
-=======
     def temperature_bc(self, state_minus, **kwargs):
         """Return farfield temperature for use in grad(temperature)."""
         return state_minus.temperature
->>>>>>> 766ccf0c
 
     def grad_temperature_bc(self, grad_t_minus, normal, **kwargs):
         """
@@ -1382,49 +1171,6 @@
     .. automethod:: temperature_bc
     """
 
-<<<<<<< HEAD
-    def __init__(self, wall_velocity=None, dim=2):
-        """Initialize boundary device."""
-        warn("AdiabaticNoslipMovingBoundary is deprecated. Use "
-             "AdiabaticNoSlipWallBoundary instead.", DeprecationWarning,
-             stacklevel=2)
-
-        PrescribedFluidBoundary.__init__(
-            self, boundary_state_func=self.adiabatic_noslip_state,
-            boundary_temperature_func=self._interior_temperature,
-            boundary_grad_av_func=self.adiabatic_noslip_grad_av,
-        )
-
-        # Check wall_velocity (assumes dim is correct)
-        if wall_velocity is None:
-            wall_velocity = np.zeros(shape=(dim,))
-        if len(wall_velocity) != dim:
-            raise ValueError(f"Specified wall velocity must be {dim}-vector.")
-        self._wall_velocity = wall_velocity
-
-    def adiabatic_noslip_state(
-            self, dcoll, dd_bdry, gas_model, state_minus, **kwargs):
-        """Get the exterior solution on the boundary.
-
-        Sets the external state s.t. $v^+ = -v^-$, giving vanishing contact velocity
-        in the approximate Riemann solver used to compute the inviscid flux.
-        """
-        wall_pen = 2.0 * self._wall_velocity * state_minus.mass_density
-        ext_mom = wall_pen - state_minus.momentum_density  # no-slip
-
-        # Form the external boundary solution with the new momentum
-        cv = make_conserved(dim=state_minus.dim, mass=state_minus.mass_density,
-                            energy=state_minus.energy_density,
-                            momentum=ext_mom,
-                            species_mass=state_minus.species_mass_density)
-        return make_fluid_state(cv=cv, gas_model=gas_model,
-                                temperature_seed=state_minus.temperature,
-                                smoothness=state_minus.smoothness)
-
-    def adiabatic_noslip_grad_av(self, grad_av_minus, **kwargs):
-        """Get the exterior solution on the boundary for artificial viscosity."""
-        return -grad_av_minus
-=======
     def __init__(self, numdim, free_stream_pressure,
                  free_stream_velocity, free_stream_temperature,
                  free_stream_mass_fractions=None):
@@ -1470,22 +1216,15 @@
             momentum=free_stream_density*free_stream_velocity,
             species_mass=free_stream_spec_mass
         )
->>>>>>> 766ccf0c
 
         return make_fluid_state(cv=cv_infinity, gas_model=gas_model,
-                                temperature_seed=free_stream_temperature)
+                                temperature_seed=free_stream_temperature,
+                                smoothness=state_minus.smoothness)
 
     def temperature_bc(self, state_minus, **kwargs):
         """Return farfield temperature for use in grad(temperature)."""
         return 0*state_minus.temperature + self._temperature
 
-<<<<<<< HEAD
-    This function is deprecated and should be replaced by
-    :class:`~mirgecom.boundary.IsothermalWallBoundary`
-
-    .. automethod:: isothermal_noslip_state
-    .. automethod:: temperature_bc
-=======
 
 class PressureOutflowBoundary(PrescribedFluidBoundary):
     r"""Outflow boundary treatment with prescribed pressure.
@@ -1539,19 +1278,11 @@
 
     .. automethod:: __init__
     .. automethod:: outflow_state
->>>>>>> 766ccf0c
     """
 
     def __init__(self, boundary_pressure=101325):
         """Initialize the boundary condition object."""
-<<<<<<< HEAD
-        warn("IsothermalNoSlipBoundary is deprecated. Use IsothermalWallBoundary "
-             "instead.", DeprecationWarning, stacklevel=2)
-
-        self._wall_temp = wall_temperature
-=======
         self._pressure = boundary_pressure
->>>>>>> 766ccf0c
         PrescribedFluidBoundary.__init__(
             self, boundary_state_func=self.outflow_state,
             inviscid_flux_func=self.inviscid_boundary_flux,
@@ -1566,10 +1297,6 @@
         This is the partially non-reflective boundary state described by
         [Mengaldo_2014]_ eqn. 40 if super-sonic, 41 if sub-sonic.
 
-<<<<<<< HEAD
-        internal_energy_plus = gas_model.eos.get_internal_energy(
-            temperature=temperature_wall, species_mass_fractions=mass_frac_plus)
-=======
         For super-sonic outflow, the interior flow properties (minus) are
         extrapolated to the exterior point (plus).
         For sub-sonic outflow, the pressure is imposed on the external point.
@@ -1613,14 +1340,14 @@
                                     species_mass=state_minus.cv.species_mass)
 
         return make_fluid_state(cv=cv_outflow, gas_model=gas_model,
-                                temperature_seed=state_minus.temperature)
+                                temperature_seed=state_minus.temperature,
+                                smoothness=state_minus.smoothness)
 
     def outflow_state_for_diffusion(self, dcoll, dd_bdry, gas_model,
                                            state_minus, **kwargs):
         """Return state."""
         actx = state_minus.array_context
         nhat = actx.thaw(dcoll.normal(dd_bdry))
->>>>>>> 766ccf0c
 
         # boundary-normal velocity
         boundary_vel = np.dot(state_minus.velocity, nhat)*nhat
@@ -1657,10 +1384,6 @@
             species_mass=state_minus.species_mass_density
         )
         return make_fluid_state(cv=cv_plus, gas_model=gas_model,
-<<<<<<< HEAD
-                                temperature_seed=tseed,
-                                smoothness=state_minus.smoothness)
-=======
                                 temperature_seed=state_minus.temperature)
 
     def inviscid_boundary_flux(self, dcoll, dd_bdry, gas_model, state_minus,
@@ -1673,7 +1396,6 @@
         actx = state_minus.array_context
         normal = actx.thaw(dcoll.normal(dd_bdry))
         return numerical_flux_func(state_pair, gas_model, normal)
->>>>>>> 766ccf0c
 
     def temperature_bc(self, state_minus, **kwargs):
         """Get temperature value used in grad(T)."""
@@ -1770,351 +1492,6 @@
             free_stream_state.velocity + (velocity_boundary - v_plus)*nhat
         )
 
-<<<<<<< HEAD
-        Returns $2T_\text{wall} - T^-$ so that a central gradient flux
-        will get the correct $T_\text{wall}$ BC.
-        """
-        return 2*self._wall_temp - state_minus.temperature
-
-
-class FarfieldBoundary(PrescribedFluidBoundary):
-    r"""Farfield boundary treatment.
-
-    This class implements a farfield boundary as described by
-    [Mengaldo_2014]_ eqn. 30 and eqn. 42.  The boundary condition is implemented
-    as:
-
-    .. math::
-        q^{+} = q_\infty
-
-    and the gradients
-
-    .. math::
-        \nabla q_{bc} = \nabla q^{-}
-
-    .. automethod:: __init__
-    .. automethod:: farfield_state
-    .. automethod:: temperature_bc
-    """
-
-    def __init__(self, numdim, free_stream_pressure,
-                 free_stream_velocity, free_stream_temperature,
-                 free_stream_mass_fractions=None):
-        """Initialize the boundary condition object."""
-        if len(free_stream_velocity) != numdim:
-            raise ValueError("Free-stream velocity must be of ambient dimension.")
-
-        self._temperature = free_stream_temperature
-        self._pressure = free_stream_pressure
-        self._species_mass_fractions = free_stream_mass_fractions
-        self._velocity = free_stream_velocity
-
-        PrescribedFluidBoundary.__init__(
-            self, boundary_state_func=self.farfield_state
-        )
-
-    def farfield_state(self, dcoll, dd_bdry, gas_model, state_minus, **kwargs):
-        """Get the exterior solution on the boundary."""
-        free_stream_mass_fractions = (0.*state_minus.species_mass_fractions
-                                      + self._species_mass_fractions)
-
-        free_stream_temperature = 0.*state_minus.temperature + self._temperature
-        free_stream_pressure = 0.*state_minus.pressure + self._pressure
-        free_stream_velocity = 0.*state_minus.velocity + self._velocity
-
-        free_stream_density = gas_model.eos.get_density(
-            pressure=free_stream_pressure, temperature=free_stream_temperature,
-            species_mass_fractions=free_stream_mass_fractions)
-
-        free_stream_internal_energy = gas_model.eos.get_internal_energy(
-            temperature=free_stream_temperature,
-            species_mass_fractions=free_stream_mass_fractions)
-
-        free_stream_total_energy = \
-            free_stream_density*(free_stream_internal_energy
-                                 + .5*np.dot(free_stream_velocity,
-                                             free_stream_velocity))
-        free_stream_spec_mass = free_stream_density * free_stream_mass_fractions
-
-        cv_infinity = make_conserved(
-            state_minus.dim, mass=free_stream_density,
-            energy=free_stream_total_energy,
-            momentum=free_stream_density*free_stream_velocity,
-            species_mass=free_stream_spec_mass
-        )
-
-        return make_fluid_state(cv=cv_infinity, gas_model=gas_model,
-                                temperature_seed=free_stream_temperature,
-                                smoothness=state_minus.smoothness)
-
-    def temperature_bc(self, state_minus, **kwargs):
-        """Return farfield temperature for use in grad(temperature)."""
-        return 0*state_minus.temperature + self._temperature
-
-
-class PressureOutflowBoundary(PrescribedFluidBoundary):
-    r"""Outflow boundary treatment with prescribed pressure.
-
-    This class implements an outflow boundary as described by
-    [Mengaldo_2014]_.  The boundary condition is implemented as:
-
-    .. math::
-
-        \rho^+ &= \rho^-
-
-        \rho\mathbf{Y}^+ &= \rho\mathbf{Y}^-
-
-        \rho\mathbf{V}^+ &= \rho\mathbf{V}^-
-
-    For an ideal gas at super-sonic flow conditions, i.e. when:
-
-    .. math::
-
-       \rho\mathbf{V} \cdot \hat{\mathbf{n}} \ge c,
-
-    then the pressure is extrapolated from interior points:
-
-    .. math::
-
-        P^+ = P^-
-
-    Otherwise, if the flow is sub-sonic, then the prescribed boundary pressure,
-    $P^+$, is used. In both cases, the energy is computed as:
-
-    .. math::
-
-        \rho{E}^+ = \frac{\left(2~P^+ - P^-\right)}{\left(\gamma-1\right)}
-        + \frac{1}{2}\rho^+\left(\mathbf{V}^+\cdot\mathbf{V}^+\right).
-
-    For mixtures, the pressure is imposed or extrapolated in a similar fashion
-    to the ideal gas case.
-    However, the total energy depends on the temperature to account for the
-    species enthalpy and variable specific heat at constant volume. For super-sonic
-    flows, it is extrapolated from interior points:
-
-    .. math::
-
-       T^+ = T^-
-
-    while for sub-sonic flows, it is evaluated using ideal gas law
-
-    .. math::
-
-        T^+ = \frac{P^+}{R_{mix} \rho^+}
-
-    .. automethod:: __init__
-    .. automethod:: outflow_state
-    """
-
-    def __init__(self, boundary_pressure=101325):
-        """Initialize the boundary condition object."""
-        self._pressure = boundary_pressure
-        PrescribedFluidBoundary.__init__(
-            self, boundary_state_func=self.outflow_state,
-            inviscid_flux_func=self.inviscid_boundary_flux,
-            viscous_flux_func=self.viscous_boundary_flux,
-            boundary_temperature_func=self.temperature_bc,
-            boundary_gradient_cv_func=self.grad_cv_bc
-        )
-
-    def outflow_state(self, dcoll, dd_bdry, gas_model, state_minus, **kwargs):
-        """Get the exterior solution on the boundary.
-
-        This is the partially non-reflective boundary state described by
-        [Mengaldo_2014]_ eqn. 40 if super-sonic, 41 if sub-sonic.
-
-        For super-sonic outflow, the interior flow properties (minus) are
-        extrapolated to the exterior point (plus).
-        For sub-sonic outflow, the pressure is imposed on the external point.
-
-        For mixtures, the internal energy is obtained via temperature, which comes
-        from ideal gas law with the mixture-weighted gas constant.
-        For ideal gas, the internal energy is obtained directly from pressure.
-        """
-        actx = state_minus.array_context
-        nhat = actx.thaw(dcoll.normal(dd_bdry))
-        # boundary-normal velocity
-        boundary_vel = np.dot(state_minus.velocity, nhat)*nhat
-        boundary_speed = actx.np.sqrt(np.dot(boundary_vel, boundary_vel))
-        speed_of_sound = state_minus.speed_of_sound
-        kinetic_energy = gas_model.eos.kinetic_energy(state_minus.cv)
-        gamma = gas_model.eos.gamma(state_minus.cv, state_minus.temperature)
-
-        # evaluate internal energy based on prescribed pressure
-        pressure_plus = 2.0*self._pressure - state_minus.pressure
-        if state_minus.is_mixture:
-            gas_const = gas_model.eos.gas_const(state_minus.cv)
-            temp_plus = (
-                actx.np.where(actx.np.greater(boundary_speed, speed_of_sound),
-                state_minus.temperature,
-                pressure_plus/(state_minus.cv.mass*gas_const))
-            )
-
-            internal_energy = state_minus.cv.mass*(
-                gas_model.eos.get_internal_energy(temp_plus,
-                                            state_minus.species_mass_fractions))
-        else:
-            boundary_pressure = actx.np.where(actx.np.greater(boundary_speed,
-                                                              speed_of_sound),
-                                              state_minus.pressure, pressure_plus)
-            internal_energy = boundary_pressure/(gamma - 1.0)
-
-        total_energy = internal_energy + kinetic_energy
-        cv_outflow = make_conserved(dim=state_minus.dim, mass=state_minus.cv.mass,
-                                    momentum=state_minus.cv.momentum,
-                                    energy=total_energy,
-                                    species_mass=state_minus.cv.species_mass)
-
-        return make_fluid_state(cv=cv_outflow, gas_model=gas_model,
-                                temperature_seed=state_minus.temperature,
-                                smoothness=state_minus.smoothness)
-
-    def outflow_state_for_diffusion(self, dcoll, dd_bdry, gas_model,
-                                           state_minus, **kwargs):
-        """Return state."""
-        actx = state_minus.array_context
-        nhat = actx.thaw(dcoll.normal(dd_bdry))
-
-        # boundary-normal velocity
-        boundary_vel = np.dot(state_minus.velocity, nhat)*nhat
-        boundary_speed = actx.np.sqrt(np.dot(boundary_vel, boundary_vel))
-        speed_of_sound = state_minus.speed_of_sound
-        kinetic_energy = gas_model.eos.kinetic_energy(state_minus.cv)
-        gamma = gas_model.eos.gamma(state_minus.cv, state_minus.temperature)
-
-        # evaluate internal energy based on prescribed pressure
-        pressure_plus = self._pressure + 0.0*state_minus.pressure
-        if state_minus.is_mixture:
-            gas_const = gas_model.eos.gas_const(state_minus.cv)
-            temp_plus = (
-                actx.np.where(actx.np.greater(boundary_speed, speed_of_sound),
-                state_minus.temperature,
-                pressure_plus/(state_minus.cv.mass*gas_const))
-            )
-
-            internal_energy = state_minus.cv.mass*(
-                gas_model.eos.get_internal_energy(
-                    temp_plus, state_minus.species_mass_fractions)
-            )
-        else:
-            boundary_pressure = (
-                actx.np.where(actx.np.greater(boundary_speed, speed_of_sound),
-                              state_minus.pressure, pressure_plus)
-            )
-            internal_energy = (boundary_pressure / (gamma - 1.0))
-
-        cv_plus = make_conserved(
-            state_minus.dim, mass=state_minus.mass_density,
-            energy=kinetic_energy + internal_energy,
-            momentum=state_minus.momentum_density,
-            species_mass=state_minus.species_mass_density
-        )
-        return make_fluid_state(cv=cv_plus, gas_model=gas_model,
-                                temperature_seed=state_minus.temperature)
-
-    def inviscid_boundary_flux(self, dcoll, dd_bdry, gas_model, state_minus,
-            numerical_flux_func=inviscid_facial_flux_rusanov, **kwargs):
-        """."""
-        outflow_state = self.outflow_state(
-            dcoll, dd_bdry, gas_model, state_minus)
-        state_pair = TracePair(dd_bdry, interior=state_minus, exterior=outflow_state)
-
-        actx = state_minus.array_context
-        normal = actx.thaw(dcoll.normal(dd_bdry))
-        return numerical_flux_func(state_pair, gas_model, normal)
-
-    def temperature_bc(self, state_minus, **kwargs):
-        """Get temperature value used in grad(T)."""
-        return state_minus.temperature
-
-    def grad_cv_bc(self, state_minus, grad_cv_minus, normal, **kwargs):
-        """Return grad(CV) to be used in the boundary calculation of viscous flux."""
-        return grad_cv_minus
-
-    def grad_temperature_bc(self, grad_t_minus, normal, **kwargs):
-        """Return grad(temperature) to be used in viscous flux at wall."""
-        return grad_t_minus
-
-    def viscous_boundary_flux(self, dcoll, dd_bdry, gas_model, state_minus,
-                          grad_cv_minus, grad_t_minus,
-                          numerical_flux_func=viscous_facial_flux_central,
-                                           **kwargs):
-        """Return the boundary flux for the divergence of the viscous flux."""
-        from mirgecom.viscous import viscous_flux
-        actx = state_minus.array_context
-        normal = actx.thaw(dcoll.normal(dd_bdry))
-
-        state_plus = self.outflow_state_for_diffusion(dcoll=dcoll,
-            dd_bdry=dd_bdry, gas_model=gas_model, state_minus=state_minus)
-
-        grad_cv_plus = self.grad_cv_bc(state_minus=state_minus,
-                                       grad_cv_minus=grad_cv_minus,
-                                       normal=normal, **kwargs)
-        grad_t_plus = self.grad_temperature_bc(grad_t_minus, normal)
-
-        # Note that [Mengaldo_2014]_ uses F_v(Q_bc, dQ_bc) here and
-        # *not* the numerical viscous flux as advised by [Bassi_1997]_.
-        f_ext = viscous_flux(state=state_plus, grad_cv=grad_cv_plus,
-                             grad_t=grad_t_plus)
-
-        return f_ext@normal
-
-
-class RiemannInflowBoundary(PrescribedFluidBoundary):
-    r"""Inflow boundary treatment.
-
-    This class implements an Riemann invariant for inflow boundary as described by
-    [Mengaldo_2014]_.
-
-    .. automethod:: __init__
-    .. automethod:: inflow_state
-    """
-
-    def __init__(self, free_stream_state_func):
-        """Initialize the boundary condition object."""
-        self.free_stream_state_func = free_stream_state_func
-
-        PrescribedFluidBoundary.__init__(
-            self, boundary_state_func=self.inflow_state
-        )
-
-    def inflow_state(self, dcoll, dd_bdry, gas_model, state_minus, **kwargs):
-        """Get the exterior solution on the boundary.
-
-        This is the partially non-reflective boundary state described by
-        [Mengaldo_2014]_ eqn. 40 if super-sonic, 41 if sub-sonic.
-        """
-        actx = state_minus.array_context
-        nhat = actx.thaw(dcoll.normal(dd_bdry))
-
-        ones = 0.0*nhat[0] + 1.0
-
-        free_stream_state = self.free_stream_state_func(
-            dcoll, dd_bdry, gas_model, state_minus, **kwargs)
-
-        v_plus = np.dot(free_stream_state.velocity, nhat)
-        rho_plus = free_stream_state.mass_density
-        c_plus = free_stream_state.speed_of_sound
-        gamma_plus = gas_model.eos.gamma(free_stream_state.cv,
-                                         free_stream_state.temperature)
-
-        v_minus = np.dot(state_minus.velocity, nhat)
-        gamma_minus = gas_model.eos.gamma(state_minus.cv,
-                                          temperature=state_minus.temperature)
-        c_minus = state_minus.speed_of_sound
-        r_minus = v_plus - 2*c_plus/(gamma_plus - 1)*ones
-
-        # eqs. 17 and 19
-        r_plus_subsonic = v_minus + 2*c_minus/(gamma_minus - 1)
-        r_plus_supersonic = v_plus + 2*c_plus/(gamma_plus - 1)
-        r_plus = actx.np.where(actx.np.greater(v_minus, c_minus),
-                               r_plus_supersonic, r_plus_subsonic)
-
-        velocity_boundary = (r_minus + r_plus)/2
-        velocity_boundary = (
-            free_stream_state.velocity + (velocity_boundary - v_plus)*nhat
-        )
-
         c_boundary = (gamma_plus - 1)*(r_plus - r_minus)/4
 
         # isentropic relations, using minus state (Eq. 23 and 24)
@@ -2182,74 +1559,6 @@
         This is the Riemann Invariant Boundary Condition described by
         [Mengaldo_2014]_ in eqs. 8 to 18.
         """
-=======
-        c_boundary = (gamma_plus - 1)*(r_plus - r_minus)/4
-
-        # isentropic relations, using minus state (Eq. 23 and 24)
-        gamma_boundary = 1.0*gamma_plus
-        entropy_boundary = \
-            c_plus**2/(gamma_boundary*rho_plus**(gamma_boundary-1))
-        rho_boundary = (
-            c_boundary**2/(gamma_boundary * entropy_boundary)
-        )**(1.0/(gamma_plus-1.0))  # in the reference, Eq. 24 lacks the exponent.
-        pressure_boundary = rho_boundary * c_boundary**2 / gamma_boundary
-
-        species_mass_boundary = None
-        if free_stream_state.is_mixture:
-            energy_boundary = rho_boundary * (
-                gas_model.eos.get_internal_energy(
-                    temperature=free_stream_state.temperature,
-                    species_mass_fractions=free_stream_state.species_mass_fractions)
-            ) + 0.5*rho_boundary*np.dot(velocity_boundary, velocity_boundary)
-
-            species_mass_boundary = (
-                rho_boundary * free_stream_state.species_mass_fractions
-            )
-        else:
-            energy_boundary = (
-                pressure_boundary / (gamma_boundary - 1)
-                + 0.5*rho_boundary*np.dot(velocity_boundary, velocity_boundary)
-            )
-
-        boundary_cv = make_conserved(dim=state_minus.dim, mass=rho_boundary,
-                                     energy=energy_boundary,
-                                     momentum=rho_boundary * velocity_boundary,
-                                     species_mass=species_mass_boundary)
-
-        return make_fluid_state(cv=boundary_cv, gas_model=gas_model,
-                                temperature_seed=state_minus.temperature)
-
-
-class RiemannOutflowBoundary(PrescribedFluidBoundary):
-    r"""Outflow boundary treatment.
-
-    This class implements an Riemann invariant for outflow boundary as described
-    by [Mengaldo_2014]_. Note that the "minus" and "plus" are different from the
-    reference to the current Mirge-COM definition.
-
-    This boundary condition assume isentropic flow, so the regions where it can
-    be applied are not general. Far-field regions are adequate, but not
-    viscous-dominated regions of the flow (such as a boundary layer).
-
-    .. automethod:: __init__
-    .. automethod:: outflow_state
-    """
-
-    def __init__(self, dim, free_stream_state_func):
-        """Initialize the boundary condition object."""
-        self.free_stream_state_func = free_stream_state_func
-
-        PrescribedFluidBoundary.__init__(
-            self, boundary_state_func=self.outflow_state
-        )
-
-    def outflow_state(self, dcoll, dd_bdry, gas_model, state_minus, **kwargs):
-        """Get the exterior solution on the boundary.
-
-        This is the Riemann Invariant Boundary Condition described by
-        [Mengaldo_2014]_ in eqs. 8 to 18.
-        """
->>>>>>> 766ccf0c
         actx = state_minus.array_context
         nhat = actx.thaw(dcoll.normal(dd_bdry))
 
@@ -2323,147 +1632,31 @@
                                 temperature_seed=state_minus.temperature)
 
 
-<<<<<<< HEAD
-class IsothermalWallBoundary(PrescribedFluidBoundary):
-=======
 class IsothermalWallBoundary(MengaldoBoundaryCondition):
->>>>>>> 766ccf0c
     r"""Isothermal viscous wall boundary.
 
     This class implements an isothermal no-slip wall consistent with the prescription
     by [Mengaldo_2014]_.
 
     .. automethod:: __init__
-<<<<<<< HEAD
-    .. automethod:: inviscid_wall_flux
-    .. automethod:: viscous_wall_flux
-    .. automethod:: grad_cv_bc
-    .. automethod:: temperature_bc
-    .. automethod:: isothermal_wall_state
-=======
 
     .. automethod:: state_bc
     .. automethod:: temperature_bc
     .. automethod:: grad_cv_bc
     .. automethod:: grad_temperature_bc
     .. automethod:: state_plus
->>>>>>> 766ccf0c
     """
 
     def __init__(self, wall_temperature=300):
         """Initialize the boundary condition object."""
         self._wall_temp = wall_temperature
-<<<<<<< HEAD
-        PrescribedFluidBoundary.__init__(
-            self, boundary_state_func=self.isothermal_wall_state,
-            inviscid_flux_func=self.inviscid_wall_flux,
-            viscous_flux_func=self.viscous_wall_flux,
-            boundary_temperature_func=self.temperature_bc,
-            boundary_gradient_cv_func=self.grad_cv_bc
-        )
-
-    def isothermal_wall_state(
-            self, dcoll, dd_bdry, gas_model, state_minus, **kwargs):
-        """Return state with zero-velocity and the respective internal energy."""
-        temperature_wall = self._wall_temp + 0*state_minus.mass_density
-        mom_plus = 0*state_minus.momentum_density
-        mass_frac_plus = state_minus.species_mass_fractions
-
-        internal_energy_plus = gas_model.eos.get_internal_energy(
-            temperature=temperature_wall, species_mass_fractions=mass_frac_plus)
-
-        # Velocity is pinned to 0 here, no kinetic energy
-        total_energy_plus = state_minus.mass_density*internal_energy_plus
-
-        cv_plus = make_conserved(
-            state_minus.dim, mass=state_minus.mass_density, energy=total_energy_plus,
-            momentum=mom_plus, species_mass=state_minus.species_mass_density
-        )
-        return make_fluid_state(cv=cv_plus, gas_model=gas_model,
-                                temperature_seed=state_minus.temperature,
-                                smoothness=state_minus.smoothness)
-
-    def inviscid_wall_flux(self, dcoll, dd_bdry, gas_model, state_minus,
-            numerical_flux_func=inviscid_facial_flux_rusanov, **kwargs):
-        """Return Riemann flux using state with mom opposite of interior state."""
-        dd_bdry = as_dofdesc(dd_bdry)
-
-        wall_cv = make_conserved(dim=state_minus.dim,
-                                 mass=state_minus.mass_density,
-                                 momentum=-state_minus.momentum_density,
-                                 energy=state_minus.energy_density,
-                                 species_mass=state_minus.species_mass_density)
-        wall_state = make_fluid_state(cv=wall_cv, gas_model=gas_model,
-                                      temperature_seed=state_minus.temperature,
-                                      smoothness=state_minus.smoothness)
-
-        state_pair = TracePair(dd_bdry, interior=state_minus, exterior=wall_state)
-
-        normal = state_minus.array_context.thaw(dcoll.normal(dd_bdry))
-        return numerical_flux_func(state_pair, gas_model, normal)
-=======
         self._no_slip = _NoSlipBoundaryComponent()
         self._impermeable = _ImpermeableBoundaryComponent()
->>>>>>> 766ccf0c
 
     def temperature_bc(self, state_minus, **kwargs):
         """Get temperature value used in grad(T)."""
         return 0.*state_minus.temperature + self._wall_temp
 
-<<<<<<< HEAD
-    def grad_cv_bc(self, state_minus, grad_cv_minus, normal, **kwargs):
-        """Return grad(CV) to be used in the boundary calculation of viscous flux."""
-        grad_species_mass_plus = 1.*grad_cv_minus.species_mass
-        if state_minus.nspecies > 0:
-            from mirgecom.fluid import species_mass_fraction_gradient
-            grad_y_minus = species_mass_fraction_gradient(state_minus.cv,
-                                                          grad_cv_minus)
-            grad_y_plus = grad_y_minus - np.outer(grad_y_minus@normal, normal)
-            grad_species_mass_plus = 0.*grad_y_plus
-
-            for i in range(state_minus.nspecies):
-                grad_species_mass_plus[i] = \
-                    (state_minus.mass_density*grad_y_plus[i]
-                     + state_minus.species_mass_fractions[i]*grad_cv_minus.mass)
-
-        return make_conserved(grad_cv_minus.dim,
-                              mass=grad_cv_minus.mass,
-                              energy=grad_cv_minus.energy,
-                              momentum=grad_cv_minus.momentum,
-                              species_mass=grad_species_mass_plus)
-
-    def viscous_wall_flux(self, dcoll, dd_bdry, gas_model, state_minus,
-                          grad_cv_minus, grad_t_minus,
-                          numerical_flux_func=viscous_facial_flux_central,
-                          **kwargs):
-        """Return the boundary flux for the divergence of the viscous flux."""
-        dd_bdry = as_dofdesc(dd_bdry)
-
-        from mirgecom.viscous import viscous_flux
-        actx = state_minus.array_context
-        normal = actx.thaw(dcoll.normal(dd_bdry))
-
-        state_plus = self.isothermal_wall_state(dcoll=dcoll, dd_bdry=dd_bdry,
-                                                gas_model=gas_model,
-                                                state_minus=state_minus, **kwargs)
-        grad_cv_plus = self.grad_cv_bc(state_minus=state_minus,
-                                       grad_cv_minus=grad_cv_minus,
-                                       normal=normal, **kwargs)
-
-        grad_t_plus = self._bnd_grad_temperature_func(
-            dcoll=dcoll, dd_bdry=dd_bdry, gas_model=gas_model,
-            state_minus=state_minus, grad_cv_minus=grad_cv_minus,
-            grad_t_minus=grad_t_minus)
-
-        # Note that [Mengaldo_2014]_ uses F_v(Q_bc, dQ_bc) here and
-        # *not* the numerical viscous flux as advised by [Bassi_1997]_.
-        f_ext = viscous_flux(state=state_plus, grad_cv=grad_cv_plus,
-                             grad_t=grad_t_plus)
-        return f_ext@normal
-
-
-class AdiabaticNoslipWallBoundary(PrescribedFluidBoundary):
-=======
     def state_bc(self, dcoll, dd_bdry, gas_model, state_minus, **kwargs):
         """Return BC fluid state."""
         # Mengaldo Eqn (48)
@@ -2508,71 +1701,11 @@
 
 
 class AdiabaticNoslipWallBoundary(MengaldoBoundaryCondition):
->>>>>>> 766ccf0c
     r"""Adiabatic viscous wall boundary.
 
     This class implements an adiabatic no-slip wall consistent with the prescription
     by [Mengaldo_2014]_.
 
-<<<<<<< HEAD
-    .. automethod:: inviscid_wall_flux
-    .. automethod:: viscous_wall_flux
-    .. automethod:: grad_cv_bc
-    .. automethod:: temperature_bc
-    .. automethod:: adiabatic_wall_state_for_advection
-    .. automethod:: adiabatic_wall_state_for_diffusion
-    .. automethod:: grad_temperature_bc
-    .. automethod:: adiabatic_noslip_grad_av
-    """
-
-    def __init__(self):
-        """Initialize the boundary condition object."""
-        PrescribedFluidBoundary.__init__(
-            self, boundary_state_func=self.adiabatic_wall_state_for_diffusion,
-            inviscid_flux_func=self.inviscid_wall_flux,
-            viscous_flux_func=self.viscous_wall_flux,
-            boundary_temperature_func=self.temperature_bc,
-            boundary_gradient_cv_func=self.grad_cv_bc
-        )
-
-    def adiabatic_wall_state_for_advection(self, dcoll, dd_bdry, gas_model,
-                                           state_minus, **kwargs):
-        """Return state with zero-velocity."""
-        dd_bdry = as_dofdesc(dd_bdry)
-        mom_plus = -state_minus.momentum_density
-        cv_plus = make_conserved(
-            state_minus.dim, mass=state_minus.mass_density,
-            energy=state_minus.energy_density, momentum=mom_plus,
-            species_mass=state_minus.species_mass_density
-        )
-        return make_fluid_state(cv=cv_plus, gas_model=gas_model,
-                                temperature_seed=state_minus.temperature,
-                                smoothness=state_minus.smoothness)
-
-    def adiabatic_wall_state_for_diffusion(self, dcoll, dd_bdry, gas_model,
-                                           state_minus, **kwargs):
-        """Return state with zero-velocity."""
-        dd_bdry = as_dofdesc(dd_bdry)
-        mom_plus = 0.*state_minus.momentum_density
-        cv_plus = make_conserved(
-            state_minus.dim, mass=state_minus.mass_density,
-            energy=state_minus.energy_density, momentum=mom_plus,
-            species_mass=state_minus.species_mass_density
-        )
-        return make_fluid_state(cv=cv_plus, gas_model=gas_model,
-                                temperature_seed=state_minus.temperature,
-                                smoothness=state_minus.smoothness)
-
-    def inviscid_wall_flux(self, dcoll, dd_bdry, gas_model, state_minus,
-            numerical_flux_func=inviscid_facial_flux_rusanov, **kwargs):
-        """Return Riemann flux using state with mom opposite of interior state."""
-        wall_state = self.adiabatic_wall_state_for_advection(
-            dcoll, dd_bdry, gas_model, state_minus)
-        state_pair = TracePair(dd_bdry, interior=state_minus, exterior=wall_state)
-
-        normal = state_minus.array_context.thaw(dcoll.normal(dd_bdry))
-        return numerical_flux_func(state_pair, gas_model, normal)
-=======
     .. automethod:: grad_cv_bc
     .. automethod:: temperature_bc
     .. automethod:: state_plus
@@ -2584,348 +1717,11 @@
         self._no_slip = _NoSlipBoundaryComponent()
         self._impermeable = _ImpermeableBoundaryComponent()
         self._adiabatic = _AdiabaticBoundaryComponent()
->>>>>>> 766ccf0c
 
     def temperature_bc(self, state_minus, **kwargs):
         """Get temperature value used in grad(T)."""
         return state_minus.temperature
 
-<<<<<<< HEAD
-    def grad_cv_bc(self, state_minus, grad_cv_minus, normal, **kwargs):
-        """Return grad(CV) to be used in the boundary calculation of viscous flux."""
-        grad_species_mass_plus = 1.*grad_cv_minus.species_mass
-        if state_minus.nspecies > 0:
-            from mirgecom.fluid import species_mass_fraction_gradient
-            grad_y_minus = species_mass_fraction_gradient(state_minus.cv,
-                                                          grad_cv_minus)
-            grad_y_plus = grad_y_minus - np.outer(grad_y_minus@normal, normal)
-            grad_species_mass_plus = 0.*grad_y_plus
-
-            for i in range(state_minus.nspecies):
-                grad_species_mass_plus[i] = \
-                    (state_minus.mass_density*grad_y_plus[i]
-                     + state_minus.species_mass_fractions[i]*grad_cv_minus.mass)
-
-        return make_conserved(grad_cv_minus.dim,
-                              mass=grad_cv_minus.mass,
-                              energy=grad_cv_minus.energy,
-                              momentum=grad_cv_minus.momentum,
-                              species_mass=grad_species_mass_plus)
-
-    def grad_temperature_bc(self, grad_t_minus, normal, **kwargs):
-        """Return grad(temperature) to be used in viscous flux at wall."""
-        return grad_t_minus - np.dot(grad_t_minus, normal)*normal
-
-    def viscous_wall_flux(self, dcoll, dd_bdry, gas_model, state_minus,
-                          grad_cv_minus, grad_t_minus,
-                          numerical_flux_func=viscous_facial_flux_central,
-                          **kwargs):
-        """Return the boundary flux for the divergence of the viscous flux."""
-        from mirgecom.viscous import viscous_flux
-        actx = state_minus.array_context
-        normal = actx.thaw(dcoll.normal(dd_bdry))
-
-        state_plus = self.adiabatic_wall_state_for_diffusion(
-            dcoll=dcoll, dd_bdry=dd_bdry, gas_model=gas_model,
-            state_minus=state_minus)
-
-        grad_cv_plus = self.grad_cv_bc(state_minus=state_minus,
-                                       grad_cv_minus=grad_cv_minus,
-                                       normal=normal, **kwargs)
-        grad_t_plus = self.grad_temperature_bc(grad_t_minus, normal)
-
-        # Note that [Mengaldo_2014]_ uses F_v(Q_bc, dQ_bc) here and
-        # *not* the numerical viscous flux as advised by [Bassi_1997]_.
-        f_ext = viscous_flux(state=state_plus, grad_cv=grad_cv_plus,
-                             grad_t=grad_t_plus)
-
-        return f_ext@normal
-
-    def adiabatic_noslip_grad_av(self, grad_av_minus, **kwargs):
-        """Get the exterior solution on the boundary for artificial viscosity."""
-        return -grad_av_minus
-
-
-class SymmetryBoundary(PrescribedFluidBoundary):
-    r"""Boundary condition implementing symmetry/slip wall boundary.
-
-    a.k.a. Reflective inviscid wall boundary
-
-    This class implements an adiabatic reflective slip boundary given
-    by
-    $\mathbf{q^{+}} = [\rho^{-}, (\rho{E})^{-}, (\rho\vec{V})^{-}
-    - 2((\rho\vec{V})^{-}\cdot\hat{\mathbf{n}}) \hat{\mathbf{n}}]$
-    wherein the normal component of velocity at the wall is 0, and
-    tangential components are preserved. These perfectly reflecting
-    conditions are used by the forward-facing step case in
-    [Hesthaven_2008]_, Section 6.6, and correspond to the characteristic
-    boundary conditions described in detail in [Poinsot_1992]_.
-
-    For the gradients, the no-shear condition implies that cross-terms are absent
-    and that temperature gradients are null due to the adiabatic condition.
-
-    .. automethod:: inviscid_wall_flux
-    .. automethod:: viscous_wall_flux
-    .. automethod:: grad_cv_bc
-    .. automethod:: temperature_bc
-    .. automethod:: adiabatic_wall_state_for_advection
-    .. automethod:: adiabatic_wall_state_for_diffusion
-    .. automethod:: grad_temperature_bc
-    .. automethod:: adiabatic_slip_grad_av
-    """
-
-    def __init__(self, dim=None):
-        """Initialize the boundary condition object."""
-        PrescribedFluidBoundary.__init__(
-            self, boundary_state_func=self.adiabatic_wall_state_for_diffusion,
-            inviscid_flux_func=self.inviscid_wall_flux,
-            viscous_flux_func=self.viscous_wall_flux,
-            boundary_temperature_func=self.temperature_bc,
-            boundary_gradient_cv_func=self.grad_cv_bc
-        )
-
-    def adiabatic_wall_state_for_advection(self, dcoll, dd_bdry, gas_model,
-                                           state_minus, **kwargs):
-        """Return state with opposite normal momentum."""
-        actx = state_minus.array_context
-        nhat = actx.thaw(dcoll.normal(dd_bdry))
-
-        # flip the normal component of the velocity
-        mom_plus = (state_minus.momentum_density
-             - 2*(np.dot(state_minus.momentum_density, nhat)*nhat))
-
-        # no changes are necessary to the energy equation because the velocity
-        # magnitude is the same, only the (normal) direction changes.
-
-        cv_plus = make_conserved(
-            state_minus.dim, mass=state_minus.mass_density,
-            energy=state_minus.energy_density, momentum=mom_plus,
-            species_mass=state_minus.species_mass_density
-        )
-        return make_fluid_state(cv=cv_plus, gas_model=gas_model,
-                                temperature_seed=state_minus.temperature,
-                                smoothness=state_minus.smoothness)
-
-    def adiabatic_wall_state_for_diffusion(self, dcoll, dd_bdry, gas_model,
-                                           state_minus, **kwargs):
-        """Return state with zero normal-velocity and energy(Twall)."""
-        actx = state_minus.array_context
-        nhat = actx.thaw(dcoll.normal(dd_bdry))
-
-        # remove normal component from velocity/momentum
-        mom_plus = (state_minus.momentum_density
-                      - 1*(np.dot(state_minus.momentum_density, nhat)*nhat))
-
-        # modify energy accordingly
-        kinetic_energy_plus = 0.5*np.dot(mom_plus, mom_plus)/state_minus.mass_density
-        internal_energy_plus = (
-            state_minus.mass_density * gas_model.eos.get_internal_energy(
-                temperature=state_minus.temperature,
-                species_mass_fractions=state_minus.species_mass_fractions))
-
-        cv_plus = make_conserved(
-            state_minus.dim, mass=state_minus.mass_density,
-            energy=kinetic_energy_plus + internal_energy_plus,
-            momentum=mom_plus,
-            species_mass=state_minus.species_mass_density
-        )
-        return make_fluid_state(cv=cv_plus, gas_model=gas_model,
-                                temperature_seed=state_minus.temperature,
-                                smoothness=state_minus.smoothness)
-
-    def inviscid_wall_flux(self, dcoll, dd_bdry, gas_model, state_minus,
-            numerical_flux_func=inviscid_facial_flux_rusanov, **kwargs):
-        """Return Riemann flux using state with mom opposite of interior state."""
-        wall_state = self.adiabatic_wall_state_for_advection(
-            dcoll, dd_bdry, gas_model, state_minus)
-        state_pair = TracePair(dd_bdry, interior=state_minus, exterior=wall_state)
-
-        actx = state_minus.array_context
-        normal = actx.thaw(dcoll.normal(dd_bdry))
-        return numerical_flux_func(state_pair, gas_model, normal)
-
-    def temperature_bc(self, state_minus, **kwargs):
-        """Get temperature value used in grad(T)."""
-        return state_minus.temperature
-
-    def grad_cv_bc(self, state_minus, grad_cv_minus, normal, **kwargs):
-        """Return grad(CV) to be used in the boundary calculation of viscous flux."""
-        dim = state_minus.dim
-
-        grad_species_mass_plus = 1.*grad_cv_minus.species_mass
-        if state_minus.nspecies > 0:
-            from mirgecom.fluid import species_mass_fraction_gradient
-            grad_y_minus = species_mass_fraction_gradient(state_minus.cv,
-                                                          grad_cv_minus)
-            grad_y_plus = grad_y_minus - np.outer(grad_y_minus@normal, normal)
-            grad_species_mass_plus = 0.*grad_y_plus
-
-            for i in range(state_minus.nspecies):
-                grad_species_mass_plus[i] = \
-                    (state_minus.mass_density*grad_y_plus[i]
-                     + state_minus.species_mass_fractions[i]*grad_cv_minus.mass)
-
-        # extrapolate density and remove its normal gradient (symmetry condition)
-        mass_plus = state_minus.mass_density
-        grad_mass_plus = grad_cv_minus.mass \
-            - 1*np.dot(grad_cv_minus.mass, normal)*normal
-
-        from mirgecom.fluid import velocity_gradient
-        grad_v_minus = velocity_gradient(state_minus.cv, grad_cv_minus)
-
-        # modify velocity gradient at the boundary:
-        # first, remove normal component of velocity
-        v_plus = state_minus.velocity \
-            - 1*np.dot(state_minus.velocity, normal)*normal
-
-        if dim == 1:
-            grad_v_plus = grad_v_minus
-
-        if dim == 2:
-
-            # then force zero shear stress by removing normal derivative
-            # of tangential velocity
-            # see documentation for detailed explanation
-            aux_matrix = np.zeros((2, 2))
-            n1 = normal[0]
-            n2 = normal[1]
-            idx11 = 1 - n1**2*n2**2
-            idx12 = +n1**3*n2
-            idx13 = -n1*n2**3
-            idx14 = +n1**2*n2**2
-            idx21 = -n1*n2**3
-            idx22 = +n1**2*n2**2
-            idx23 = 1 - n2**4
-            idx24 = +n1*n2**3
-            idx31 = +n1**3*n2
-            idx32 = 1 - n1**4
-            idx33 = +n1**2*n2**2
-            idx34 = -n1**3*n2
-            idx41 = +n1**2*n2**2
-            idx42 = -n1**3*n2
-            idx43 = +n1*n2**3
-            idx44 = 1 - n1**2*n2**2
-
-            aux_matrix = make_obj_array([idx11, idx21, idx31, idx41,
-                                         idx12, idx22, idx32, idx42,
-                                         idx13, idx23, idx33, idx43,
-                                         idx14, idx24, idx34, idx44]).reshape((4, 4))
-
-            grad_v_plus = (aux_matrix@(grad_v_minus).reshape((4, 1))).reshape((2, 2))
-
-        if dim == 3:
-
-            normal_set = _get_normal_axes(normal)
-
-            n_1_x = normal_set[0][0]
-            n_1_y = normal_set[0][1]
-            n_1_z = normal_set[0][2]
-
-            t_1_x = normal_set[1][0]
-            t_1_y = normal_set[1][1]
-            t_1_z = normal_set[1][2]
-
-            t_2_x = normal_set[2][0]
-            t_2_y = normal_set[2][1]
-            t_2_z = normal_set[2][2]
-
-            zeros = n_1_x*0.0
-
-            matrix_1 = make_obj_array([
-                n_1_x, zeros, zeros, n_1_y, zeros, zeros, n_1_z, zeros, zeros,
-                zeros, n_1_x, zeros, zeros, n_1_y, zeros, zeros, n_1_z, zeros,
-                zeros, zeros, n_1_x, zeros, zeros, n_1_y, zeros, zeros, n_1_z,
-                t_1_x, zeros, zeros, t_1_y, zeros, zeros, t_1_z, zeros, zeros,
-                zeros, t_1_x, zeros, zeros, t_1_y, zeros, zeros, t_1_z, zeros,
-                zeros, zeros, t_1_x, zeros, zeros, t_1_y, zeros, zeros, t_1_z,
-                t_2_x, zeros, zeros, t_2_y, zeros, zeros, t_2_z, zeros, zeros,
-                zeros, t_2_x, zeros, zeros, t_2_y, zeros, zeros, t_2_z, zeros,
-                zeros, zeros, t_2_x, zeros, zeros, t_2_y, zeros, zeros, t_2_z
-                ]).reshape((9, 9))
-
-            matrix_2 = make_obj_array([
-                n_1_x, n_1_y, n_1_z, zeros, zeros, zeros, zeros, zeros, zeros,
-                t_1_x, t_1_y, t_1_z, zeros, zeros, zeros, zeros, zeros, zeros,
-                t_2_x, t_2_y, t_2_z, zeros, zeros, zeros, zeros, zeros, zeros,
-                zeros, zeros, zeros, n_1_x, n_1_y, n_1_z, zeros, zeros, zeros,
-                zeros, zeros, zeros, t_1_x, t_1_y, t_1_z, zeros, zeros, zeros,
-                zeros, zeros, zeros, t_2_x, t_2_y, t_2_z, zeros, zeros, zeros,
-                zeros, zeros, zeros, zeros, zeros, zeros, n_1_x, n_1_y, n_1_z,
-                zeros, zeros, zeros, zeros, zeros, zeros, t_1_x, t_1_y, t_1_z,
-                zeros, zeros, zeros, zeros, zeros, zeros, t_2_x, t_2_y, t_2_z,
-                ]).reshape((9, 9))
-
-            m_forw = matrix_1@matrix_2
-
-            # the inverse transformation is the transpose for an orthogonal matrix
-            m_back = m_forw.T
-
-            # remove normal derivative of tangential velocities (2 components)
-            m_back[1] = make_obj_array([
-                zeros, zeros, zeros, zeros, zeros, zeros, zeros, zeros, zeros])
-            m_back[2] = make_obj_array([
-                zeros, zeros, zeros, zeros, zeros, zeros, zeros, zeros, zeros])
-
-            m_slip = m_forw*m_back
-
-            grad_v_plus = (m_slip@grad_v_minus.reshape((9, 1))).reshape((3, 3))
-
-        # finally, product rule for momentum
-        grad_momentum_density_plus = (mass_plus*grad_v_plus
-            + np.outer(v_plus, grad_cv_minus.mass))
-
-        return make_conserved(grad_cv_minus.dim, mass=grad_mass_plus,
-            energy=grad_cv_minus.energy,  # gradient of energy is useless
-            momentum=grad_momentum_density_plus,
-            species_mass=grad_species_mass_plus)
-
-    def grad_temperature_bc(self, grad_t_minus, normal, **kwargs):
-        """Return grad(temperature) to be used in viscous flux at wall."""
-        return grad_t_minus - np.dot(grad_t_minus, normal)*normal
-
-    def viscous_wall_flux(self, dcoll, dd_bdry, gas_model, state_minus,
-                          grad_cv_minus, grad_t_minus,
-                          numerical_flux_func=viscous_facial_flux_central,
-                                           **kwargs):
-        """Return the boundary flux for the divergence of the viscous flux."""
-        from mirgecom.viscous import viscous_flux
-        actx = state_minus.array_context
-        normal = actx.thaw(dcoll.normal(dd_bdry))
-
-        state_plus = self.adiabatic_wall_state_for_diffusion(dcoll=dcoll,
-            dd_bdry=dd_bdry, gas_model=gas_model, state_minus=state_minus)
-
-        grad_cv_plus = self.grad_cv_bc(state_minus=state_minus,
-                                       grad_cv_minus=grad_cv_minus,
-                                       normal=normal, **kwargs)
-        grad_t_plus = self.grad_temperature_bc(grad_t_minus, normal)
-
-        # Note that [Mengaldo_2014]_ uses F_v(Q_bc, dQ_bc) here and
-        # *not* the numerical viscous flux as advised by [Bassi_1997]_.
-        f_ext = viscous_flux(state=state_plus, grad_cv=grad_cv_plus,
-                             grad_t=grad_t_plus)
-
-        return f_ext@normal
-
-    def adiabatic_slip_grad_av(self, dcoll, dd_bdry, grad_av_minus, **kwargs):
-        """Get the exterior grad(Q) on the boundary for artificial viscosity."""
-        # Grab some boundary-relevant data
-        dim, = grad_av_minus.mass.shape
-        actx = get_container_context_recursively(grad_av_minus)
-        nhat = actx.thaw(dcoll.normal(dd_bdry))
-
-        # Subtract 2*wall-normal component of q
-        # to enforce q=0 on the wall
-        s_mom_normcomp = np.outer(nhat,
-                                  np.dot(grad_av_minus.momentum, nhat))
-        s_mom_flux = grad_av_minus.momentum - 2*s_mom_normcomp
-
-        # flip components to set a Neumann condition
-        return make_conserved(dim, mass=-grad_av_minus.mass,
-                              energy=-grad_av_minus.energy,
-                              momentum=-s_mom_flux,
-                              species_mass=-grad_av_minus.species_mass)
-=======
     def state_plus(self, dcoll, dd_bdry, gas_model, state_minus, **kwargs):
         """Return state with zero-velocity."""
         dd_bdry = as_dofdesc(dd_bdry)
@@ -2966,7 +1762,6 @@
     def grad_temperature_bc(self, grad_t_minus, normal, **kwargs):
         """Return grad(temperature) to be used in viscous flux at wall."""
         return self._adiabatic.grad_temperature_bc(grad_t_minus, normal)
->>>>>>> 766ccf0c
 
 
 class LinearizedOutflowBoundary(PrescribedFluidBoundary):
