""":mod:`mirgecom.boundary` provides methods and constructs for boundary treatments.

Boundary Treatment Interfaces
^^^^^^^^^^^^^^^^^^^^^^^^^^^^^

.. autoclass:: FluidBoundary

Boundary Conditions Base Classes
^^^^^^^^^^^^^^^^^^^^^^^^^^^^^^^^

.. autoclass:: PrescribedFluidBoundary

Boundary Conditions
^^^^^^^^^^^^^^^^^^^

.. autoclass:: DummyBoundary
.. autoclass:: FarfieldBoundary
.. autoclass:: RiemannInflowBoundary
.. autoclass:: RiemannOutflowBoundary
.. autoclass:: PressureOutflowBoundary
.. autoclass:: IsothermalWallBoundary
.. autoclass:: AdiabaticSlipBoundary
.. autoclass:: AdiabaticNoslipWallBoundary
.. autoclass:: LinearizedOutflowBoundary
"""

__copyright__ = """
Copyright (C) 2021 University of Illinois Board of Trustees
"""

__license__ = """
Permission is hereby granted, free of charge, to any person obtaining a copy
of this software and associated documentation files (the "Software"), to deal
in the Software without restriction, including without limitation the rights
to use, copy, modify, merge, publish, distribute, sublicense, and/or sell
copies of the Software, and to permit persons to whom the Software is
furnished to do so, subject to the following conditions:

The above copyright notice and this permission notice shall be included in
all copies or substantial portions of the Software.

THE SOFTWARE IS PROVIDED "AS IS", WITHOUT WARRANTY OF ANY KIND, EXPRESS OR
IMPLIED, INCLUDING BUT NOT LIMITED TO THE WARRANTIES OF MERCHANTABILITY,
FITNESS FOR A PARTICULAR PURPOSE AND NONINFRINGEMENT. IN NO EVENT SHALL THE
AUTHORS OR COPYRIGHT HOLDERS BE LIABLE FOR ANY CLAIM, DAMAGES OR OTHER
LIABILITY, WHETHER IN AN ACTION OF CONTRACT, TORT OR OTHERWISE, ARISING FROM,
OUT OF OR IN CONNECTION WITH THE SOFTWARE OR THE USE OR OTHER DEALINGS IN
THE SOFTWARE.
"""

import numpy as np
from arraycontext import get_container_context_recursively
from meshmode.mesh import BTAG_ALL, BTAG_NONE  # noqa
from meshmode.discretization.connection import FACE_RESTR_ALL
from grudge.dof_desc import as_dofdesc
from mirgecom.fluid import make_conserved
from grudge.trace_pair import TracePair
import grudge.op as op
from mirgecom.viscous import viscous_facial_flux_central
from mirgecom.flux import num_flux_central
from mirgecom.gas_model import make_fluid_state, replace_fluid_state
from pytools.obj_array import make_obj_array

from mirgecom.inviscid import inviscid_facial_flux_rusanov

from abc import ABCMeta, abstractmethod


def _ldg_bnd_flux_for_grad(internal_quantity, external_quantity):
    return external_quantity


def _get_normal_axes(seed_vector):
    actx = get_container_context_recursively(seed_vector)
    vec_dim, = seed_vector.shape

    vec_mag = actx.np.sqrt(np.dot(seed_vector, seed_vector))
    seed_vector = seed_vector / vec_mag

    if vec_dim == 1:
        return seed_vector,

    if vec_dim == 2:
        vector_2 = 0*seed_vector
        vector_2[0] = -1.*seed_vector[1]
        vector_2[1] = 1.*seed_vector[0]
        return seed_vector, vector_2

    if vec_dim == 3:
        x_comp = seed_vector[0]
        y_comp = seed_vector[1]
        z_comp = seed_vector[2]
        zsign = z_comp / actx.np.abs(z_comp)

        a = vec_mag * zsign
        b = z_comp + a

        vector_2 = 0*seed_vector
        vector_2[0] = a*b - x_comp*x_comp
        vector_2[1] = -x_comp*y_comp
        vector_2[2] = -x_comp*b
        vec_mag2 = actx.np.sqrt(np.dot(vector_2, vector_2))
        vector_2 = vector_2 / vec_mag2
        x_comp_2 = vector_2[0]
        y_comp_2 = vector_2[1]
        z_comp_2 = vector_2[2]

        vector_3 = 0*vector_2
        vector_3[0] = y_comp*z_comp_2 - y_comp_2*z_comp
        vector_3[1] = x_comp_2*z_comp - x_comp*z_comp_2
        vector_3[2] = x_comp*y_comp_2 - y_comp*x_comp_2

    return seed_vector, vector_2, vector_3


def _get_rotation_matrix(principal_direction):
    principal_axes = _get_normal_axes(principal_direction)
    dim, = principal_direction.shape
    comps = []

    for d in range(dim):
        axis = principal_axes[d]
        for i in range(dim):
            comps.append(axis[i])

    comps = make_obj_array(comps)
    return comps.reshape(dim, dim)


class _SlipBoundaryComponent:
    """Helper class for slip boundaries, consistent with [Mengaldo_2014]_."""

    def momentum_plus(self, mom_minus, normal):
        return mom_minus - 2.0*np.dot(mom_minus, normal)*normal

    def momentum_bc(self, mom_minus, normal):
        # set the normal momentum to 0
        return mom_minus - np.dot(mom_minus, normal)*normal

    def grad_velocity_bc(
            self, state_minus, state_bc, grad_cv_minus, normal):
        from mirgecom.fluid import velocity_gradient
        grad_v_minus = velocity_gradient(state_minus.cv, grad_cv_minus)

        # rotate the velocity gradient tensor into the normal direction
        rotation_matrix = _get_rotation_matrix(normal)
        grad_v_normal = rotation_matrix@grad_v_minus@rotation_matrix.T

        # set the normal component of the tangential velocity to 0
        for i in range(state_minus.dim-1):
            grad_v_normal[i+1][0] = 0.*grad_v_normal[i+1][0]

        # get the gradient on the boundary in the global coordiate space
        return rotation_matrix.T@grad_v_normal@rotation_matrix


class _NoSlipBoundaryComponent:
    """Helper class for no-slip boundaries, consistent with [Mengaldo_2014]_."""

    def momentum_plus(self, mom_minus, **kwargs):
        return -mom_minus

    def momentum_bc(self, mom_minus, **kwargs):
        return 0.*mom_minus


class _AdiabaticBoundaryComponent:
    """Helper class for adiabatic boundaries, consistent with [Mengaldo_2014]_."""

    def grad_temperature_bc(self, grad_t_minus, normal):
        return grad_t_minus - np.dot(grad_t_minus, normal)*normal


class _ImpermeableBoundaryComponent:
    """Helper class for impermeable boundaries, consistent with [Mengaldo_2014]_."""

    def grad_species_mass_bc(self, state_minus, grad_cv_minus, normal):
        nspecies = len(state_minus.species_mass_density)

        grad_species_mass_bc = 1.*grad_cv_minus.species_mass
        if nspecies > 0:
            from mirgecom.fluid import species_mass_fraction_gradient
            grad_y_minus = species_mass_fraction_gradient(state_minus.cv,
                                                          grad_cv_minus)
            grad_y_bc = grad_y_minus - np.outer(grad_y_minus@normal, normal)
            grad_species_mass_bc = 0.*grad_y_bc

            for i in range(nspecies):
                grad_species_mass_bc[i] = \
                    (state_minus.mass_density*grad_y_bc[i]
                     + state_minus.species_mass_fractions[i]*grad_cv_minus.mass)

        return grad_species_mass_bc


# Bare minimum interface to work in CNS Operator
class FluidBoundary(metaclass=ABCMeta):
    r"""Abstract interface to fluid boundary treatment.

    .. automethod:: inviscid_divergence_flux
    .. automethod:: viscous_divergence_flux
    .. automethod:: cv_gradient_flux
    .. automethod:: temperature_gradient_flux
    """

    @abstractmethod
    def inviscid_divergence_flux(self, dcoll, dd_bdry, gas_model, state_minus,
                                 numerical_flux_func, **kwargs):
        """Get the inviscid boundary flux for the divergence operator.

        This routine returns the facial flux used in the divergence
        of the inviscid fluid transport flux.

        Parameters
        ----------
        dcoll: :class:`~grudge.discretization.DiscretizationCollection`

            A discretization collection encapsulating the DG elements

        state_minus: :class:`~mirgecom.gas_model.FluidState`

            Fluid state object with the conserved state, and dependent
            quantities for the (-) side of the boundary specified by
            *dd_bdry*.

        dd_bdry:

            Boundary DOF descriptor (or object convertible to one) indicating which
            domain boundary to process

        gas_model: :class:`~mirgecom.gas_model.GasModel`

            Physical gas model including equation of state, transport,
            and kinetic properties as required by fluid state

        numerical_flux_func:

            Function should return the numerical flux corresponding to
            the divergence of the inviscid transport flux. This function
            is typically backed by an approximate Riemann solver, such as
            :func:`~mirgecom.inviscid.inviscid_facial_flux_rusanov`.

        Returns
        -------
        :class:`mirgecom.fluid.ConservedVars`
        """

    @abstractmethod
    def viscous_divergence_flux(self, dcoll, dd_bdry, gas_model, state_minus,
                                grad_cv_minus, grad_t_minus,
                                numerical_flux_func, **kwargs):
        """Get the viscous boundary flux for the divergence operator.

        This routine returns the facial flux used in the divergence
        of the viscous fluid transport flux.

        Parameters
        ----------
        dcoll: :class:`~grudge.discretization.DiscretizationCollection`

            A discretization collection encapsulating the DG elements

        dd_bdry:

            Boundary DOF descriptor (or object convertible to one) indicating which
            domain boundary to process

        state_minus: :class:`~mirgecom.gas_model.FluidState`

            Fluid state object with the conserved state, and dependent
            quantities for the (-) side of the boundary specified
            by *dd_bdry*.

        grad_cv_minus: :class:`~mirgecom.fluid.ConservedVars`

            The gradient of the conserved quantities on the (-) side
            of the boundary specified by *dd_bdry*.

        grad_t_minus: numpy.ndarray

            The gradient of the fluid temperature on the (-) side
            of the boundary specified by *dd_bdry*.

        gas_model: :class:`~mirgecom.gas_model.GasModel`

            Physical gas model including equation of state, transport,
            and kinetic properties as required by fluid state

        numerical_flux_func:

            Function should return the numerical flux corresponding to
            the divergence of the viscous transport flux. This function
            is typically backed by a helper, such as
            :func:`~mirgecom.viscous.viscous_facial_flux_central`.

        Returns
        -------
        :class:`mirgecom.fluid.ConservedVars`
        """

    @abstractmethod
    def cv_gradient_flux(self, dcoll, dd_bdry, gas_model, state_minus, **kwargs):
        """Get the boundary flux for the gradient of the fluid conserved variables.

        This routine returns the facial flux used by the gradient operator to
        compute the gradient of the fluid solution on a domain boundary.

        Parameters
        ----------
        dcoll: :class:`~grudge.discretization.DiscretizationCollection`

            A discretization collection encapsulating the DG elements

        dd_bdry:

            Boundary DOF descriptor (or object convertible to one) indicating which
            domain boundary to process

        state_minus: :class:`~mirgecom.gas_model.FluidState`

            Fluid state object with the conserved state, and dependent
            quantities for the (-) side of the boundary specified by
            *dd_bdry*.

        gas_model: :class:`~mirgecom.gas_model.GasModel`

            Physical gas model including equation of state, transport,
            and kinetic properties as required by fluid state

        Returns
        -------
        :class:`mirgecom.fluid.ConservedVars`
        """

    @abstractmethod
    def temperature_gradient_flux(self, dcoll, dd_bdry, gas_model, state_minus,
                                  **kwargs):
        """Get the boundary flux for the gradient of the fluid temperature.

        This method returns the boundary flux to be used by the gradient
        operator when computing the gradient of the fluid temperature at a
        domain boundary.

        Parameters
        ----------
        dcoll: :class:`~grudge.discretization.DiscretizationCollection`

            A discretization collection encapsulating the DG elements

        dd_bdry:

            Boundary DOF descriptor (or object convertible to one) indicating which
            domain boundary to process

        state_minus: :class:`~mirgecom.gas_model.FluidState`

            Fluid state object with the conserved state, and dependent
            quantities for the (-) side of the boundary specified by
            *dd_bdry*.

        gas_model: :class:`~mirgecom.gas_model.GasModel`

            Physical gas model including equation of state, transport,
            and kinetic properties as required by fluid state

        Returns
        -------
        numpy.ndarray
        """


class MengaldoBoundaryCondition(FluidBoundary):
    r"""Abstract interface to fluid boundary treatment.

    Base class implementations
    --------------------------
    .. automethod:: inviscid_divergence_flux
    .. automethod:: viscous_divergence_flux
    .. automethod:: cv_gradient_flux
    .. automethod:: temperature_gradient_flux

    Abstract Mengaldo interface
    ---------------------------
    .. automethod:: state_bc
    .. automethod:: grad_cv_bc
    .. automethod:: temperature_bc
    .. automethod:: grad_temperature_bc
    .. automethod:: state_plus
    """

    @abstractmethod
    def state_plus(self, dcoll, dd_bdry, gas_model, state_minus, **kwargs):
        """Get the boundary state to be used for inviscid fluxes.

        This routine returns a boundary state that is designed to
        be used in an approximate Riemann solver, like HLL, or HLLC.

        Parameters
        ----------
        dcoll: :class:`~grudge.discretization.DiscretizationCollection`

            A discretization collection encapsulating the DG elements

        state_minus: :class:`~mirgecom.gas_model.FluidState`

            Fluid state object with the conserved state, and dependent
            quantities for the (-) side of the boundary specified by
            *dd_bdry*.

        dd_bdry:

            Boundary DOF descriptor (or object convertible to one) indicating which
            domain boundary to process

        gas_model: :class:`~mirgecom.gas_model.GasModel`

            Physical gas model including equation of state, transport,
            and kinetic properties as required by fluid state

        Returns
        -------
        :class:`mirgecom.gas_model.FluidState`
        """

    @abstractmethod
    def state_bc(self, dcoll, dd_bdry, gas_model, state_minus, **kwargs):
        """Get the boundary condition on the fluid state.

        This routine returns the exact value of the boundary condition
        of the fluid state. These are the values we want to enforce
        at the boundary. It is used in the calculation of the gradient
        of the conserved quantities, and in the calculation of the
        viscous fluxes.

        Parameters
        ----------
        dcoll: :class:`~grudge.discretization.DiscretizationCollection`

            A discretization collection encapsulating the DG elements

        state_minus: :class:`~mirgecom.gas_model.FluidState`

            Fluid state object with the conserved state, and dependent
            quantities for the (-) side of the boundary specified by
            *dd_bdry*.

        dd_bdry:

            Boundary DOF descriptor (or object convertible to one) indicating which
            domain boundary to process

        gas_model: :class:`~mirgecom.gas_model.GasModel`

            Physical gas model including equation of state, transport,
            and kinetic properties as required by fluid state

        Returns
        -------
        :class:`mirgecom.gas_model.FluidState`
        """

    @abstractmethod
    def grad_cv_bc(self, dcoll, dd_bdry, gas_model, state_minus, grad_cv_minus,
                   normal, **kwargs):
        """Get the boundary condition on the fluid state.

        This routine returns the exact value of the boundary condition
        of the fluid state. These are the values we want to enforce
        at the boundary. It is used in the calculation of the gradient
        of the conserved quantities, and in the calculation of the
        viscous fluxes.

        Parameters
        ----------
        state_minus: :class:`~mirgecom.gas_model.FluidState`

            Fluid state object with the conserved state, and dependent
            quantities for the (-) side of the boundary specified by
            *dd_bdry*.

        grad_cv_minus: :class:`~mirgecom.fluid.ConservedVars`

            ConservedVars object with the gradient of the fluid
            conserved variables on the (-) side of the boundary.

        normal: numpy.ndarray
            Unit normal vector to the boundary

        Returns
        -------
        :class:`mirgecom.gas_model.FluidState`
        """

    @abstractmethod
    def grad_temperature_bc(self, grad_t_minus, normal, **kwargs):
        # def grad_temperature_bc(self, dcoll, dd_bdry, gas_model, state_minus,
        #                        grad_cv_minus, grad_t_minus):
        """Get the boundary condition on the temperature gradient.

        This routine returns the boundary condition on the gradient of the
        temperature, $(\nabla{T})_\text{bc}$.  This value is used in the
        calculation of the heat flux.

        Parameters
        ----------
        dcoll: :class:`~grudge.discretization.DiscretizationCollection`

            A discretization collection encapsulating the DG elements

        state_minus: :class:`~mirgecom.gas_model.FluidState`

            Fluid state object with the conserved state, and dependent
            quantities for the (-) side of the boundary specified by
            *dd_bdry*.

        grad_cv_minus: :class:`~mirgecom.fluid.ConservedVars`

            ConservedVars object with the gradient of the fluid
            conserved variables on the (-) side of the boundary.

        grad_t_minus: numpy.ndarray
            Gradient of the temperature on the (-) side of the boundary.

        dd_bdry:

            Boundary DOF descriptor (or object convertible to one) indicating which
            domain boundary to process

        gas_model: :class:`~mirgecom.gas_model.GasModel`

            Physical gas model including equation of state, transport,
            and kinetic properties as required by fluid state

        Returns
        -------
        :class:`mirgecom.fluid.ConservedVars`
        """

    @abstractmethod
    def temperature_bc(self, state_minus, **kwargs):
        """Get boundary contition on the temperature.

        This routine returns the temperature boundary condition, $T_\text{bc}$.
        This value is used in the calcuation of the temperature gradient,
        $\nabla{T}$.

        Parameters
        ----------
        state_minus: :class:`~mirgecom.gas_model.FluidState`

            Fluid state object with the conserved state, and dependent
            quantities for the (-) side of the boundary.

        Returns
        -------
        :class:`meshmode.dof_array.DOFArray`
        """

    def inviscid_divergence_flux(self, dcoll, dd_bdry, gas_model, state_minus,
                                 numerical_flux_func=inviscid_facial_flux_rusanov,
                                 **kwargs):
        """Get the inviscid boundary flux for the divergence operator.

        This routine returns the facial flux used in the divergence
        of the inviscid fluid transport flux. Mengaldo BCs use the
        approximate Riemann solver specified by the *numerical_flux_func*
        to calculate the flux.  The boundary implementation must provide
        the :meth:`inviscid_state_plus` to set the exterior state used
        in the Riemann solver.

        Parameters
        ----------
        dcoll: :class:`~grudge.discretization.DiscretizationCollection`

            A discretization collection encapsulating the DG elements

        state_minus: :class:`~mirgecom.gas_model.FluidState`

            Fluid state object with the conserved state, and dependent
            quantities for the (-) side of the boundary specified by
            *dd_bdry*.

        dd_bdry:

            Boundary DOF descriptor (or object convertible to one) indicating which
            domain boundary to process

        gas_model: :class:`~mirgecom.gas_model.GasModel`

            Physical gas model including equation of state, transport,
            and kinetic properties as required by fluid state

        numerical_flux_func:

            Function should return the numerical flux corresponding to
            the divergence of the inviscid transport flux. This function
            is typically backed by an approximate Riemann solver, such as
            :func:`~mirgecom.inviscid.inviscid_facial_flux_rusanov`.

        Returns
        -------
        :class:`mirgecom.fluid.ConservedVars`
        """
        dd_bdry = as_dofdesc(dd_bdry)
        state_plus = self.state_plus(
            dcoll=dcoll, dd_bdry=dd_bdry, gas_model=gas_model,
            state_minus=state_minus, **kwargs)
        boundary_state_pair = TracePair(dd=dd_bdry,
                                        interior=state_minus,
                                        exterior=state_plus)
        normal = state_minus.array_context.thaw(dcoll.normal(dd_bdry))
        return numerical_flux_func(boundary_state_pair, gas_model, normal)

    def viscous_divergence_flux(self, dcoll, dd_bdry, gas_model, state_minus,
                                grad_cv_minus, grad_t_minus,
                                numerical_flux_func=viscous_facial_flux_central,
                                **kwargs):
        r"""Get the viscous boundary flux for the divergence operator.

        This routine returns the facial flux used in the divergence
        of the viscous fluid transport flux, ($f_v$). The Mengaldo boundary
        treatment sends back the face-normal component of the physical
        viscous flux calculated with the boundary conditions:

        .. math::
            f_v = F_v\left(\text{CV}_\text{bc}, (\nabla{\text{CV}})_\text{bc},
            (\nabla{T})_\text{bc}\right) \cdot \nhat

        where $F_v(.,.,.)$ is the viscous flux function and it is called with
        the boundary conditions of $\text{CV}$, $\nabla\text{CV}$, and
        temperature gradient.

        Parameters
        ----------
        dcoll: :class:`~grudge.discretization.DiscretizationCollection`

            A discretization collection encapsulating the DG elements

        dd_bdry:

            Boundary DOF descriptor (or object convertible to one) indicating which
            domain boundary to process

        state_minus: :class:`~mirgecom.gas_model.FluidState`

            Fluid state object with the conserved state, and dependent
            quantities for the (-) side of the boundary specified
            by *dd_bdry*.

        grad_cv_minus: :class:`~mirgecom.fluid.ConservedVars`

            The gradient of the conserved quantities on the (-) side
            of the boundary specified by *dd_bdry*.

        grad_t_minus: numpy.ndarray

            The gradient of the fluid temperature on the (-) side
            of the boundary specified by *dd_bdry*.

        gas_model: :class:`~mirgecom.gas_model.GasModel`

            Physical gas model including equation of state, transport,
            and kinetic properties as required by fluid state

        numerical_flux_func:

            Function should return the numerical flux corresponding to
            the divergence of the viscous transport flux. This function
            is typically backed by a helper, such as
            :func:`~mirgecom.viscous.viscous_facial_flux_central`.

        Returns
        -------
        :class:`mirgecom.fluid.ConservedVars`
        """
        dd_bdry = as_dofdesc(dd_bdry)

        from mirgecom.viscous import viscous_flux
        actx = state_minus.array_context
        normal = actx.thaw(dcoll.normal(dd_bdry))

        state_bc = self.state_bc(dcoll=dcoll, dd_bdry=dd_bdry,
                                 gas_model=gas_model,
                                 state_minus=state_minus, **kwargs)

        grad_cv_bc = self.grad_cv_bc(dcoll, dd_bdry, gas_model,
                                     state_minus=state_minus,
                                     grad_cv_minus=grad_cv_minus,
                                     normal=normal, **kwargs)

        grad_t_bc = self.grad_temperature_bc(grad_t_minus=grad_t_minus,
                                             normal=normal, **kwargs)
        # dcoll=dcoll, dd_bdry=dd_bdry, gas_model=gas_model,
        # state_minus=state_minus, grad_cv_minus=grad_cv_minus,
        # grad_t_minus=grad_t_minus)

        # Note that [Mengaldo_2014]_ uses F_v(Q_bc, dQ_bc) here and
        # *not* the numerical viscous flux as advised by [Bassi_1997]_.
        f_ext = viscous_flux(state=state_bc, grad_cv=grad_cv_bc,
                             grad_t=grad_t_bc)
        return f_ext@normal

    def cv_gradient_flux(self, dcoll, dd_bdry, gas_model, state_minus, **kwargs):
        r"""Get the boundary flux for the gradient of the fluid conserved variables.

        This routine returns the facial flux used by the gradient operator to
        compute the gradient of the fluid solution on a domain boundary. The
        Mengaldo boundary treatment sends back $\text{CV}_bc~\mathbf{\nhat}$.

        Parameters
        ----------
        dcoll: :class:`~grudge.discretization.DiscretizationCollection`

            A discretization collection encapsulating the DG elements

        dd_bdry:

            Boundary DOF descriptor (or object convertible to one) indicating which
            domain boundary to process

        state_minus: :class:`~mirgecom.gas_model.FluidState`

            Fluid state object with the conserved state, and dependent
            quantities for the (-) side of the boundary specified by
            *dd_bdry*.

        gas_model: :class:`~mirgecom.gas_model.GasModel`

            Physical gas model including equation of state, transport,
            and kinetic properties as required by fluid state

        Returns
        -------
        :class:`mirgecom.fluid.ConservedVars`
        """
        # Mengaldo Eqn (50)+
        state_bc = self.state_bc(dcoll, dd_bdry, gas_model, state_minus, **kwargs)
        actx = state_minus.array_context
        nhat = actx.thaw(dcoll.normal(dd_bdry))
        from arraycontext import outer
        return outer(state_bc.cv, nhat)

    def temperature_gradient_flux(self, dcoll, dd_bdry, gas_model, state_minus,
                                  **kwargs):
        r"""Get the boundary flux for the gradient of the fluid temperature.

        This method returns the boundary flux to be used by the gradient
        operator when computing the gradient of the fluid temperature at a
        domain boundary.  The Mengaldo boundary treatment sends back
        $T_bc~\mathbf{\nhat}$.

        Parameters
        ----------
        dcoll: :class:`~grudge.discretization.DiscretizationCollection`

            A discretization collection encapsulating the DG elements

        dd_bdry:

            Boundary DOF descriptor (or object convertible to one) indicating which
            domain boundary to process

        state_minus: :class:`~mirgecom.gas_model.FluidState`

            Fluid state object with the conserved state, and dependent
            quantities for the (-) side of the boundary specified by
            *dd_bdry*.

        gas_model: :class:`~mirgecom.gas_model.GasModel`

            Physical gas model including equation of state, transport,
            and kinetic properties as required by fluid state

        Returns
        -------
        numpy.ndarray
        """
        # Mengaldo Eqn (50)+
        temperature_bc = self.temperature_bc(state_minus, **kwargs)
        actx = state_minus.array_context
        nhat = actx.thaw(dcoll.normal(dd_bdry))
        from arraycontext import outer
        return outer(temperature_bc, nhat)


# This class is a FluidBoundary that provides default implementations of
# the abstract methods in FluidBoundary. This class will be eliminated
# by resolution of https://github.com/illinois-ceesd/mirgecom/issues/576.
# TODO: Don't do this. Make every boundary condition implement its own
# version of the FluidBoundary methods.
class PrescribedFluidBoundary(FluidBoundary):
    r"""Abstract interface to a prescribed fluid boundary treatment.

    .. automethod:: __init__
    .. automethod:: inviscid_divergence_flux
    .. automethod:: viscous_divergence_flux
    .. automethod:: cv_gradient_flux
    .. automethod:: temperature_gradient_flux
    .. automethod:: av_flux
    """

    def __init__(self,
                 # returns the flux to be used in div op (prescribed flux)
                 inviscid_flux_func=None,
                 # returns CV+, to be used in num flux func (prescribed soln)
                 boundary_state_func=None,
                 # Flux to be used in grad(Temperature) op
                 temperature_gradient_flux_func=None,
                 # Function returns boundary temperature_plus
                 boundary_temperature_func=None,
                 # Function returns the flux to be used in grad(cv)
                 cv_gradient_flux_func=None,
                 # Function computes the numerical flux for a gradient
                 gradient_numerical_flux_func=None,
                 # Function computes the flux to be used in the div op
                 viscous_flux_func=None,
                 # Returns the boundary value for grad(cv)
                 boundary_gradient_cv_func=None,
                 # Returns the boundary value for grad(temperature)
                 boundary_gradient_temperature_func=None,
                 # For artificial viscosity - grad fluid soln on boundary
                 boundary_grad_av_func=None,
                 ):
        """Initialize the PrescribedFluidBoundary and methods."""
        self._bnd_state_func = boundary_state_func
        self._temperature_grad_flux_func = temperature_gradient_flux_func
        self._inviscid_flux_func = inviscid_flux_func
        self._bnd_temperature_func = boundary_temperature_func
        self._grad_num_flux_func = gradient_numerical_flux_func
        self._cv_gradient_flux_func = cv_gradient_flux_func
        self._viscous_flux_func = viscous_flux_func
        self._bnd_grad_cv_func = boundary_gradient_cv_func
        self._bnd_grad_temperature_func = boundary_gradient_temperature_func
        self._av_num_flux_func = num_flux_central
        self._bnd_grad_av_func = boundary_grad_av_func

        if not self._bnd_grad_av_func:
            self._bnd_grad_av_func = self._identical_grad_av

        if not self._inviscid_flux_func and not self._bnd_state_func:
            from warnings import warn
            warn("Using dummy boundary: copies interior solution.", stacklevel=2)

        if not self._inviscid_flux_func:
            self._inviscid_flux_func = self._inviscid_flux_for_prescribed_state

        if not self._bnd_state_func:
            self._bnd_state_func = self._identical_state

        if not self._bnd_temperature_func:
            self._bnd_temperature_func = self._temperature_for_prescribed_state
        if not self._grad_num_flux_func:
            # self._grad_num_flux_func = num_flux_central
            self._grad_num_flux_func = _ldg_bnd_flux_for_grad

        if not self._cv_gradient_flux_func:
            self._cv_gradient_flux_func = self._gradient_flux_for_prescribed_cv
        if not self._temperature_grad_flux_func:
            self._temperature_grad_flux_func = \
                self._gradient_flux_for_prescribed_temperature

        if not self._viscous_flux_func:
            self._viscous_flux_func = self._viscous_flux_for_prescribed_state
        if not self._bnd_grad_cv_func:
            self._bnd_grad_cv_func = self._identical_grad_cv
        if not self._bnd_grad_temperature_func:
            self._bnd_grad_temperature_func = self._identical_grad_temperature

    def _boundary_quantity(self, dcoll, dd_bdry, quantity, local=False, **kwargs):
        """Get a boundary quantity on local boundary, or projected to "all_faces"."""
        dd_allfaces = dd_bdry.with_boundary_tag(FACE_RESTR_ALL)
        return quantity if local else op.project(dcoll,
            dd_bdry, dd_allfaces, quantity)

    def _boundary_state_pair(self, dcoll, dd_bdry, gas_model, state_minus, **kwargs):
        return TracePair(dd_bdry,
                         interior=state_minus,
                         exterior=self._bnd_state_func(dcoll=dcoll, dd_bdry=dd_bdry,
                                                       gas_model=gas_model,
                                                       state_minus=state_minus,
                                                       **kwargs))
    # The following methods provide default implementations of the fluid
    # boundary functions and helpers in an effort to eliminate much
    # repeated code. They will be eliminated by the resolution of
    # https://github.com/illinois-ceesd/mirgecom/issues/576.

    # {{{ Default boundary helpers

    # Returns temperature(+) for boundaries that prescribe CV(+)
    def _temperature_for_prescribed_state(self, dcoll, dd_bdry,
                                          gas_model, state_minus, **kwargs):
        boundary_state = self._bnd_state_func(dcoll=dcoll, dd_bdry=dd_bdry,
                                              gas_model=gas_model,
                                              state_minus=state_minus,
                                              **kwargs)
        return boundary_state.temperature

    def _interior_temperature(self, dcoll, dd_bdry, gas_model, state_minus,
                              **kwargs):
        return state_minus.temperature

    def _identical_state(self, state_minus, **kwargs):
        return state_minus

    def _identical_grad_cv(self, grad_cv_minus, **kwargs):
        return grad_cv_minus

    def _identical_grad_temperature(self, dcoll, dd_bdry, grad_t_minus, **kwargs):
        return grad_t_minus

    # Returns the flux to be used by the gradient operator when computing the
    # gradient of the fluid solution on boundaries that prescribe CV(+).
    def _gradient_flux_for_prescribed_cv(self, dcoll, dd_bdry, gas_model,
                                         state_minus, **kwargs):
        # Use prescribed external state and gradient numerical flux function
        boundary_state = self._bnd_state_func(dcoll=dcoll, dd_bdry=dd_bdry,
                                              gas_model=gas_model,
                                              state_minus=state_minus,
                                              **kwargs)
        cv_pair = TracePair(dd_bdry,
                            interior=state_minus.cv,
                            exterior=boundary_state.cv)

        actx = state_minus.array_context
        nhat = actx.thaw(dcoll.normal(dd_bdry))
        from arraycontext import outer
        return outer(self._grad_num_flux_func(cv_pair.int, cv_pair.ext), nhat)

    # Returns the flux to be used by the gradient operator when computing the
    # gradient of fluid temperature using prescribed fluid temperature(+).
    def _gradient_flux_for_prescribed_temperature(self, dcoll, dd_bdry, gas_model,
                                                  state_minus, **kwargs):
        # Feed a boundary temperature to numerical flux for grad op
        actx = state_minus.array_context
        nhat = actx.thaw(dcoll.normal(dd_bdry))
        bnd_tpair = TracePair(dd_bdry,
                              interior=state_minus.temperature,
                              exterior=self._bnd_temperature_func(
                                  dcoll=dcoll, dd_bdry=dd_bdry, gas_model=gas_model,
                                  state_minus=state_minus, **kwargs))
        from arraycontext import outer
        return outer(self._grad_num_flux_func(bnd_tpair.int, bnd_tpair.ext), nhat)

    # Returns the flux to be used by the divergence operator when computing the
    # divergence of inviscid fluid transport flux using the boundary's
    # prescribed CV(+).
    def _inviscid_flux_for_prescribed_state(
            self, dcoll, dd_bdry, gas_model, state_minus,
            numerical_flux_func=inviscid_facial_flux_rusanov, **kwargs):
        # Use a prescribed boundary state and the numerical flux function
        dd_bdry = as_dofdesc(dd_bdry)
        boundary_state_pair = self._boundary_state_pair(dcoll=dcoll, dd_bdry=dd_bdry,
                                                        gas_model=gas_model,
                                                        state_minus=state_minus,
                                                        **kwargs)
        normal = state_minus.array_context.thaw(dcoll.normal(dd_bdry))
        return numerical_flux_func(boundary_state_pair, gas_model, normal)

    # Returns the flux to be used by the divergence operator when computing the
    # divergence of viscous fluid transport flux using the boundary's
    # prescribed CV(+).
    def _viscous_flux_for_prescribed_state(
            self, dcoll, dd_bdry, gas_model, state_minus, grad_cv_minus,
            grad_t_minus, numerical_flux_func=viscous_facial_flux_central, **kwargs):

        state_pair = self._boundary_state_pair(
            dcoll=dcoll, dd_bdry=dd_bdry, gas_model=gas_model,
            state_minus=state_minus, **kwargs)

        grad_cv_pair = \
            TracePair(dd_bdry, interior=grad_cv_minus,
                      exterior=self._bnd_grad_cv_func(
                          dcoll=dcoll, dd_bdry=dd_bdry, gas_model=gas_model,
                          state_minus=state_minus, grad_cv_minus=grad_cv_minus,
                          grad_t_minus=grad_t_minus))

        grad_t_pair = \
            TracePair(
                dd_bdry, interior=grad_t_minus,
                exterior=self._bnd_grad_temperature_func(
                    dcoll=dcoll, dd_bdry=dd_bdry, gas_model=gas_model,
                    state_minus=state_minus, grad_cv_minus=grad_cv_minus,
                    grad_t_minus=grad_t_minus))

        return numerical_flux_func(
            dcoll=dcoll, gas_model=gas_model, state_pair=state_pair,
            grad_cv_pair=grad_cv_pair, grad_t_pair=grad_t_pair)

    # }}} Default boundary helpers

    def inviscid_divergence_flux(self, dcoll, dd_bdry, gas_model, state_minus,
                                 numerical_flux_func=inviscid_facial_flux_rusanov,
                                 **kwargs):
        """Get the inviscid boundary flux for the divergence operator."""
        dd_bdry = as_dofdesc(dd_bdry)
        return self._inviscid_flux_func(dcoll, dd_bdry, gas_model, state_minus,
                                        numerical_flux_func=numerical_flux_func,
                                        **kwargs)

    def cv_gradient_flux(self, dcoll, dd_bdry, gas_model, state_minus, **kwargs):
        """Get the cv flux for *dd_bdry* for use in the gradient operator."""
        dd_bdry = as_dofdesc(dd_bdry)
        return self._cv_gradient_flux_func(
            dcoll=dcoll, dd_bdry=dd_bdry, gas_model=gas_model,
            state_minus=state_minus, **kwargs)

    def temperature_gradient_flux(self, dcoll, dd_bdry, gas_model, state_minus,
                                  **kwargs):
        """Get the T flux for *dd_bdry* for use in the gradient operator."""
        dd_bdry = as_dofdesc(dd_bdry)
        return self._temperature_grad_flux_func(dcoll, dd_bdry, gas_model,
                                                state_minus, **kwargs)

    def viscous_divergence_flux(self, dcoll, dd_bdry, gas_model, state_minus,
                                grad_cv_minus, grad_t_minus,
                                numerical_flux_func=viscous_facial_flux_central,
                                **kwargs):
        """Get the viscous flux for *dd_bdry* for use in the divergence operator."""
        dd_bdry = as_dofdesc(dd_bdry)
        return self._viscous_flux_func(dcoll=dcoll, dd_bdry=dd_bdry,
                                       gas_model=gas_model,
                                       state_minus=state_minus,
                                       grad_cv_minus=grad_cv_minus,
                                       grad_t_minus=grad_t_minus,
                                       numerical_flux_func=numerical_flux_func,
                                       **kwargs)

    # {{{ Boundary interface for artificial viscosity

    def _identical_grad_av(self, grad_av_minus, **kwargs):
        return grad_av_minus

    def av_flux(self, dcoll, dd_bdry, diffusion, **kwargs):
        """Get the diffusive fluxes for the AV operator API."""
        dd_bdry = as_dofdesc(dd_bdry)
        grad_av_minus = op.project(dcoll, dd_bdry.untrace(), dd_bdry, diffusion)
        actx = get_container_context_recursively(grad_av_minus)
        nhat = actx.thaw(dcoll.normal(dd_bdry))
        grad_av_plus = self._bnd_grad_av_func(
            dcoll=dcoll, dd_bdry=dd_bdry, grad_av_minus=grad_av_minus, **kwargs)
        bnd_grad_pair = TracePair(dd_bdry, interior=grad_av_minus,
                                  exterior=grad_av_plus)
        num_flux = self._av_num_flux_func(bnd_grad_pair.int, bnd_grad_pair.ext)@nhat
        return self._boundary_quantity(dcoll, dd_bdry, num_flux, **kwargs)

    # }}}


class DummyBoundary(PrescribedFluidBoundary):
    """Boundary type that assigns boundary-adjacent solution to the boundary."""

    def __init__(self):
        """Initialize the DummyBoundary boundary type."""
        PrescribedFluidBoundary.__init__(self)


class AdiabaticSlipBoundary(MengaldoBoundaryCondition):
    r"""Boundary condition implementing inviscid slip boundary.

    This class implements an adiabatic slip wall consistent with the prescription
    by [Mengaldo_2014]_.

    .. automethod:: __init__
    .. automethod:: state_plus
    .. automethod:: state_bc
    .. automethod:: temperature_bc
    .. automethod:: grad_cv_bc
    .. automethod:: grad_temperature_bc
    .. automethod:: adiabatic_slip_grad_av
    """
    def __init__(self):
        self._slip = _SlipBoundaryComponent()
        self._impermeable = _ImpermeableBoundaryComponent()
        self._adiabatic = _AdiabaticBoundaryComponent()

    def state_plus(
            self, dcoll, dd_bdry, gas_model, state_minus, **kwargs):
        """Return state with zero normal-component velocity for an adiabatic wall."""
        actx = state_minus.array_context

        # Grab a unit normal to the boundary
        nhat = actx.thaw(dcoll.normal(dd_bdry))

        # set the normal momentum to 0
        mom_plus = self._slip.momentum_plus(state_minus.momentum_density, nhat)
        return replace_fluid_state(state_minus, gas_model, momentum=mom_plus)

    def state_bc(
            self, dcoll, dd_bdry, gas_model, state_minus, **kwargs):
        """Return state with zero normal-component velocity for an adiabatic wall."""
        actx = state_minus.array_context

        # Grab a unit normal to the boundary
        nhat = actx.thaw(dcoll.normal(dd_bdry))

        # set the normal momentum to 0
        mom_bc = self._slip.momentum_bc(state_minus.momentum_density, nhat)

        energy_bc = (
            gas_model.eos.internal_energy(state_minus.cv)
            + 0.5*np.dot(mom_bc, mom_bc)/state_minus.mass_density)

        return replace_fluid_state(
            state_minus, gas_model,
            energy=energy_bc,
            momentum=mom_bc)

    def temperature_bc(self, state_minus, **kwargs):
        """Return farfield temperature for use in grad(temperature)."""
        return state_minus.temperature

    def grad_temperature_bc(self, grad_t_minus, normal, **kwargs):
        """
        Compute temperature gradient on the plus state.

        Impose the opposite normal component to enforce zero energy flux
        from conduction.
        """
        # NOTE: In the previous version of the code, this was computing a "plus"
        # state (i.e., the normal gradient was flipped instead of zeroed)
        return self._adiabatic.grad_temperature_bc(grad_t_minus, normal)

    def grad_cv_bc(self, dcoll, dd_bdry, gas_model, state_minus, grad_cv_minus,
                   normal, **kwargs):
        """
        Return external grad(CV) used in the boundary calculation of viscous flux.

        Specify the velocity gradients on the external state to ensure zero
        energy and momentum flux due to shear stresses.

        Gradients of species mass fractions are set to zero in the normal direction
        to ensure zero flux of species across the boundary.
        """
        dd_bdry = as_dofdesc(dd_bdry)
        normal = state_minus.array_context.thaw(dcoll.normal(dd_bdry))
        state_bc = self.state_bc(
            dcoll=dcoll, dd_bdry=dd_bdry, gas_model=gas_model,
            state_minus=state_minus, **kwargs)

        grad_v_bc = self._slip.grad_velocity_bc(
            state_minus, state_bc, grad_cv_minus, normal)

        grad_mom_bc = (
            state_bc.mass_density * grad_v_bc
            + np.outer(state_bc.velocity, grad_cv_minus.mass))

        grad_species_mass_bc = self._impermeable.grad_species_mass_bc(
            state_minus, grad_cv_minus, normal)

        return grad_cv_minus.replace(
            momentum=grad_mom_bc,
            species_mass=grad_species_mass_bc)


class FarfieldBoundary(PrescribedFluidBoundary):
    r"""Farfield boundary treatment.

    This class implements a farfield boundary as described by
    [Mengaldo_2014]_ eqn. 30 and eqn. 42.  The boundary condition is implemented
    as:

    .. math::
        q^{+} = q_\infty

    and the gradients

    .. math::
        \nabla q_{bc} = \nabla q^{-}

    .. automethod:: __init__
    .. automethod:: farfield_state
    .. automethod:: temperature_bc
    """

    def __init__(self, numdim, free_stream_pressure,
                 free_stream_velocity, free_stream_temperature,
                 free_stream_mass_fractions=None):
        """Initialize the boundary condition object."""
        if len(free_stream_velocity) != numdim:
            raise ValueError("Free-stream velocity must be of ambient dimension.")

        self._temperature = free_stream_temperature
        self._pressure = free_stream_pressure
        self._species_mass_fractions = free_stream_mass_fractions
        self._velocity = free_stream_velocity

        PrescribedFluidBoundary.__init__(
            self, boundary_state_func=self.farfield_state
        )

    def farfield_state(self, dcoll, dd_bdry, gas_model, state_minus, **kwargs):
        """Get the exterior solution on the boundary."""
        free_stream_mass_fractions = (0.*state_minus.species_mass_fractions
                                      + self._species_mass_fractions)

        free_stream_temperature = 0.*state_minus.temperature + self._temperature
        free_stream_pressure = 0.*state_minus.pressure + self._pressure
        free_stream_velocity = 0.*state_minus.velocity + self._velocity

        free_stream_density = gas_model.eos.get_density(
            pressure=free_stream_pressure, temperature=free_stream_temperature,
            species_mass_fractions=free_stream_mass_fractions)

        free_stream_internal_energy = gas_model.eos.get_internal_energy(
            temperature=free_stream_temperature,
            species_mass_fractions=free_stream_mass_fractions)

        free_stream_total_energy = \
            free_stream_density*(free_stream_internal_energy
                                 + .5*np.dot(free_stream_velocity,
                                             free_stream_velocity))
        free_stream_spec_mass = free_stream_density * free_stream_mass_fractions

        cv_infinity = make_conserved(
            state_minus.dim, mass=free_stream_density,
            energy=free_stream_total_energy,
            momentum=free_stream_density*free_stream_velocity,
            species_mass=free_stream_spec_mass
        )

        return make_fluid_state(cv=cv_infinity, gas_model=gas_model,
                                temperature_seed=free_stream_temperature,
                                smoothness=state_minus.smoothness)

    def temperature_bc(self, state_minus, **kwargs):
        """Return farfield temperature for use in grad(temperature)."""
        return 0*state_minus.temperature + self._temperature


class PressureOutflowBoundary(PrescribedFluidBoundary):
    r"""Outflow boundary treatment with prescribed pressure.

    This class implements an outflow boundary as described by
    [Mengaldo_2014]_.  The boundary condition is implemented as:

    .. math::

        \rho^+ &= \rho^-

        \rho\mathbf{Y}^+ &= \rho\mathbf{Y}^-

        \rho\mathbf{V}^+ &= \rho\mathbf{V}^-

    For an ideal gas at super-sonic flow conditions, i.e. when:

    .. math::

       \rho\mathbf{V} \cdot \hat{\mathbf{n}} \ge c,

    then the pressure is extrapolated from interior points:

    .. math::

        P^+ = P^-

    Otherwise, if the flow is sub-sonic, then the prescribed boundary pressure,
    $P^+$, is used. In both cases, the energy is computed as:

    .. math::

        \rho{E}^+ = \frac{\left(2~P^+ - P^-\right)}{\left(\gamma-1\right)}
        + \frac{1}{2}\rho^+\left(\mathbf{V}^+\cdot\mathbf{V}^+\right).

    For mixtures, the pressure is imposed or extrapolated in a similar fashion
    to the ideal gas case.
    However, the total energy depends on the temperature to account for the
    species enthalpy and variable specific heat at constant volume. For super-sonic
    flows, it is extrapolated from interior points:

    .. math::

       T^+ = T^-

    while for sub-sonic flows, it is evaluated using ideal gas law

    .. math::

        T^+ = \frac{P^+}{R_{mix} \rho^+}

    .. automethod:: __init__
    .. automethod:: outflow_state
    """

    def __init__(self, boundary_pressure=101325):
        """Initialize the boundary condition object."""
        self._pressure = boundary_pressure
        PrescribedFluidBoundary.__init__(
            self, boundary_state_func=self.outflow_state,
            inviscid_flux_func=self.inviscid_boundary_flux,
            viscous_flux_func=self.viscous_boundary_flux,
            boundary_temperature_func=self.temperature_bc,
            boundary_gradient_cv_func=self.grad_cv_bc
        )

    def outflow_state(self, dcoll, dd_bdry, gas_model, state_minus, **kwargs):
        """Get the exterior solution on the boundary.

        This is the partially non-reflective boundary state described by
        [Mengaldo_2014]_ eqn. 40 if super-sonic, 41 if sub-sonic.

        For super-sonic outflow, the interior flow properties (minus) are
        extrapolated to the exterior point (plus).
        For sub-sonic outflow, the pressure is imposed on the external point.

        For mixtures, the internal energy is obtained via temperature, which comes
        from ideal gas law with the mixture-weighted gas constant.
        For ideal gas, the internal energy is obtained directly from pressure.
        """
        actx = state_minus.array_context
        nhat = actx.thaw(dcoll.normal(dd_bdry))
        # boundary-normal velocity
        boundary_vel = np.dot(state_minus.velocity, nhat)*nhat
        boundary_speed = actx.np.sqrt(np.dot(boundary_vel, boundary_vel))
        speed_of_sound = state_minus.speed_of_sound
        kinetic_energy = gas_model.eos.kinetic_energy(state_minus.cv)
        gamma = gas_model.eos.gamma(state_minus.cv, state_minus.temperature)

        # evaluate internal energy based on prescribed pressure
        pressure_plus = 2.0*self._pressure - state_minus.pressure
        if state_minus.is_mixture:
            gas_const = gas_model.eos.gas_const(state_minus.cv)
            temp_plus = (
                actx.np.where(actx.np.greater(boundary_speed, speed_of_sound),
                state_minus.temperature,
                pressure_plus/(state_minus.cv.mass*gas_const))
            )

            internal_energy = state_minus.cv.mass*(
                gas_model.eos.get_internal_energy(temp_plus,
                                            state_minus.species_mass_fractions))
        else:
            boundary_pressure = actx.np.where(actx.np.greater(boundary_speed,
                                                              speed_of_sound),
                                              state_minus.pressure, pressure_plus)
            internal_energy = boundary_pressure/(gamma - 1.0)

        total_energy = internal_energy + kinetic_energy
        cv_outflow = make_conserved(dim=state_minus.dim, mass=state_minus.cv.mass,
                                    momentum=state_minus.cv.momentum,
                                    energy=total_energy,
                                    species_mass=state_minus.cv.species_mass)

        return make_fluid_state(cv=cv_outflow, gas_model=gas_model,
                                temperature_seed=state_minus.temperature,
                                smoothness=state_minus.smoothness)

    def outflow_state_for_diffusion(self, dcoll, dd_bdry, gas_model,
                                           state_minus, **kwargs):
        """Return state."""
        actx = state_minus.array_context
        nhat = actx.thaw(dcoll.normal(dd_bdry))

        # boundary-normal velocity
        boundary_vel = np.dot(state_minus.velocity, nhat)*nhat
        boundary_speed = actx.np.sqrt(np.dot(boundary_vel, boundary_vel))
        speed_of_sound = state_minus.speed_of_sound
        kinetic_energy = gas_model.eos.kinetic_energy(state_minus.cv)
        gamma = gas_model.eos.gamma(state_minus.cv, state_minus.temperature)

        # evaluate internal energy based on prescribed pressure
        pressure_plus = self._pressure + 0.0*state_minus.pressure
        if state_minus.is_mixture:
            gas_const = gas_model.eos.gas_const(state_minus.cv)
            temp_plus = (
                actx.np.where(actx.np.greater(boundary_speed, speed_of_sound),
                state_minus.temperature,
                pressure_plus/(state_minus.cv.mass*gas_const))
            )

            internal_energy = state_minus.cv.mass*(
                gas_model.eos.get_internal_energy(
                    temp_plus, state_minus.species_mass_fractions)
            )
        else:
            boundary_pressure = (
                actx.np.where(actx.np.greater(boundary_speed, speed_of_sound),
                              state_minus.pressure, pressure_plus)
            )
            internal_energy = (boundary_pressure / (gamma - 1.0))

        cv_plus = make_conserved(
            state_minus.dim, mass=state_minus.mass_density,
            energy=kinetic_energy + internal_energy,
            momentum=state_minus.momentum_density,
            species_mass=state_minus.species_mass_density
        )
        return make_fluid_state(cv=cv_plus, gas_model=gas_model,
                                temperature_seed=state_minus.temperature)

    def inviscid_boundary_flux(self, dcoll, dd_bdry, gas_model, state_minus,
            numerical_flux_func=inviscid_facial_flux_rusanov, **kwargs):
        """."""
        outflow_state = self.outflow_state(
            dcoll, dd_bdry, gas_model, state_minus)
        state_pair = TracePair(dd_bdry, interior=state_minus, exterior=outflow_state)

        actx = state_minus.array_context
        normal = actx.thaw(dcoll.normal(dd_bdry))
        return numerical_flux_func(state_pair, gas_model, normal)

    def temperature_bc(self, state_minus, **kwargs):
        """Get temperature value used in grad(T)."""
        return state_minus.temperature

    def grad_cv_bc(self, dcoll, dd_bdry, gas_model, state_minus, grad_cv_minus,
                   normal, **kwargs):
        """Return grad(CV) to be used in the boundary calculation of viscous flux."""
        return grad_cv_minus

    def grad_temperature_bc(self, grad_t_minus, normal, **kwargs):
        """Return grad(temperature) to be used in viscous flux at wall."""
        return grad_t_minus

    def viscous_boundary_flux(self, dcoll, dd_bdry, gas_model, state_minus,
                          grad_cv_minus, grad_t_minus,
                          numerical_flux_func=viscous_facial_flux_central,
                                           **kwargs):
        """Return the boundary flux for the divergence of the viscous flux."""
        from mirgecom.viscous import viscous_flux
        actx = state_minus.array_context
        normal = actx.thaw(dcoll.normal(dd_bdry))

        state_plus = self.outflow_state_for_diffusion(dcoll=dcoll,
            dd_bdry=dd_bdry, gas_model=gas_model, state_minus=state_minus)

        grad_cv_plus = self.grad_cv_bc(dcoll, dd_bdry, gas_model,
                                       state_minus=state_minus,
                                       grad_cv_minus=grad_cv_minus,
                                       normal=normal, **kwargs)

        grad_t_plus = self.grad_temperature_bc(grad_t_minus, normal)

        # Note that [Mengaldo_2014]_ uses F_v(Q_bc, dQ_bc) here and
        # *not* the numerical viscous flux as advised by [Bassi_1997]_.
        f_ext = viscous_flux(state=state_plus, grad_cv=grad_cv_plus,
                             grad_t=grad_t_plus)

        return f_ext@normal


class RiemannInflowBoundary(PrescribedFluidBoundary):
    r"""Inflow boundary treatment.

    This class implements an Riemann invariant for inflow boundary as described by
    [Mengaldo_2014]_.

    .. automethod:: __init__
    .. automethod:: inflow_state
    """

    def __init__(self, free_stream_state_func):
        """Initialize the boundary condition object."""
        self.free_stream_state_func = free_stream_state_func

        PrescribedFluidBoundary.__init__(
            self, boundary_state_func=self.inflow_state
        )

    def inflow_state(self, dcoll, dd_bdry, gas_model, state_minus, **kwargs):
        """Get the exterior solution on the boundary.

        This is the partially non-reflective boundary state described by
        [Mengaldo_2014]_ eqn. 40 if super-sonic, 41 if sub-sonic.
        """
        actx = state_minus.array_context
        nhat = actx.thaw(dcoll.normal(dd_bdry))

        ones = 0.0*nhat[0] + 1.0

        free_stream_state = self.free_stream_state_func(
            dcoll, dd_bdry, gas_model, state_minus, **kwargs)

        v_plus = np.dot(free_stream_state.velocity, nhat)
        rho_plus = free_stream_state.mass_density
        c_plus = free_stream_state.speed_of_sound
        gamma_plus = gas_model.eos.gamma(free_stream_state.cv,
                                         free_stream_state.temperature)

        v_minus = np.dot(state_minus.velocity, nhat)
        gamma_minus = gas_model.eos.gamma(state_minus.cv,
                                          temperature=state_minus.temperature)
        c_minus = state_minus.speed_of_sound
        r_minus = v_plus - 2*c_plus/(gamma_plus - 1)*ones

        # eqs. 17 and 19
        r_plus_subsonic = v_minus + 2*c_minus/(gamma_minus - 1)
        r_plus_supersonic = v_plus + 2*c_plus/(gamma_plus - 1)
        r_plus = actx.np.where(actx.np.greater(v_minus, c_minus),
                               r_plus_supersonic, r_plus_subsonic)

        velocity_boundary = (r_minus + r_plus)/2
        velocity_boundary = (
            free_stream_state.velocity + (velocity_boundary - v_plus)*nhat
        )

        c_boundary = (gamma_plus - 1)*(r_plus - r_minus)/4

        # isentropic relations, using minus state (Eq. 23 and 24)
        gamma_boundary = 1.0*gamma_plus
        entropy_boundary = \
            c_plus**2/(gamma_boundary*rho_plus**(gamma_boundary-1))
        rho_boundary = (
            c_boundary**2/(gamma_boundary * entropy_boundary)
        )**(1.0/(gamma_plus-1.0))  # in the reference, Eq. 24 lacks the exponent.
        pressure_boundary = rho_boundary * c_boundary**2 / gamma_boundary

        species_mass_boundary = None
        if free_stream_state.is_mixture:
            energy_boundary = rho_boundary * (
                gas_model.eos.get_internal_energy(
                    temperature=free_stream_state.temperature,
                    species_mass_fractions=free_stream_state.species_mass_fractions)
            ) + 0.5*rho_boundary*np.dot(velocity_boundary, velocity_boundary)

            species_mass_boundary = (
                rho_boundary * free_stream_state.species_mass_fractions
            )
        else:
            energy_boundary = (
                pressure_boundary / (gamma_boundary - 1)
                + 0.5*rho_boundary*np.dot(velocity_boundary, velocity_boundary)
            )

        boundary_cv = make_conserved(dim=state_minus.dim, mass=rho_boundary,
                                     energy=energy_boundary,
                                     momentum=rho_boundary * velocity_boundary,
                                     species_mass=species_mass_boundary)

        return make_fluid_state(cv=boundary_cv, gas_model=gas_model,
                                temperature_seed=state_minus.temperature,
                                smoothness=state_minus.smoothness)


class RiemannOutflowBoundary(PrescribedFluidBoundary):
    r"""Outflow boundary treatment.

    This class implements an Riemann invariant for outflow boundary as described
    by [Mengaldo_2014]_. Note that the "minus" and "plus" are different from the
    reference to the current Mirge-COM definition.

    This boundary condition assume isentropic flow, so the regions where it can
    be applied are not general. Far-field regions are adequate, but not
    viscous-dominated regions of the flow (such as a boundary layer).

    .. automethod:: __init__
    .. automethod:: outflow_state
    """

    def __init__(self, dim, free_stream_state_func):
        """Initialize the boundary condition object."""
        self.free_stream_state_func = free_stream_state_func

        PrescribedFluidBoundary.__init__(
            self, boundary_state_func=self.outflow_state
        )

    def outflow_state(self, dcoll, dd_bdry, gas_model, state_minus, **kwargs):
        """Get the exterior solution on the boundary.

        This is the Riemann Invariant Boundary Condition described by
        [Mengaldo_2014]_ in eqs. 8 to 18.
        """
        actx = state_minus.array_context
        nhat = actx.thaw(dcoll.normal(dd_bdry))

        ones = 0.0*nhat[0] + 1.0

        free_stream_state = self.free_stream_state_func(
            dcoll, dd_bdry, gas_model, state_minus, **kwargs)

        v_plus = np.dot(free_stream_state.velocity*ones, nhat)
        c_plus = free_stream_state.speed_of_sound
        gamma_plus = gas_model.eos.gamma(free_stream_state.cv,
                                         free_stream_state.temperature)

        rho_minus = state_minus.mass_density
        v_minus = np.dot(state_minus.velocity, nhat)
        c_minus = state_minus.speed_of_sound
        gamma_minus = gas_model.eos.gamma(
            state_minus.cv, temperature=state_minus.temperature)

        # eqs 17 and 27
        r_plus = v_plus - 2.0*c_plus/(gamma_plus - 1.0)
        r_minus_subsonic = v_minus + 2.0*c_minus/(gamma_minus - 1.0)
        r_minus_supersonic = v_minus - 2.0*c_minus/(gamma_minus - 1.0)
        r_minus = actx.np.where(actx.np.greater(v_minus, c_minus),
                                r_minus_supersonic, r_minus_subsonic)

        velocity_boundary = (r_minus + r_plus)/2.0
        velocity_boundary = (
            state_minus.velocity + (velocity_boundary - v_minus)*nhat
        )
        gamma_boundary = 1.0*gamma_minus

        c_boundary = (gamma_minus - 1.0)*(r_minus - r_plus)/4.0

        # isentropic relations, using minus state (Eq. 24 and 29)
        entropy_boundary = \
            c_minus**2/(gamma_boundary*rho_minus**(gamma_boundary-1.0))
        rho_boundary = (
            c_boundary**2/(gamma_boundary * entropy_boundary)
        )**(1.0/(gamma_minus-1.0))  # in the reference, Eq. 24 lacks the exponent.
        pressure_boundary = rho_boundary*c_boundary**2/gamma_boundary

        species_mass_boundary = None
        if free_stream_state.is_mixture:

            # using gas constant based on state_minus species
            gas_const = gas_model.eos.gas_const(state_minus.cv)
            temperature_boundary = pressure_boundary/(gas_const*rho_boundary)

            energy_boundary = rho_boundary * (
                gas_model.eos.get_internal_energy(
                    temperature_boundary, free_stream_state.species_mass_fractions)
            ) + 0.5*rho_boundary*np.dot(velocity_boundary, velocity_boundary)

            # extrapolate species
            species_mass_boundary = (
                rho_boundary * state_minus.species_mass_fractions
            )
        else:
            energy_boundary = (
                pressure_boundary / (gamma_boundary - 1)
                + 0.5*rho_boundary*np.dot(velocity_boundary, velocity_boundary)
            )

        boundary_cv = make_conserved(dim=state_minus.dim, mass=rho_boundary,
                                     energy=energy_boundary,
                                     momentum=rho_boundary*velocity_boundary,
                                     species_mass=species_mass_boundary)

        return make_fluid_state(cv=boundary_cv, gas_model=gas_model,
                                temperature_seed=state_minus.temperature)


class IsothermalWallBoundary(MengaldoBoundaryCondition):
    r"""Isothermal viscous wall boundary.

    This class implements an isothermal no-slip wall consistent with the prescription
    by [Mengaldo_2014]_.

    .. automethod:: __init__

    .. automethod:: state_bc
    .. automethod:: temperature_bc
    .. automethod:: grad_cv_bc
    .. automethod:: grad_temperature_bc
    .. automethod:: state_plus
    """

    def __init__(self, wall_temperature=300):
        """Initialize the boundary condition object."""
        self._wall_temp = wall_temperature
<<<<<<< HEAD
        PrescribedFluidBoundary.__init__(
            self, boundary_state_func=self.isothermal_wall_state,
            inviscid_flux_func=self.inviscid_wall_flux,
            viscous_flux_func=self.viscous_wall_flux,
            boundary_temperature_func=self.temperature_bc,
            boundary_gradient_cv_func=self.grad_cv_bc
        )

    def isothermal_wall_state(
            self, dcoll, dd_bdry, gas_model, state_minus, **kwargs):
        """Return state with zero-velocity and the respective internal energy."""
        temperature_wall = self._wall_temp + 0*state_minus.mass_density
        mom_plus = 0.*state_minus.momentum_density
        mass_frac_plus = state_minus.species_mass_fractions

        internal_energy_plus = gas_model.eos.get_internal_energy(
            temperature=temperature_wall, species_mass_fractions=mass_frac_plus)

        # Velocity is pinned to 0 here, no kinetic energy
        total_energy_plus = state_minus.mass_density*internal_energy_plus

        cv_plus = make_conserved(
            state_minus.dim, mass=state_minus.mass_density, energy=total_energy_plus,
            momentum=mom_plus, species_mass=state_minus.species_mass_density
        )
        return make_fluid_state(cv=cv_plus, gas_model=gas_model,
                                temperature_seed=state_minus.temperature,
                                smoothness=state_minus.smoothness)

    def inviscid_wall_flux(self, dcoll, dd_bdry, gas_model, state_minus,
            numerical_flux_func=inviscid_facial_flux_rusanov, **kwargs):
        """Return Riemann flux using state with mom opposite of interior state."""
        dd_bdry = as_dofdesc(dd_bdry)

        wall_cv = make_conserved(dim=state_minus.dim,
                                 mass=state_minus.mass_density,
                                 momentum=-state_minus.momentum_density,
                                 energy=state_minus.energy_density,
                                 species_mass=state_minus.species_mass_density)
        wall_state = make_fluid_state(cv=wall_cv, gas_model=gas_model,
                                      temperature_seed=state_minus.temperature,
                                      smoothness=state_minus.smoothness)

        state_pair = TracePair(dd_bdry, interior=state_minus, exterior=wall_state)

        normal = state_minus.array_context.thaw(dcoll.normal(dd_bdry))
        return numerical_flux_func(state_pair, gas_model, normal)
=======
        self._no_slip = _NoSlipBoundaryComponent()
        self._impermeable = _ImpermeableBoundaryComponent()
>>>>>>> 1493fcd1

    def temperature_bc(self, state_minus, **kwargs):
        """Get temperature value used in grad(T)."""
        return 0.*state_minus.temperature + self._wall_temp

    def state_bc(self, dcoll, dd_bdry, gas_model, state_minus, **kwargs):
        """Return BC fluid state."""
        # Mengaldo Eqn (48)
        dd_bdry = as_dofdesc(dd_bdry)

        mom_bc = self._no_slip.momentum_bc(state_minus.momentum_density)
        t_bc = self.temperature_bc(state_minus, **kwargs)

        internal_energy_bc = gas_model.eos.get_internal_energy(
            temperature=t_bc,
            species_mass_fractions=state_minus.species_mass_fractions)

        # Velocity is pinned to 0 here, no kinetic energy
        total_energy_bc = state_minus.mass_density*internal_energy_bc

        return replace_fluid_state(
            state_minus, gas_model,
            energy=total_energy_bc,
            momentum=mom_bc)

    def grad_cv_bc(
            self, dcoll, dd_bdry, gas_model, state_minus, grad_cv_minus, normal,
            **kwargs):
        """Return grad(CV) to be used in the boundary calculation of viscous flux."""
        grad_species_mass_bc = self._impermeable.grad_species_mass_bc(
            state_minus, grad_cv_minus, normal)

        return grad_cv_minus.replace(species_mass=grad_species_mass_bc)

    def grad_temperature_bc(self, grad_t_minus, **kwargs):
        # def grad_temperature_bc(self, dcoll, dd_bdry, gas_model, state_minus,
        #                        grad_cv_minus, grad_t_minus):
        """Return BC on grad(temperature)."""
        # Mengaldo Eqns (50-51)
        return grad_t_minus

    def state_plus(self, dcoll, dd_bdry, gas_model, state_minus, **kwargs):
        """Return fluid state to use in calculation of inviscid flux."""
        # Mengaldo Eqn (45)
        mom_plus = self._no_slip.momentum_plus(state_minus.momentum_density)
        return replace_fluid_state(state_minus, gas_model, momentum=mom_plus)


class AdiabaticNoslipWallBoundary(MengaldoBoundaryCondition):
    r"""Adiabatic viscous wall boundary.

    This class implements an adiabatic no-slip wall consistent with the prescription
    by [Mengaldo_2014]_.

    .. automethod:: grad_cv_bc
    .. automethod:: temperature_bc
    .. automethod:: state_plus
    .. automethdo:: state_bc
    .. automethod:: grad_temperature_bc
    .. automethod:: adiabatic_noslip_grad_av
    """
    def __init__(self):
<<<<<<< HEAD
        """Initialize the boundary condition object."""
        PrescribedFluidBoundary.__init__(
            self, boundary_state_func=self.adiabatic_wall_state_for_diffusion,
            inviscid_flux_func=self.inviscid_wall_flux,
            viscous_flux_func=self.viscous_wall_flux,
            boundary_temperature_func=self.temperature_bc,
            boundary_gradient_cv_func=self.grad_cv_bc
        )

    def adiabatic_wall_state_for_advection(self, dcoll, dd_bdry, gas_model,
                                           state_minus, **kwargs):
        """Return state with zero-velocity."""
        mom_plus = -state_minus.momentum_density
        cv_plus = make_conserved(
            state_minus.dim, mass=state_minus.mass_density,
            energy=state_minus.energy_density, momentum=mom_plus,
            species_mass=state_minus.species_mass_density
        )
        return make_fluid_state(cv=cv_plus, gas_model=gas_model,
                                temperature_seed=state_minus.temperature,
                                smoothness=state_minus.smoothness)

    def adiabatic_wall_state_for_diffusion(self, dcoll, dd_bdry, gas_model,
                                           state_minus, **kwargs):
        """Return state with zero-velocity."""
        dd_bdry = as_dofdesc(dd_bdry)
        mom_plus = 0.*state_minus.momentum_density
        cv_plus = make_conserved(
            state_minus.dim, mass=state_minus.mass_density,
            energy=state_minus.energy_density, momentum=mom_plus,
            species_mass=state_minus.species_mass_density
        )
        return make_fluid_state(cv=cv_plus, gas_model=gas_model,
                                temperature_seed=state_minus.temperature,
                                smoothness=state_minus.smoothness)

    def inviscid_wall_flux(self, dcoll, dd_bdry, gas_model, state_minus,
            numerical_flux_func=inviscid_facial_flux_rusanov, **kwargs):
        """Return Riemann flux using state with mom opposite of interior state."""
        wall_state = self.adiabatic_wall_state_for_advection(
            dcoll, dd_bdry, gas_model, state_minus)
        state_pair = TracePair(dd_bdry, interior=state_minus, exterior=wall_state)

        normal = state_minus.array_context.thaw(dcoll.normal(dd_bdry))
        return numerical_flux_func(state_pair, gas_model, normal)
=======
        self._no_slip = _NoSlipBoundaryComponent()
        self._impermeable = _ImpermeableBoundaryComponent()
        self._adiabatic = _AdiabaticBoundaryComponent()
>>>>>>> 1493fcd1

    def temperature_bc(self, state_minus, **kwargs):
        """Get temperature value used in grad(T)."""
        return state_minus.temperature

<<<<<<< HEAD
    def grad_cv_bc(self, state_minus, grad_cv_minus, normal, **kwargs):
        """Return grad(CV) to be used in the boundary calculation of viscous flux."""
        # Note we don't need to tweak grad(rhoE) here as it is unused.
        # Tweaks to grad(rhoV) (i.e. grad(V)) are ineffective as we have V=0 at
        # the wall
        grad_species_mass_plus = 1.*grad_cv_minus.species_mass
        if state_minus.nspecies > 0:
            from mirgecom.fluid import species_mass_fraction_gradient
            grad_y_minus = species_mass_fraction_gradient(state_minus.cv,
                                                          grad_cv_minus)
            grad_y_plus = grad_y_minus - np.outer(grad_y_minus@normal, normal)
            grad_species_mass_plus = 0.*grad_y_plus

            for i in range(state_minus.nspecies):
                grad_species_mass_plus[i] = \
                    (state_minus.mass_density*grad_y_plus[i]
                     + state_minus.species_mass_fractions[i]*grad_cv_minus.mass)

        return make_conserved(grad_cv_minus.dim,
                              mass=grad_cv_minus.mass,
                              energy=grad_cv_minus.energy,
                              momentum=grad_cv_minus.momentum,
                              species_mass=grad_species_mass_plus)

    def grad_temperature_bc(self, grad_t_minus, normal, **kwargs):
        """Return grad(temperature) to be used in viscous flux at wall."""
        return grad_t_minus - np.dot(grad_t_minus, normal)*normal

    def viscous_wall_flux(self, dcoll, dd_bdry, gas_model, state_minus,
                          grad_cv_minus, grad_t_minus,
                          numerical_flux_func=viscous_facial_flux_central,
                          **kwargs):
        """Return the boundary flux for the divergence of the viscous flux."""
        from mirgecom.viscous import viscous_flux
        actx = state_minus.array_context
        normal = actx.thaw(dcoll.normal(dd_bdry))

        state_plus = self.adiabatic_wall_state_for_diffusion(
            dcoll=dcoll, dd_bdry=dd_bdry, gas_model=gas_model,
            state_minus=state_minus)

        grad_cv_plus = self.grad_cv_bc(state_minus=state_minus,
                                       grad_cv_minus=grad_cv_minus,
                                       normal=normal, **kwargs)
        grad_t_plus = self.grad_temperature_bc(grad_t_minus, normal)

        # Note that [Mengaldo_2014]_ uses F_v(Q_bc, dQ_bc) here and
        # *not* the numerical viscous flux as advised by [Bassi_1997]_.
        f_ext = viscous_flux(state=state_plus, grad_cv=grad_cv_plus,
                             grad_t=grad_t_plus)

        return f_ext@normal

    def adiabatic_noslip_grad_av(self, grad_av_minus, **kwargs):
        """Get the exterior solution on the boundary for artificial viscosity."""
        return -grad_av_minus


class SymmetryBoundary(PrescribedFluidBoundary):
    r"""Boundary condition implementing symmetry/slip wall boundary.

    a.k.a. Reflective inviscid wall boundary

    This class implements an adiabatic reflective slip boundary given
    by
    $\mathbf{q^{+}} = [\rho^{-}, (\rho{E})^{-}, (\rho\vec{V})^{-}
    - 2((\rho\vec{V})^{-}\cdot\hat{\mathbf{n}}) \hat{\mathbf{n}}]$
    wherein the normal component of velocity at the wall is 0, and
    tangential components are preserved. These perfectly reflecting
    conditions are used by the forward-facing step case in
    [Hesthaven_2008]_, Section 6.6, and correspond to the characteristic
    boundary conditions described in detail in [Poinsot_1992]_.

    For the gradients, the no-shear condition implies that cross-terms are absent
    and that temperature gradients are null due to the adiabatic condition.

    .. automethod:: inviscid_wall_flux
    .. automethod:: viscous_wall_flux
    .. automethod:: grad_cv_bc
    .. automethod:: temperature_bc
    .. automethod:: adiabatic_wall_state_for_advection
    .. automethod:: adiabatic_wall_state_for_diffusion
    .. automethod:: grad_temperature_bc
    .. automethod:: adiabatic_slip_grad_av
    """

    def __init__(self, dim=None):
        """Initialize the boundary condition object."""
        PrescribedFluidBoundary.__init__(
            self, boundary_state_func=self.adiabatic_wall_state_for_diffusion,
            inviscid_flux_func=self.inviscid_wall_flux,
            viscous_flux_func=self.viscous_wall_flux,
            boundary_temperature_func=self.temperature_bc,
            boundary_gradient_cv_func=self.grad_cv_bc
        )

    def adiabatic_wall_state_for_advection(self, dcoll, dd_bdry, gas_model,
                                           state_minus, **kwargs):
        """Return state with opposite normal momentum."""
        actx = state_minus.array_context
        nhat = actx.thaw(dcoll.normal(dd_bdry))

        # flip the normal component of the velocity
        mom_plus = (state_minus.momentum_density
             - 2*(np.dot(state_minus.momentum_density, nhat)*nhat))

        # no changes are necessary to the energy equation because the velocity
        # magnitude is the same, only the (normal) direction changes.

        cv_plus = make_conserved(
            state_minus.dim, mass=state_minus.mass_density,
            energy=state_minus.energy_density, momentum=mom_plus,
            species_mass=state_minus.species_mass_density
        )
        return make_fluid_state(cv=cv_plus, gas_model=gas_model,
                                temperature_seed=state_minus.temperature,
                                smoothness=state_minus.smoothness)

    def adiabatic_wall_state_for_diffusion(self, dcoll, dd_bdry, gas_model,
                                           state_minus, **kwargs):
        """Return state with zero normal-velocity and energy(Twall)."""
        actx = state_minus.array_context
        nhat = actx.thaw(dcoll.normal(dd_bdry))

        # remove normal component from velocity/momentum
        mom_plus = (state_minus.momentum_density
                      - 1*(np.dot(state_minus.momentum_density, nhat)*nhat))
=======
    def state_plus(self, dcoll, dd_bdry, gas_model, state_minus, **kwargs):
        """Return state with zero-velocity."""
        dd_bdry = as_dofdesc(dd_bdry)
        mom_plus = self._no_slip.momentum_plus(state_minus.momentum_density)
        return replace_fluid_state(state_minus, gas_model, momentum=mom_plus)
>>>>>>> 1493fcd1

    def state_bc(self, dcoll, dd_bdry, gas_model,
                            state_minus, **kwargs):
        """Return state with zero-velocity."""
        dd_bdry = as_dofdesc(dd_bdry)

        mom_bc = self._no_slip.momentum_bc(state_minus.momentum_density)
        t_bc = self.temperature_bc(state_minus)

        internal_energy_bc = gas_model.eos.get_internal_energy(
            temperature=t_bc,
            species_mass_fractions=state_minus.species_mass_fractions)

        # Velocity is pinned to 0 here, no kinetic energy
        total_energy_bc = state_minus.mass_density*internal_energy_bc

        return replace_fluid_state(
            state_minus, gas_model,
            energy=total_energy_bc,
            momentum=mom_bc)

    def grad_cv_bc(self, dcoll, dd_bdry, gas_model, state_minus, grad_cv_minus,
                   normal, **kwargs):
        """Return grad(CV) to be used in the boundary calculation of viscous flux."""
        dd_bdry = as_dofdesc(dd_bdry)
        normal = state_minus.array_context.thaw(dcoll.normal(dd_bdry))

        grad_species_mass_bc = self._impermeable.grad_species_mass_bc(
            state_minus, grad_cv_minus, normal)

        return grad_cv_minus.replace(species_mass=grad_species_mass_bc)

    def grad_temperature_bc(self, grad_t_minus, normal, **kwargs):
        """Return grad(temperature) to be used in viscous flux at wall."""
        return self._adiabatic.grad_temperature_bc(grad_t_minus, normal)


class LinearizedOutflowBoundary(PrescribedFluidBoundary):
    r"""Characteristics outflow BCs for linearized Euler equations.

    Implement non-reflecting outflow based on characteristic variables for
    the Euler equations assuming small perturbations based on [Giles_1988]_.
    The equations assume an uniform, steady flow and linerize the Euler eqs.
    in this reference state, yielding a linear equation in the form

    .. math::
        \frac{\partial U}{\partial t} + A \frac{\partial U}{\partial x} +
        B \frac{\partial U}{\partial y} = 0

    where where U is the vector of perturbation (primitive) variables and
    the coefficient matrices A and B are constant matrices based on the
    uniform, steady variables.

    Using the linear hyperbolic system theory, this equation can be further
    simplified by ignoring the y-axis terms (tangent) such that wave propagation
    occurs only along the x-axis direction (normal). Then, the eigendecomposition
    results in a orthogonal system where the wave have characteristic directions
    of propagations and enable the creation of non-reflecting outflow boundaries.

    This can also be applied for Navier-Stokes equations in regions where
    viscous effects are not dominant, such as the far-field.
    """

    def __init__(self, free_stream_state=None,
                 free_stream_density=None,
                 free_stream_velocity=None,
                 free_stream_pressure=None,
                 free_stream_species_mass_fractions=None):
        """Initialize the boundary condition object."""
        if free_stream_state is None:
            self._ref_mass = free_stream_density
            self._ref_velocity = free_stream_velocity
            self._ref_pressure = free_stream_pressure
            self._spec_mass_fracs = free_stream_species_mass_fractions
        else:
            self._ref_mass = free_stream_state.cv.mass
            self._ref_velocity = free_stream_state.velocity
            self._ref_pressure = free_stream_state.pressure
            self._spec_mass_fracs = free_stream_state.cv.species_mass_fractions

        PrescribedFluidBoundary.__init__(
            self, boundary_state_func=self.outflow_state
        )

    def outflow_state(self, dcoll, dd_bdry, gas_model, state_minus, **kwargs):
        """Non-reflecting outflow."""
        actx = state_minus.array_context
        nhat = actx.thaw(dcoll.normal(dd_bdry))

        rtilde = state_minus.cv.mass - self._ref_mass
        utilde = state_minus.velocity[0] - self._ref_velocity[0]
        vtilde = state_minus.velocity[1] - self._ref_velocity[1]
        ptilde = state_minus.dv.pressure - self._ref_pressure

        un_tilde = +utilde*nhat[0] + vtilde*nhat[1]
        ut_tilde = -utilde*nhat[1] + vtilde*nhat[0]

        a = state_minus.speed_of_sound

        c1 = -rtilde*a**2 + ptilde
        c2 = self._ref_mass*a*ut_tilde
        c3 = self._ref_mass*a*un_tilde + ptilde
        c4 = 0.0  # zero-out the last characteristic variable
        r_tilde_bnd = 1.0/(a**2)*(-c1 + 0.5*c3 + 0.5*c4)
        un_tilde_bnd = 1.0/(self._ref_mass*a)*(0.5*c3 - 0.5*c4)
        ut_tilde_bnd = 1.0/(self._ref_mass*a)*c2
        p_tilde_bnd = 0.5*c3 + 0.5*c4

        mass = r_tilde_bnd + self._ref_mass
        u_x = self._ref_velocity[0] + (nhat[0]*un_tilde_bnd - nhat[1]*ut_tilde_bnd)
        u_y = self._ref_velocity[1] + (nhat[1]*un_tilde_bnd + nhat[0]*ut_tilde_bnd)
        pressure = p_tilde_bnd + self._ref_pressure

        kin_energy = 0.5*mass*(u_x**2 + u_y**2)
        if state_minus.is_mixture:
            gas_const = gas_model.eos.gas_const(state_minus.cv)
            temperature = self._ref_pressure/(self._ref_mass*gas_const)
            int_energy = mass*gas_model.eos.get_internal_energy(
                temperature, self._spec_mass_fracs)
        else:
            int_energy = pressure/(gas_model.eos.gamma() - 1.0)

        boundary_cv = (
            make_conserved(dim=state_minus.dim, mass=mass,
                           energy=kin_energy + int_energy,
                           momentum=make_obj_array([u_x*mass, u_y*mass]),
                           species_mass=state_minus.cv.species_mass)
        )

        return make_fluid_state(cv=boundary_cv, gas_model=gas_model,
                                temperature_seed=state_minus.temperature)<|MERGE_RESOLUTION|>--- conflicted
+++ resolved
@@ -1651,58 +1651,8 @@
     def __init__(self, wall_temperature=300):
         """Initialize the boundary condition object."""
         self._wall_temp = wall_temperature
-<<<<<<< HEAD
-        PrescribedFluidBoundary.__init__(
-            self, boundary_state_func=self.isothermal_wall_state,
-            inviscid_flux_func=self.inviscid_wall_flux,
-            viscous_flux_func=self.viscous_wall_flux,
-            boundary_temperature_func=self.temperature_bc,
-            boundary_gradient_cv_func=self.grad_cv_bc
-        )
-
-    def isothermal_wall_state(
-            self, dcoll, dd_bdry, gas_model, state_minus, **kwargs):
-        """Return state with zero-velocity and the respective internal energy."""
-        temperature_wall = self._wall_temp + 0*state_minus.mass_density
-        mom_plus = 0.*state_minus.momentum_density
-        mass_frac_plus = state_minus.species_mass_fractions
-
-        internal_energy_plus = gas_model.eos.get_internal_energy(
-            temperature=temperature_wall, species_mass_fractions=mass_frac_plus)
-
-        # Velocity is pinned to 0 here, no kinetic energy
-        total_energy_plus = state_minus.mass_density*internal_energy_plus
-
-        cv_plus = make_conserved(
-            state_minus.dim, mass=state_minus.mass_density, energy=total_energy_plus,
-            momentum=mom_plus, species_mass=state_minus.species_mass_density
-        )
-        return make_fluid_state(cv=cv_plus, gas_model=gas_model,
-                                temperature_seed=state_minus.temperature,
-                                smoothness=state_minus.smoothness)
-
-    def inviscid_wall_flux(self, dcoll, dd_bdry, gas_model, state_minus,
-            numerical_flux_func=inviscid_facial_flux_rusanov, **kwargs):
-        """Return Riemann flux using state with mom opposite of interior state."""
-        dd_bdry = as_dofdesc(dd_bdry)
-
-        wall_cv = make_conserved(dim=state_minus.dim,
-                                 mass=state_minus.mass_density,
-                                 momentum=-state_minus.momentum_density,
-                                 energy=state_minus.energy_density,
-                                 species_mass=state_minus.species_mass_density)
-        wall_state = make_fluid_state(cv=wall_cv, gas_model=gas_model,
-                                      temperature_seed=state_minus.temperature,
-                                      smoothness=state_minus.smoothness)
-
-        state_pair = TracePair(dd_bdry, interior=state_minus, exterior=wall_state)
-
-        normal = state_minus.array_context.thaw(dcoll.normal(dd_bdry))
-        return numerical_flux_func(state_pair, gas_model, normal)
-=======
         self._no_slip = _NoSlipBoundaryComponent()
         self._impermeable = _ImpermeableBoundaryComponent()
->>>>>>> 1493fcd1
 
     def temperature_bc(self, state_minus, **kwargs):
         """Get temperature value used in grad(T)."""
@@ -1765,197 +1715,19 @@
     .. automethod:: adiabatic_noslip_grad_av
     """
     def __init__(self):
-<<<<<<< HEAD
-        """Initialize the boundary condition object."""
-        PrescribedFluidBoundary.__init__(
-            self, boundary_state_func=self.adiabatic_wall_state_for_diffusion,
-            inviscid_flux_func=self.inviscid_wall_flux,
-            viscous_flux_func=self.viscous_wall_flux,
-            boundary_temperature_func=self.temperature_bc,
-            boundary_gradient_cv_func=self.grad_cv_bc
-        )
-
-    def adiabatic_wall_state_for_advection(self, dcoll, dd_bdry, gas_model,
-                                           state_minus, **kwargs):
-        """Return state with zero-velocity."""
-        mom_plus = -state_minus.momentum_density
-        cv_plus = make_conserved(
-            state_minus.dim, mass=state_minus.mass_density,
-            energy=state_minus.energy_density, momentum=mom_plus,
-            species_mass=state_minus.species_mass_density
-        )
-        return make_fluid_state(cv=cv_plus, gas_model=gas_model,
-                                temperature_seed=state_minus.temperature,
-                                smoothness=state_minus.smoothness)
-
-    def adiabatic_wall_state_for_diffusion(self, dcoll, dd_bdry, gas_model,
-                                           state_minus, **kwargs):
-        """Return state with zero-velocity."""
-        dd_bdry = as_dofdesc(dd_bdry)
-        mom_plus = 0.*state_minus.momentum_density
-        cv_plus = make_conserved(
-            state_minus.dim, mass=state_minus.mass_density,
-            energy=state_minus.energy_density, momentum=mom_plus,
-            species_mass=state_minus.species_mass_density
-        )
-        return make_fluid_state(cv=cv_plus, gas_model=gas_model,
-                                temperature_seed=state_minus.temperature,
-                                smoothness=state_minus.smoothness)
-
-    def inviscid_wall_flux(self, dcoll, dd_bdry, gas_model, state_minus,
-            numerical_flux_func=inviscid_facial_flux_rusanov, **kwargs):
-        """Return Riemann flux using state with mom opposite of interior state."""
-        wall_state = self.adiabatic_wall_state_for_advection(
-            dcoll, dd_bdry, gas_model, state_minus)
-        state_pair = TracePair(dd_bdry, interior=state_minus, exterior=wall_state)
-
-        normal = state_minus.array_context.thaw(dcoll.normal(dd_bdry))
-        return numerical_flux_func(state_pair, gas_model, normal)
-=======
         self._no_slip = _NoSlipBoundaryComponent()
         self._impermeable = _ImpermeableBoundaryComponent()
         self._adiabatic = _AdiabaticBoundaryComponent()
->>>>>>> 1493fcd1
 
     def temperature_bc(self, state_minus, **kwargs):
         """Get temperature value used in grad(T)."""
         return state_minus.temperature
 
-<<<<<<< HEAD
-    def grad_cv_bc(self, state_minus, grad_cv_minus, normal, **kwargs):
-        """Return grad(CV) to be used in the boundary calculation of viscous flux."""
-        # Note we don't need to tweak grad(rhoE) here as it is unused.
-        # Tweaks to grad(rhoV) (i.e. grad(V)) are ineffective as we have V=0 at
-        # the wall
-        grad_species_mass_plus = 1.*grad_cv_minus.species_mass
-        if state_minus.nspecies > 0:
-            from mirgecom.fluid import species_mass_fraction_gradient
-            grad_y_minus = species_mass_fraction_gradient(state_minus.cv,
-                                                          grad_cv_minus)
-            grad_y_plus = grad_y_minus - np.outer(grad_y_minus@normal, normal)
-            grad_species_mass_plus = 0.*grad_y_plus
-
-            for i in range(state_minus.nspecies):
-                grad_species_mass_plus[i] = \
-                    (state_minus.mass_density*grad_y_plus[i]
-                     + state_minus.species_mass_fractions[i]*grad_cv_minus.mass)
-
-        return make_conserved(grad_cv_minus.dim,
-                              mass=grad_cv_minus.mass,
-                              energy=grad_cv_minus.energy,
-                              momentum=grad_cv_minus.momentum,
-                              species_mass=grad_species_mass_plus)
-
-    def grad_temperature_bc(self, grad_t_minus, normal, **kwargs):
-        """Return grad(temperature) to be used in viscous flux at wall."""
-        return grad_t_minus - np.dot(grad_t_minus, normal)*normal
-
-    def viscous_wall_flux(self, dcoll, dd_bdry, gas_model, state_minus,
-                          grad_cv_minus, grad_t_minus,
-                          numerical_flux_func=viscous_facial_flux_central,
-                          **kwargs):
-        """Return the boundary flux for the divergence of the viscous flux."""
-        from mirgecom.viscous import viscous_flux
-        actx = state_minus.array_context
-        normal = actx.thaw(dcoll.normal(dd_bdry))
-
-        state_plus = self.adiabatic_wall_state_for_diffusion(
-            dcoll=dcoll, dd_bdry=dd_bdry, gas_model=gas_model,
-            state_minus=state_minus)
-
-        grad_cv_plus = self.grad_cv_bc(state_minus=state_minus,
-                                       grad_cv_minus=grad_cv_minus,
-                                       normal=normal, **kwargs)
-        grad_t_plus = self.grad_temperature_bc(grad_t_minus, normal)
-
-        # Note that [Mengaldo_2014]_ uses F_v(Q_bc, dQ_bc) here and
-        # *not* the numerical viscous flux as advised by [Bassi_1997]_.
-        f_ext = viscous_flux(state=state_plus, grad_cv=grad_cv_plus,
-                             grad_t=grad_t_plus)
-
-        return f_ext@normal
-
-    def adiabatic_noslip_grad_av(self, grad_av_minus, **kwargs):
-        """Get the exterior solution on the boundary for artificial viscosity."""
-        return -grad_av_minus
-
-
-class SymmetryBoundary(PrescribedFluidBoundary):
-    r"""Boundary condition implementing symmetry/slip wall boundary.
-
-    a.k.a. Reflective inviscid wall boundary
-
-    This class implements an adiabatic reflective slip boundary given
-    by
-    $\mathbf{q^{+}} = [\rho^{-}, (\rho{E})^{-}, (\rho\vec{V})^{-}
-    - 2((\rho\vec{V})^{-}\cdot\hat{\mathbf{n}}) \hat{\mathbf{n}}]$
-    wherein the normal component of velocity at the wall is 0, and
-    tangential components are preserved. These perfectly reflecting
-    conditions are used by the forward-facing step case in
-    [Hesthaven_2008]_, Section 6.6, and correspond to the characteristic
-    boundary conditions described in detail in [Poinsot_1992]_.
-
-    For the gradients, the no-shear condition implies that cross-terms are absent
-    and that temperature gradients are null due to the adiabatic condition.
-
-    .. automethod:: inviscid_wall_flux
-    .. automethod:: viscous_wall_flux
-    .. automethod:: grad_cv_bc
-    .. automethod:: temperature_bc
-    .. automethod:: adiabatic_wall_state_for_advection
-    .. automethod:: adiabatic_wall_state_for_diffusion
-    .. automethod:: grad_temperature_bc
-    .. automethod:: adiabatic_slip_grad_av
-    """
-
-    def __init__(self, dim=None):
-        """Initialize the boundary condition object."""
-        PrescribedFluidBoundary.__init__(
-            self, boundary_state_func=self.adiabatic_wall_state_for_diffusion,
-            inviscid_flux_func=self.inviscid_wall_flux,
-            viscous_flux_func=self.viscous_wall_flux,
-            boundary_temperature_func=self.temperature_bc,
-            boundary_gradient_cv_func=self.grad_cv_bc
-        )
-
-    def adiabatic_wall_state_for_advection(self, dcoll, dd_bdry, gas_model,
-                                           state_minus, **kwargs):
-        """Return state with opposite normal momentum."""
-        actx = state_minus.array_context
-        nhat = actx.thaw(dcoll.normal(dd_bdry))
-
-        # flip the normal component of the velocity
-        mom_plus = (state_minus.momentum_density
-             - 2*(np.dot(state_minus.momentum_density, nhat)*nhat))
-
-        # no changes are necessary to the energy equation because the velocity
-        # magnitude is the same, only the (normal) direction changes.
-
-        cv_plus = make_conserved(
-            state_minus.dim, mass=state_minus.mass_density,
-            energy=state_minus.energy_density, momentum=mom_plus,
-            species_mass=state_minus.species_mass_density
-        )
-        return make_fluid_state(cv=cv_plus, gas_model=gas_model,
-                                temperature_seed=state_minus.temperature,
-                                smoothness=state_minus.smoothness)
-
-    def adiabatic_wall_state_for_diffusion(self, dcoll, dd_bdry, gas_model,
-                                           state_minus, **kwargs):
-        """Return state with zero normal-velocity and energy(Twall)."""
-        actx = state_minus.array_context
-        nhat = actx.thaw(dcoll.normal(dd_bdry))
-
-        # remove normal component from velocity/momentum
-        mom_plus = (state_minus.momentum_density
-                      - 1*(np.dot(state_minus.momentum_density, nhat)*nhat))
-=======
     def state_plus(self, dcoll, dd_bdry, gas_model, state_minus, **kwargs):
         """Return state with zero-velocity."""
         dd_bdry = as_dofdesc(dd_bdry)
         mom_plus = self._no_slip.momentum_plus(state_minus.momentum_density)
         return replace_fluid_state(state_minus, gas_model, momentum=mom_plus)
->>>>>>> 1493fcd1
 
     def state_bc(self, dcoll, dd_bdry, gas_model,
                             state_minus, **kwargs):
