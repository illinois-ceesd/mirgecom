--- conflicted
+++ resolved
@@ -59,18 +59,14 @@
     r"""Abstract interface to fluid boundary treatment.
 
     .. automethod:: inviscid_divergence_flux
-<<<<<<< HEAD
     .. automethod:: viscous_divergence_flux
     .. automethod:: cv_gradient_flux
     .. automethod:: t_gradient_flux
-=======
->>>>>>> 97013bba
     """
 
     @abstractmethod
     def inviscid_divergence_flux(self, discr, btag, cv, eos, **kwargs):
         """Get the inviscid boundary flux for the divergence operator."""
-<<<<<<< HEAD
 
     @abstractmethod
     def viscous_divergence_flux(self, discr, btag, cv, grad_cv, grad_t,
@@ -84,14 +80,11 @@
     @abstractmethod
     def t_gradient_flux(self, discr, btag, cv, eos, **kwargs):
         r"""Get temperature flux across the boundary faces."""
-=======
->>>>>>> 97013bba
 
 
 class FluidBC(FluidBoundary):
     r"""Abstract interface to viscous boundary conditions.
 
-<<<<<<< HEAD
     .. automethod:: cv_gradient_flux
     .. automethod:: t_gradient_flux
     .. automethod:: inviscid_divergence_flux
@@ -108,22 +101,13 @@
         raise NotImplementedError()
 
     def inviscid_divergence_flux(self, discr, btag, cv, eos, **kwargs):
-        """Get the inviscid part of the physical flux across the boundary *btag*."""
+        """Get the inviscid boundary flux for the divergence operator."""
         raise NotImplementedError()
 
     def viscous_divergence_flux(self, discr, btag, cv, grad_cv, grad_t, eos,
                                 **kwargs):
         """Get the viscous part of the physical flux across the boundary *btag*."""
         raise NotImplementedError()
-=======
-    .. automethod:: inviscid_divergence_flux
-    .. automethod:: boundary_pair
-    """
-
-    @abstractmethod
-    def inviscid_divergence_flux(self, discr, btag, cv, eos, **kwargs):
-        """Get the inviscid boundary flux for the divergence operator."""
->>>>>>> 97013bba
 
     def boundary_pair(self, discr, btag, cv, eos, **kwargs):
         """Get the interior and exterior solution (*u*) on the boundary."""
@@ -136,10 +120,7 @@
     .. automethod:: __init__
     .. automethod:: boundary_pair
     .. automethod:: inviscid_divergence_flux
-<<<<<<< HEAD
     .. automethod:: soln_gradient_flux
-=======
->>>>>>> 97013bba
     """
 
     def __init__(self, inviscid_divergence_flux_func=None, boundary_pair_func=None,
@@ -189,11 +170,7 @@
         return TracePair(btag, interior=int_soln, exterior=ext_soln)
 
     def inviscid_divergence_flux(self, discr, btag, cv, eos, **kwargs):
-<<<<<<< HEAD
-        """Get the inviscid flux across the boundary faces."""
-=======
         """Get the inviscid boundary flux for the divergence operator."""
->>>>>>> 97013bba
         if self._inviscid_bnd_flux_func:
             actx = cv.array_context
             boundary_discr = discr.discr_from_dd(btag)
