--- conflicted
+++ resolved
@@ -3,16 +3,12 @@
 Boundary Treatment Interface
 ^^^^^^^^^^^^^^^^^^^^^^^^^^^^
 
-<<<<<<< HEAD
-.. autoclass:: FluidBoundary
-=======
 .. autoclass FluidBoundary
 .. autoclass FluidBC
 
 Inviscid Boundary Conditions
 ^^^^^^^^^^^^^^^^^^^^^^^^^^^^
 
->>>>>>> 749411d1
 .. autoclass:: PrescribedInviscidBoundary
 .. autoclass:: DummyBoundary
 .. autoclass:: AdiabaticSlipBoundary
@@ -51,10 +47,7 @@
 import numpy as np
 from meshmode.dof_array import thaw
 from meshmode.mesh import BTAG_ALL, BTAG_NONE  # noqa
-<<<<<<< HEAD
-=======
 from grudge.dof_desc import as_dofdesc
->>>>>>> 749411d1
 from grudge.symbolic.primitives import TracePair
 from mirgecom.fluid import split_conserved, join_conserved
 from mirgecom.inviscid import inviscid_facial_flux
@@ -67,23 +60,16 @@
     r"""Abstract interface to fluid boundary treatment.
 
     .. automethod:: inviscid_boundary_flux
-<<<<<<< HEAD
-=======
     .. automethod:: viscous_boundary_flux
     .. automethod:: q_boundary_flux
     .. automethod:: s_boundary_flux
     .. automethod:: t_boundary_flux
->>>>>>> 749411d1
     """
 
     @abstractmethod
     def inviscid_boundary_flux(self, discr, btag, q, eos, **kwargs):
         """Get the inviscid flux across the boundary faces."""
 
-<<<<<<< HEAD
-
-class PrescribedInviscidBoundary(FluidBoundary):
-=======
     @abstractmethod
     def viscous_boundary_flux(self, discr, btag, q, eos, **kwargs):
         """Get the inviscid flux across the boundary faces."""
@@ -138,7 +124,6 @@
 
 
 class PrescribedInviscidBoundary(FluidBC):
->>>>>>> 749411d1
     r"""Abstract interface to a prescribed fluid boundary treatment.
 
     .. automethod:: __init__
