""":mod:`mirgecom.boundary` provides methods and constructs for boundary treatments.

Boundary Treatment Interfaces
^^^^^^^^^^^^^^^^^^^^^^^^^^^^^

.. autoclass FluidBoundary
<<<<<<< HEAD
.. autoclass:: PrescribedFluidBoundary
=======
>>>>>>> f5186523

Boundary Conditions
^^^^^^^^^^^^^^^^^^^

<<<<<<< HEAD
=======
.. autoclass:: PrescribedFluidBoundary
>>>>>>> f5186523
.. autoclass:: DummyBoundary
.. autoclass:: AdiabaticSlipBoundary
.. autoclass:: AdiabaticNoslipMovingBoundary
.. autoclass:: IsothermalNoSlipBoundary
"""

__copyright__ = """
Copyright (C) 2021 University of Illinois Board of Trustees
"""

__license__ = """
Permission is hereby granted, free of charge, to any person obtaining a copy
of this software and associated documentation files (the "Software"), to deal
in the Software without restriction, including without limitation the rights
to use, copy, modify, merge, publish, distribute, sublicense, and/or sell
copies of the Software, and to permit persons to whom the Software is
furnished to do so, subject to the following conditions:

The above copyright notice and this permission notice shall be included in
all copies or substantial portions of the Software.

THE SOFTWARE IS PROVIDED "AS IS", WITHOUT WARRANTY OF ANY KIND, EXPRESS OR
IMPLIED, INCLUDING BUT NOT LIMITED TO THE WARRANTIES OF MERCHANTABILITY,
FITNESS FOR A PARTICULAR PURPOSE AND NONINFRINGEMENT. IN NO EVENT SHALL THE
AUTHORS OR COPYRIGHT HOLDERS BE LIABLE FOR ANY CLAIM, DAMAGES OR OTHER
LIABILITY, WHETHER IN AN ACTION OF CONTRACT, TORT OR OTHERWISE, ARISING FROM,
OUT OF OR IN CONNECTION WITH THE SOFTWARE OR THE USE OR OTHER DEALINGS IN
THE SOFTWARE.
"""

import numpy as np
from arraycontext import thaw
from meshmode.mesh import BTAG_ALL, BTAG_NONE  # noqa
from mirgecom.fluid import make_conserved
from grudge.trace_pair import TracePair
from mirgecom.inviscid import inviscid_flux_rusanov
from mirgecom.viscous import viscous_flux_central
from mirgecom.flux import (
    gradient_flux_central,
    divergence_flux_central
)
from mirgecom.gas_model import (
    make_fluid_state,
    project_fluid_state,
)
from abc import ABCMeta, abstractmethod


class FluidBoundary(metaclass=ABCMeta):
    r"""Abstract interface to fluid boundary treatment.

    .. automethod:: inviscid_divergence_flux
    .. automethod:: viscous_divergence_flux
    .. automethod:: cv_gradient_flux
    .. automethod:: temperature_gradient_flux
    """

    @abstractmethod
    def inviscid_divergence_flux(self, discr, btag, eos, cv_minus, dv_minus,
<<<<<<< HEAD
                                 numerical_flux_func, **kwargs):
        """Get the inviscid boundary flux for the divergence operator."""

    @abstractmethod
    def viscous_divergence_flux(self, discr, btag, gas_model, state_minus,
                                grad_cv_minus, grad_t_minus, **kwargs):
        """Get the viscous boundary flux for the divergence operator."""

    @abstractmethod
    def cv_gradient_flux(self, discr, btag, gas_model, state_minus, **kwargs):
        """Get the fluid soln boundary flux for the gradient operator."""

    @abstractmethod
    def temperature_gradient_flux(self, discr, btag, gas_model, state_minus,
                                  **kwargs):
        r"""Get temperature flux across the boundary faces."""

=======
                                 **kwargs):
        """Get the inviscid boundary flux for the divergence operator."""

>>>>>>> f5186523

class PrescribedFluidBoundary(FluidBoundary):
    r"""Abstract interface to a prescribed fluid boundary treatment.

    .. automethod:: __init__
    .. automethod:: inviscid_divergence_flux
    .. automethod:: temperature_gradient_flux
    .. automethod:: viscous_divergence_flux
    .. automethod:: av_flux
    .. automethod:: cv_gradient_flux
    .. automethod:: soln_gradient_flux
    """

    def __init__(self,
                 # returns the flux to be used in div op (prescribed flux)
<<<<<<< HEAD
                 inviscid_flux_func=None,
                 # returns CV+, to be used in num flux func (prescribed soln)
                 boundary_state_func=None,
                 # Inviscid facial flux func given CV(+/-)
                 # inviscid_numerical_flux_func=None,
                 # Flux to be used in grad(Temperature) op
                 temperature_gradient_flux_func=None,
                 # Function returns boundary temperature_plus
                 boundary_temperature_func=None,
                 # Function returns the flux to be used in grad(cv)
                 cv_gradient_flux_func=None,
                 # Function computes the numerical flux for a gradient
                 gradient_numerical_flux_func=None,
                 # Function computes the flux to be used in the div op
                 viscous_flux_func=None,
                 # Returns the boundary value for grad(cv)
                 boundary_gradient_cv_func=None,
                 # Returns the boundary value for grad(temperature)
                 boundary_gradient_temperature_func=None,
                 # For artificial viscosity - grad fluid soln on boundary
                 boundary_grad_av_func=None,
                 ):
        """Initialize the PrescribedFluidBoundary and methods."""
        self._bnd_state_func = boundary_state_func
        self._inviscid_flux_func = inviscid_flux_func
        self._temperature_grad_flux_func = temperature_gradient_flux_func
        self._bnd_temperature_func = boundary_temperature_func
        self._grad_num_flux_func = gradient_numerical_flux_func
        self._cv_gradient_flux_func = cv_gradient_flux_func
        self._viscous_flux_func = viscous_flux_func
        self._bnd_grad_cv_func = boundary_gradient_cv_func
        self._bnd_grad_temperature_func = boundary_gradient_temperature_func
        self._av_div_num_flux_func = divergence_flux_central
        self._bnd_grad_av_func = boundary_grad_av_func

        if not self._bnd_grad_av_func:
            self._bnd_grad_av_func = self._identical_grad_av

        if not self._inviscid_flux_func and not self._bnd_state_func:
            from warnings import warn
            warn("Using dummy boundary: copies interior solution.", stacklevel=2)

        if not self._inviscid_flux_func:
            self._inviscid_flux_func = self._inviscid_flux_for_prescribed_state
        # if not self._inviscid_num_flux_func:
        #     self._inviscid_num_flux_func = inviscid_facial_flux
        if not self._bnd_state_func:
            self._bnd_state_func = self._identical_state

        if not self._bnd_temperature_func:
            self._bnd_temperature_func = self._temperature_for_prescribed_state
        if not self._grad_num_flux_func:
            self._grad_num_flux_func = gradient_flux_central

        if not self._cv_gradient_flux_func:
            self._cv_gradient_flux_func = self._gradient_flux_for_prescribed_cv
        if not self._temperature_grad_flux_func:
            self._temperature_grad_flux_func = \
                self._gradient_flux_for_prescribed_temperature

        if not self._viscous_flux_func:
            self._viscous_flux_func = self._viscous_flux_for_prescribed_state
        if not self._bnd_grad_cv_func:
            self._bnd_grad_cv_func = self._identical_grad_cv
        if not self._bnd_grad_temperature_func:
            self._bnd_grad_temperature_func = self._identical_grad_temperature

    def _boundary_quantity(self, discr, btag, quantity, **kwargs):
        """Get a boundary quantity on local boundary, or projected to "all_faces"."""
        from grudge.dof_desc import as_dofdesc
        btag = as_dofdesc(btag)
        if "local" in kwargs:
            if kwargs["local"]:
                return quantity
        return discr.project(btag, btag.with_dtag("all_faces"), quantity)

    def _boundary_state_pair(self, discr, btag, gas_model, state_minus, **kwargs):
        return TracePair(btag,
                         interior=state_minus,
                         exterior=self._bnd_state_func(discr=discr, btag=btag,
                                                       gas_model=gas_model,
                                                       state_minus=state_minus,
                                                       **kwargs))

    def _temperature_for_prescribed_state(self, discr, btag,
                                          gas_model, state_minus, **kwargs):
        boundary_state = self._bnd_state_func(discr=discr, btag=btag,
                                              gas_model=gas_model,
                                              state_minus=state_minus,
                                              **kwargs)
        return boundary_state.temperature

    def _identical_state(self, state_minus, **kwargs):
        return state_minus

    def _identical_grad_cv(self, grad_cv_minus, **kwargs):
        return grad_cv_minus

    def _identical_grad_temperature(self, grad_t_minus, **kwargs):
        return grad_t_minus

    def _gradient_flux_for_prescribed_cv(self, discr, btag, gas_model, state_minus,
                                         **kwargs):
        # Use prescribed external state and gradient numerical flux function
        boundary_state = self._bnd_state_func(discr=discr, btag=btag,
                                              gas_model=gas_model,
                                              state_minus=state_minus,
                                              **kwargs)
        cv_pair = TracePair(btag,
                            interior=state_minus.cv,
                            exterior=boundary_state.cv)

        actx = state_minus.array_context
        nhat = thaw(discr.normal(btag), actx)
        return self._boundary_quantity(
            discr, btag=btag,
            quantity=self._grad_num_flux_func(cv_pair, nhat), **kwargs)

    def _gradient_flux_for_prescribed_temperature(self, discr, btag, gas_model,
                                                  state_minus, **kwargs):
        # Feed a boundary temperature to numerical flux for grad op
        actx = state_minus.array_context
        nhat = thaw(discr.normal(btag), actx)
        bnd_tpair = TracePair(btag,
                              interior=state_minus.temperature,
                              exterior=self._bnd_temperature_func(
                                  discr=discr, btag=btag, gas_model=gas_model,
                                  state_minus=state_minus, **kwargs))
        return self._boundary_quantity(discr, btag,
                                       self._grad_num_flux_func(bnd_tpair, nhat),
                                       **kwargs)

    def _inviscid_flux_for_prescribed_state(
            self, discr, btag, gas_model, state_minus,
            numerical_flux_func=inviscid_flux_rusanov, **kwargs):
        # Use a prescribed boundary state and the numerical flux function
        boundary_state_pair = self._boundary_state_pair(discr=discr, btag=btag,
                                                        gas_model=gas_model,
                                                        state_minus=state_minus,
                                                        **kwargs)

        from mirgecom.inviscid import inviscid_facial_flux
        return self._boundary_quantity(
            discr, btag,
            inviscid_facial_flux(discr, gas_model=gas_model,
                                 state_pair=boundary_state_pair,
                                 numerical_flux_func=numerical_flux_func,
                                 local=True),
            **kwargs)

    def _viscous_flux_for_prescribed_state(self, discr, btag, gas_model, state_minus,
                                           grad_cv_minus, grad_t_minus,
                                           numerical_flux_func=viscous_flux_central,
                                           **kwargs):
        state_pair = self._boundary_state_pair(discr=discr, btag=btag,
                                               gas_model=gas_model,
                                               state_minus=state_minus, **kwargs)
        grad_cv_pair = \
            TracePair(btag, interior=grad_cv_minus,
                      exterior=self._bnd_grad_cv_func(
                          discr=discr, btag=btag, gas_model=gas_model,
                          state_minus=state_minus, grad_cv_minus=grad_cv_minus,
                          grad_t_minus=grad_t_minus))

        grad_t_pair = \
            TracePair(
                btag, interior=grad_t_minus,
                exterior=self._bnd_grad_temperature_func(
                    discr=discr, btag=btag, gas_model=gas_model,
                    state_minus=state_minus, grad_cv_minus=grad_cv_minus,
                    grad_t_minus=grad_t_minus))

        return self._boundary_quantity(
            discr, btag,
            quantity=numerical_flux_func(discr=discr, gas_model=gas_model,
                                         state_pair=state_pair,
                                         grad_cv_pair=grad_cv_pair,
                                         grad_t_pair=grad_t_pair))

    def inviscid_divergence_flux(
            self, discr, btag, gas_model, state_minus,
            numerical_flux_func=inviscid_flux_rusanov, **kwargs):
        """Get the inviscid boundary flux for the divergence operator."""
        return self._inviscid_flux_func(discr, btag, gas_model, state_minus,
                                        numerical_flux_func=numerical_flux_func,
                                        **kwargs)

    def cv_gradient_flux(self, discr, btag, gas_model, state_minus, **kwargs):
        """Get the cv flux for *btag* for use in the gradient operator."""
        return self._cv_gradient_flux_func(
            discr=discr, btag=btag, gas_model=gas_model, state_minus=state_minus,
            **kwargs)

    def temperature_gradient_flux(self, discr, btag, gas_model, state_minus,
                                  **kwargs):
        """Get the "temperature flux" for *btag* for use in the gradient operator."""
        return self._temperature_grad_flux_func(discr, btag, gas_model, state_minus,
                                                **kwargs)

    def viscous_divergence_flux(self, discr, btag, gas_model, state_minus,
                                grad_cv_minus, grad_t_minus,
                                numerical_flux_func=viscous_flux_central, **kwargs):
        """Get the viscous flux for *btag* for use in the divergence operator."""
        return self._viscous_flux_func(discr=discr, btag=btag, gas_model=gas_model,
                                       state_minus=state_minus,
                                       grad_cv_minus=grad_cv_minus,
                                       grad_t_minus=grad_t_minus,
                                       numerical_flux_func=numerical_flux_func,
                                       **kwargs)

    # {{{ Boundary interface for artificial viscosity

    def _identical_grad_av(self, grad_av_minus, **kwargs):
        return grad_av_minus

    def soln_gradient_flux(self, discr, btag, cv, gas_model, **kwargs):
        """Get the flux for solution gradient with AV API."""
        fluid_state = make_fluid_state(cv, gas_model=gas_model)
        fluid_state_minus = project_fluid_state(discr=discr,
                                                src="vol",
                                                tgt=btag,
                                                gas_model=gas_model,
                                                state=fluid_state)
        return self.cv_gradient_flux(discr=discr, btag=btag,
                                     gas_model=gas_model,
                                     state_minus=fluid_state_minus,
                                     **kwargs)

    def av_flux(self, discr, btag, diffusion, **kwargs):
        """Get the diffusive fluxes for the AV operator API."""
        grad_av_minus = discr.project("vol", btag, diffusion)
        actx = grad_av_minus.mass[0].array_context
        nhat = thaw(discr.normal(btag), actx)
        grad_av_plus = self._bnd_grad_av_func(
            discr=discr, btag=btag, grad_av_minus=grad_av_minus, **kwargs)
        bnd_grad_pair = TracePair(btag, interior=grad_av_minus,
                                  exterior=grad_av_plus)
        num_flux = self._av_div_num_flux_func(bnd_grad_pair, nhat)
        return self._boundary_quantity(discr, btag, num_flux, **kwargs)

    # }}}
=======
                 inviscid_boundary_flux_func=None,
                 # returns CV+, to be used in num flux func (prescribed soln)
                 boundary_state_func=None,
                 # Inviscid facial flux func given CV(+/-)
                 inviscid_facial_flux_func=None,
                 # Flux to be used in grad(Temperature) op
                 temperature_gradient_flux_func=None,
                 # Function returns boundary temperature_plus
                 boundary_temperature_func=None):
        """Initialize the PrescribedFluidBoundary and methods."""
        self._bnd_state_func = boundary_state_func
        self._inviscid_bnd_flux_func = inviscid_boundary_flux_func
        self._inviscid_div_flux_func = inviscid_facial_flux_func
        self._bnd_temperature_func = boundary_temperature_func

        if not self._inviscid_bnd_flux_func and not self._bnd_state_func:
            from warnings import warn
            warn("Using dummy boundary: copies interior solution.", stacklevel=2)

        if not self._inviscid_div_flux_func:
            self._inviscid_div_flux_func = inviscid_facial_flux
        if not self._bnd_state_func:
            self._bnd_state_func = self._dummy_state_func
        if not self._bnd_temperature_func:
            self._bnd_temperature_func = self._dummy_temperature_func

    def _dummy_temperature_func(self, temperature_minus, **kwargs):
        return -temperature_minus

    def _dummy_state_func(self, state_minus, **kwargs):
        return state_minus

    def _boundary_quantity(self, discr, btag, quantity, **kwargs):
        """Get a boundary quantity on local boundary, or projected to "all_faces"."""
        if "local" in kwargs:
            if kwargs["local"]:
                return quantity
        return discr.project(btag, "all_faces", quantity)

    def inviscid_divergence_flux(self, discr, btag, gas_model, state_minus,
                                 **kwargs):
        """Get the inviscid boundary flux for the divergence operator."""
        # This one is when the user specified a function that directly
        # prescribes the flux components at the boundary
        if self._inviscid_bnd_flux_func:
            return self._inviscid_bnd_flux_func(discr, btag, gas_model, state_minus,
                                                **kwargs)

        state_plus = self._bnd_state_func(discr=discr, btag=btag,
                                          gas_model=gas_model,
                                          state_minus=state_minus, **kwargs)
        boundary_state_pair = TracePair(btag, interior=state_minus,
                                        exterior=state_plus)

        return self._inviscid_div_flux_func(discr, state_tpair=boundary_state_pair)
>>>>>>> f5186523


class DummyBoundary(PrescribedFluidBoundary):
    """Boundary type that assigns boundary-adjacent soln as the boundary solution."""

    def __init__(self):
        """Initialize the DummyBoundary boundary type."""
        PrescribedFluidBoundary.__init__(self)


class AdiabaticSlipBoundary(PrescribedFluidBoundary):
    r"""Boundary condition implementing inviscid slip boundary.

    a.k.a. Reflective inviscid wall boundary

    This class implements an adiabatic reflective slip boundary given
    by
    $\mathbf{q^{+}} = [\rho^{-}, (\rho{E})^{-}, (\rho\vec{V})^{-}
    - 2((\rho\vec{V})^{-}\cdot\hat{\mathbf{n}}) \hat{\mathbf{n}}]$
    wherein the normal component of velocity at the wall is 0, and
    tangential components are preserved. These perfectly reflecting
    conditions are used by the forward-facing step case in
    [Hesthaven_2008]_, Section 6.6, and correspond to the characteristic
    boundary conditions described in detail in [Poinsot_1992]_.

    .. automethod:: adiabatic_slip_state
<<<<<<< HEAD
    .. automethod:: adiabatic_slip_grad_av
=======
>>>>>>> f5186523
    """

    def __init__(self):
        """Initialize AdiabaticSlipBoundary."""
        PrescribedFluidBoundary.__init__(
<<<<<<< HEAD
            self, boundary_state_func=self.adiabatic_slip_state,
            boundary_grad_av_func=self.adiabatic_slip_grad_av
=======
            self, boundary_state_func=self.adiabatic_slip_state
>>>>>>> f5186523
        )

    def adiabatic_slip_state(self, discr, btag, gas_model, state_minus, **kwargs):
        """Get the exterior solution on the boundary.

        The exterior solution is set such that there will be vanishing
        flux through the boundary, preserving mass, momentum (magnitude) and
        energy.
        rho_plus = rho_minus
        v_plus = v_minus - 2 * (v_minus . n_hat) * n_hat
        mom_plus = rho_plus * v_plus
        E_plus = E_minus
        """
        # Grab some boundary-relevant data
        dim = discr.dim
        actx = state_minus.array_context

        # Grab a unit normal to the boundary
<<<<<<< HEAD
        nhat = thaw(discr.normal(btag), actx)
=======
        nhat = thaw(actx, discr.normal(btag))
>>>>>>> f5186523

        # Subtract out the 2*wall-normal component
        # of velocity from the velocity at the wall to
        # induce an equal but opposite wall-normal (reflected) wave
        # preserving the tangential component
        cv_minus = state_minus.cv
        ext_mom = (cv_minus.momentum
                   - 2.0*np.dot(cv_minus.momentum, nhat)*nhat)
<<<<<<< HEAD
        # Form the external boundary solution with the new momentum
        ext_cv = make_conserved(dim=dim, mass=cv_minus.mass, energy=cv_minus.energy,
                                momentum=ext_mom, species_mass=cv_minus.species_mass)
        t_seed = state_minus.temperature if state_minus.is_mixture else None

        return make_fluid_state(cv=ext_cv, gas_model=gas_model,
                                temperature_seed=t_seed)

    def adiabatic_slip_grad_av(self, discr, btag, grad_av_minus, **kwargs):
        """Get the exterior grad(Q) on the boundary."""
        # Grab some boundary-relevant data
        dim, = grad_av_minus.mass.shape
        actx = grad_av_minus.mass[0].array_context
        nhat = thaw(discr.norm(btag), actx)

        # Subtract 2*wall-normal component of q
        # to enforce q=0 on the wall
        s_mom_normcomp = np.outer(nhat,
                                  np.dot(grad_av_minus.momentum, nhat))
        s_mom_flux = grad_av_minus.momentum - 2*s_mom_normcomp

        # flip components to set a neumann condition
        return make_conserved(dim, mass=-grad_av_minus.mass,
                              energy=-grad_av_minus.energy,
                              momentum=-s_mom_flux,
                              species_mass=-grad_av_minus.species_mass)


class AdiabaticNoslipMovingBoundary(PrescribedFluidBoundary):
    r"""Boundary condition implementing a noslip moving boundary.

    .. automethod:: adiabatic_noslip_state
    .. automethod:: adiabatic_noslip_grad_av
    """

    def __init__(self, wall_velocity=None, dim=2):
        """Initialize boundary device."""
        PrescribedFluidBoundary.__init__(
            self, boundary_state_func=self.adiabatic_noslip_state,
            boundary_grad_av_func=self.adiabatic_noslip_grad_av,
        )
        # Check wall_velocity (assumes dim is correct)
        if wall_velocity is None:
            wall_velocity = np.zeros(shape=(dim,))
        if len(wall_velocity) != dim:
            raise ValueError(f"Specified wall velocity must be {dim}-vector.")
        self._wall_velocity = wall_velocity

    def adiabatic_noslip_state(self, discr, btag, gas_model, state_minus, **kwargs):
        """Get the exterior solution on the boundary."""
        wall_pen = 2.0 * self._wall_velocity * state_minus.mass_density
        ext_mom = wall_pen - state_minus.momentum_density  # no-slip

        # Form the external boundary solution with the new momentum
        cv = make_conserved(dim=state_minus.dim, mass=state_minus.mass_density,
                            energy=state_minus.energy_density,
                            momentum=ext_mom,
                            species_mass=state_minus.species_mass_density)
        tseed = state_minus.temperature if state_minus.is_mixture else None
        return make_fluid_state(cv=cv, gas_model=gas_model, temperature_seed=tseed)

    def adiabatic_noslip_grad_av(self, grad_av_minus, **kwargs):
        """Get the exterior solution on the boundary."""
        return(-grad_av_minus)


class IsothermalNoSlipBoundary(PrescribedFluidBoundary):
    r"""Isothermal no-slip viscous wall boundary.

    This class implements an isothermal no-slip wall by:
    (TBD)
    [Hesthaven_2008]_, Section 6.6, and correspond to the characteristic
    boundary conditions described in detail in [Poinsot_1992]_.
    """

    def __init__(self, wall_temperature=300):
        """Initialize the boundary condition object."""
        self._wall_temp = wall_temperature
        PrescribedFluidBoundary.__init__(
            self, boundary_state_func=self.isothermal_noslip_state,
            boundary_temperature_func=self.temperature_bc
        )

    def isothermal_noslip_state(self, discr, btag, gas_model, state_minus, **kwargs):
        """Get the interior and exterior solution (*state_minus*) on the boundary."""
        temperature_wall = self._wall_temp + 0*state_minus.mass_density
        velocity_plus = -state_minus.velocity
        mass_frac_plus = state_minus.species_mass_fractions

        internal_energy_plus = gas_model.eos.get_internal_energy(
            temperature=temperature_wall, species_mass_fractions=mass_frac_plus,
            mass=state_minus.mass_density
        )

        total_energy_plus = state_minus.mass_density*(internal_energy_plus
                                           + .5*np.dot(velocity_plus, velocity_plus))

        cv_plus = make_conserved(
            state_minus.dim, mass=state_minus.mass_density, energy=total_energy_plus,
            momentum=-state_minus.momentum_density,
            species_mass=state_minus.species_mass_density
        )
        tseed = state_minus.temperature if state_minus.is_mixture else None
        return make_fluid_state(cv=cv_plus, gas_model=gas_model,
                                temperature_seed=tseed)

    def temperature_bc(self, state_minus, **kwargs):
        """Get temperature value to weakly prescribe wall bc."""
        return 2*self._wall_temp - state_minus.temperature
=======
        # Form the external boundary solution with the new momentum
        ext_cv = make_conserved(dim=dim, mass=cv_minus.mass, energy=cv_minus.energy,
                                momentum=ext_mom, species_mass=cv_minus.species_mass)
        t_seed = None if ext_cv.nspecies == 0 else state_minus.temperature

        from mirgecom.gas_model import make_fluid_state
        return make_fluid_state(cv=ext_cv, gas_model=gas_model,
                                temperature_seed=t_seed)
>>>>>>> f5186523
<|MERGE_RESOLUTION|>--- conflicted
+++ resolved
@@ -4,18 +4,11 @@
 ^^^^^^^^^^^^^^^^^^^^^^^^^^^^^
 
 .. autoclass FluidBoundary
-<<<<<<< HEAD
 .. autoclass:: PrescribedFluidBoundary
-=======
->>>>>>> f5186523
 
 Boundary Conditions
 ^^^^^^^^^^^^^^^^^^^
 
-<<<<<<< HEAD
-=======
-.. autoclass:: PrescribedFluidBoundary
->>>>>>> f5186523
 .. autoclass:: DummyBoundary
 .. autoclass:: AdiabaticSlipBoundary
 .. autoclass:: AdiabaticNoslipMovingBoundary
@@ -75,7 +68,6 @@
 
     @abstractmethod
     def inviscid_divergence_flux(self, discr, btag, eos, cv_minus, dv_minus,
-<<<<<<< HEAD
                                  numerical_flux_func, **kwargs):
         """Get the inviscid boundary flux for the divergence operator."""
 
@@ -93,11 +85,6 @@
                                   **kwargs):
         r"""Get temperature flux across the boundary faces."""
 
-=======
-                                 **kwargs):
-        """Get the inviscid boundary flux for the divergence operator."""
-
->>>>>>> f5186523
 
 class PrescribedFluidBoundary(FluidBoundary):
     r"""Abstract interface to a prescribed fluid boundary treatment.
@@ -113,7 +100,6 @@
 
     def __init__(self,
                  # returns the flux to be used in div op (prescribed flux)
-<<<<<<< HEAD
                  inviscid_flux_func=None,
                  # returns CV+, to be used in num flux func (prescribed soln)
                  boundary_state_func=None,
@@ -355,63 +341,6 @@
         return self._boundary_quantity(discr, btag, num_flux, **kwargs)
 
     # }}}
-=======
-                 inviscid_boundary_flux_func=None,
-                 # returns CV+, to be used in num flux func (prescribed soln)
-                 boundary_state_func=None,
-                 # Inviscid facial flux func given CV(+/-)
-                 inviscid_facial_flux_func=None,
-                 # Flux to be used in grad(Temperature) op
-                 temperature_gradient_flux_func=None,
-                 # Function returns boundary temperature_plus
-                 boundary_temperature_func=None):
-        """Initialize the PrescribedFluidBoundary and methods."""
-        self._bnd_state_func = boundary_state_func
-        self._inviscid_bnd_flux_func = inviscid_boundary_flux_func
-        self._inviscid_div_flux_func = inviscid_facial_flux_func
-        self._bnd_temperature_func = boundary_temperature_func
-
-        if not self._inviscid_bnd_flux_func and not self._bnd_state_func:
-            from warnings import warn
-            warn("Using dummy boundary: copies interior solution.", stacklevel=2)
-
-        if not self._inviscid_div_flux_func:
-            self._inviscid_div_flux_func = inviscid_facial_flux
-        if not self._bnd_state_func:
-            self._bnd_state_func = self._dummy_state_func
-        if not self._bnd_temperature_func:
-            self._bnd_temperature_func = self._dummy_temperature_func
-
-    def _dummy_temperature_func(self, temperature_minus, **kwargs):
-        return -temperature_minus
-
-    def _dummy_state_func(self, state_minus, **kwargs):
-        return state_minus
-
-    def _boundary_quantity(self, discr, btag, quantity, **kwargs):
-        """Get a boundary quantity on local boundary, or projected to "all_faces"."""
-        if "local" in kwargs:
-            if kwargs["local"]:
-                return quantity
-        return discr.project(btag, "all_faces", quantity)
-
-    def inviscid_divergence_flux(self, discr, btag, gas_model, state_minus,
-                                 **kwargs):
-        """Get the inviscid boundary flux for the divergence operator."""
-        # This one is when the user specified a function that directly
-        # prescribes the flux components at the boundary
-        if self._inviscid_bnd_flux_func:
-            return self._inviscid_bnd_flux_func(discr, btag, gas_model, state_minus,
-                                                **kwargs)
-
-        state_plus = self._bnd_state_func(discr=discr, btag=btag,
-                                          gas_model=gas_model,
-                                          state_minus=state_minus, **kwargs)
-        boundary_state_pair = TracePair(btag, interior=state_minus,
-                                        exterior=state_plus)
-
-        return self._inviscid_div_flux_func(discr, state_tpair=boundary_state_pair)
->>>>>>> f5186523
 
 
 class DummyBoundary(PrescribedFluidBoundary):
@@ -438,21 +367,14 @@
     boundary conditions described in detail in [Poinsot_1992]_.
 
     .. automethod:: adiabatic_slip_state
-<<<<<<< HEAD
     .. automethod:: adiabatic_slip_grad_av
-=======
->>>>>>> f5186523
     """
 
     def __init__(self):
         """Initialize AdiabaticSlipBoundary."""
         PrescribedFluidBoundary.__init__(
-<<<<<<< HEAD
             self, boundary_state_func=self.adiabatic_slip_state,
             boundary_grad_av_func=self.adiabatic_slip_grad_av
-=======
-            self, boundary_state_func=self.adiabatic_slip_state
->>>>>>> f5186523
         )
 
     def adiabatic_slip_state(self, discr, btag, gas_model, state_minus, **kwargs):
@@ -471,11 +393,7 @@
         actx = state_minus.array_context
 
         # Grab a unit normal to the boundary
-<<<<<<< HEAD
         nhat = thaw(discr.normal(btag), actx)
-=======
-        nhat = thaw(actx, discr.normal(btag))
->>>>>>> f5186523
 
         # Subtract out the 2*wall-normal component
         # of velocity from the velocity at the wall to
@@ -484,7 +402,7 @@
         cv_minus = state_minus.cv
         ext_mom = (cv_minus.momentum
                    - 2.0*np.dot(cv_minus.momentum, nhat)*nhat)
-<<<<<<< HEAD
+
         # Form the external boundary solution with the new momentum
         ext_cv = make_conserved(dim=dim, mass=cv_minus.mass, energy=cv_minus.energy,
                                 momentum=ext_mom, species_mass=cv_minus.species_mass)
@@ -593,14 +511,4 @@
 
     def temperature_bc(self, state_minus, **kwargs):
         """Get temperature value to weakly prescribe wall bc."""
-        return 2*self._wall_temp - state_minus.temperature
-=======
-        # Form the external boundary solution with the new momentum
-        ext_cv = make_conserved(dim=dim, mass=cv_minus.mass, energy=cv_minus.energy,
-                                momentum=ext_mom, species_mass=cv_minus.species_mass)
-        t_seed = None if ext_cv.nspecies == 0 else state_minus.temperature
-
-        from mirgecom.gas_model import make_fluid_state
-        return make_fluid_state(cv=ext_cv, gas_model=gas_model,
-                                temperature_seed=t_seed)
->>>>>>> f5186523
+        return 2*self._wall_temp - state_minus.temperature