--- conflicted
+++ resolved
@@ -871,13 +871,8 @@
         if not self._bnd_temperature_func:
             self._bnd_temperature_func = self._temperature_for_prescribed_state
         if not self._grad_num_flux_func:
-<<<<<<< HEAD
-            # self._grad_num_flux_func = num_flux_central
             self._grad_num_flux_func = _ldg_bnd_flux_for_grad
 
-=======
-            self._grad_num_flux_func = num_flux_central
->>>>>>> bac6a72c
         if not self._cv_gradient_flux_func:
             self._cv_gradient_flux_func = self._gradient_flux_for_prescribed_cv
         if not self._temperature_grad_flux_func:
