""":mod:`mirgecom.boundary` provides methods and constructs for boundary treatments.

Boundary Treatment Interface
^^^^^^^^^^^^^^^^^^^^^^^^^^^^

.. autoclass FluidBoundary
.. autoclass FluidBC

Inviscid Boundary Conditions
^^^^^^^^^^^^^^^^^^^^^^^^^^^^

.. autoclass:: PrescribedInviscidBoundary
.. autoclass:: DummyBoundary
.. autoclass:: AdiabaticSlipBoundary
.. autoclass:: AdiabaticNoslipMovingBoundary

Viscous Boundary Conditions
^^^^^^^^^^^^^^^^^^^^^^^^^^^

.. autoclass:: IsothermalNoSlipBoundary
.. autoclass:: PrescribedViscousBoundary
"""

__copyright__ = """
Copyright (C) 2021 University of Illinois Board of Trustees
"""

__license__ = """
Permission is hereby granted, free of charge, to any person obtaining a copy
of this software and associated documentation files (the "Software"), to deal
in the Software without restriction, including without limitation the rights
to use, copy, modify, merge, publish, distribute, sublicense, and/or sell
copies of the Software, and to permit persons to whom the Software is
furnished to do so, subject to the following conditions:

The above copyright notice and this permission notice shall be included in
all copies or substantial portions of the Software.

THE SOFTWARE IS PROVIDED "AS IS", WITHOUT WARRANTY OF ANY KIND, EXPRESS OR
IMPLIED, INCLUDING BUT NOT LIMITED TO THE WARRANTIES OF MERCHANTABILITY,
FITNESS FOR A PARTICULAR PURPOSE AND NONINFRINGEMENT. IN NO EVENT SHALL THE
AUTHORS OR COPYRIGHT HOLDERS BE LIABLE FOR ANY CLAIM, DAMAGES OR OTHER
LIABILITY, WHETHER IN AN ACTION OF CONTRACT, TORT OR OTHERWISE, ARISING FROM,
OUT OF OR IN CONNECTION WITH THE SOFTWARE OR THE USE OR OTHER DEALINGS IN
THE SOFTWARE.
"""

import numpy as np
from meshmode.dof_array import thaw
from meshmode.mesh import BTAG_ALL, BTAG_NONE  # noqa
from mirgecom.fluid import make_conserved
from grudge.trace_pair import TracePair
from mirgecom.inviscid import inviscid_facial_flux

from abc import ABCMeta, abstractmethod


class FluidBoundary(metaclass=ABCMeta):
    r"""Abstract interface to fluid boundary treatment.

    .. automethod:: inviscid_boundary_flux
    .. automethod:: viscous_boundary_flux
    .. automethod:: q_boundary_flux
    .. automethod:: s_boundary_flux
    .. automethod:: t_boundary_flux
    """

    @abstractmethod
    def inviscid_boundary_flux(self, discr, btag, cv, eos, **kwargs):
        """Get the inviscid flux across the boundary faces."""

    @abstractmethod
    def viscous_boundary_flux(self, discr, btag, cv, grad_cv, grad_t,
                              eos, **kwargs):
        """Get the viscous flux across the boundary faces."""

    @abstractmethod
    def q_boundary_flux(self, discr, btag, cv, eos, **kwargs):
        """Get the scalar conserved quantity flux across the boundary faces."""

    @abstractmethod
    def s_boundary_flux(self, discr, btag, grad_cv, eos, **kwargs):
        r"""Get $\nabla\mathbf{Q}$ flux across the boundary faces."""

    @abstractmethod
    def t_boundary_flux(self, discr, btag, cv, eos, **kwargs):
        r"""Get temperature flux across the boundary faces."""


class FluidBC(FluidBoundary):
    r"""Abstract interface to viscous boundary conditions.

    .. automethod:: q_boundary_flux
    .. automethod:: t_boundary_flux
    .. automethod:: s_boundary_flux
    .. automethod:: inviscid_boundary_flux
    .. automethod:: viscous_boundary_flux
    .. automethod:: boundary_pair
    """

    def q_boundary_flux(self, discr, btag, cv, eos, **kwargs):
        """Get the flux through boundary *btag* for each scalar in *q*."""
        raise NotImplementedError()

    def s_boundary_flux(self, discr, btag, grad_cv, eos, **kwargs):
        r"""Get $\nabla\mathbf{Q}$ flux across the boundary faces."""
        raise NotImplementedError()

    def t_boundary_flux(self, discr, btag, cv, eos, **kwargs):
        """Get the "temperature flux" through boundary *btag*."""
        raise NotImplementedError()

    def inviscid_boundary_flux(self, discr, btag, cv, eos, **kwargs):
        """Get the inviscid part of the physical flux across the boundary *btag*."""
        raise NotImplementedError()

    def viscous_boundary_flux(self, discr, btag, cv, grad_cv, grad_t, eos, **kwargs):
        """Get the viscous part of the physical flux across the boundary *btag*."""
        raise NotImplementedError()

    def boundary_pair(self, discr, btag, cv, eos, **kwargs):
        """Get the interior and exterior solution (*u*) on the boundary."""
        raise NotImplementedError()


class PrescribedInviscidBoundary(FluidBC):
    r"""Abstract interface to a prescribed fluid boundary treatment.

    .. automethod:: __init__
    .. automethod:: boundary_pair
    .. automethod:: inviscid_boundary_flux
    .. automethod:: soln_gradient_flux
    .. automethod:: av_flux
    """

    def __init__(self, inviscid_boundary_flux_func=None, boundary_pair_func=None,
                 inviscid_facial_flux_func=None, fluid_solution_func=None,
                 fluid_solution_flux_func=None, scalar_numerical_flux_func=None,
                 fluid_solution_gradient_func=None,
                 fluid_solution_gradient_flux_func=None,
                 fluid_temperature_func=None):
        """Initialize the PrescribedInviscidBoundary and methods."""
        self._bnd_pair_func = boundary_pair_func
        self._inviscid_bnd_flux_func = inviscid_boundary_flux_func
        self._inviscid_facial_flux_func = inviscid_facial_flux_func
        if not self._inviscid_facial_flux_func:
            self._inviscid_facial_flux_func = inviscid_facial_flux
        self._fluid_soln_func = fluid_solution_func
        self._fluid_soln_flux_func = fluid_solution_flux_func
        self._scalar_num_flux_func = scalar_numerical_flux_func
        from mirgecom.flux import central_scalar_flux
        if not self._scalar_num_flux_func:
            self._scalar_num_flux_func = central_scalar_flux
        self._fluid_soln_grad_func = fluid_solution_gradient_func
        self._fluid_soln_grad_flux_func = fluid_solution_gradient_flux_func
        from mirgecom.flux import central_vector_flux
        if not self._fluid_soln_grad_flux_func:
            self._fluid_soln_grad_flux_func = central_vector_flux
        self._fluid_temperature_func = fluid_temperature_func

    def _boundary_quantity(self, discr, btag, quantity, **kwargs):
        """Get a boundary quantity on local boundary, or projected to "all_faces"."""
        if "local" in kwargs:
            if kwargs["local"]:
                return quantity
        return discr.project(btag, "all_faces", quantity)

    def boundary_pair(self, discr, btag, cv, **kwargs):
        """Get the interior and exterior solution on the boundary."""
        if self._bnd_pair_func:
            return self._bnd_pair_func(discr, cv=cv, btag=btag, **kwargs)
        if not self._fluid_soln_func:
            raise NotImplementedError()
        actx = cv.array_context
        boundary_discr = discr.discr_from_dd(btag)
        nodes = thaw(actx, boundary_discr.nodes())
        nhat = thaw(actx, discr.normal(btag))
        int_soln = discr.project("vol", btag, cv)
        ext_soln = self._fluid_soln_func(nodes, cv=int_soln, normal=nhat, **kwargs)
        return TracePair(btag, interior=int_soln, exterior=ext_soln)

    def inviscid_boundary_flux(self, discr, btag, cv, eos, **kwargs):
        """Get the inviscid flux across the boundary faces."""
        if self._inviscid_bnd_flux_func:
            actx = cv.array_context
            boundary_discr = discr.discr_from_dd(btag)
            nodes = thaw(actx, boundary_discr.nodes())
            nhat = thaw(actx, discr.normal(btag))
            int_soln = discr.project("vol", btag, cv)
            return self._inviscid_bnd_flux_func(nodes, normal=nhat,
                                                cv=int_soln, eos=eos, **kwargs)
        bnd_tpair = self.boundary_pair(discr, btag=btag, cv=cv, eos=eos, **kwargs)
        return self._inviscid_facial_flux_func(discr, eos=eos, cv_tpair=bnd_tpair)

    def q_boundary_flux(self, discr, btag, cv, **kwargs):
        """Get the flux through boundary *btag* for each scalar in *q*."""
        actx = cv.array_context
        boundary_discr = discr.discr_from_dd(btag)
        nodes = thaw(actx, boundary_discr.nodes())
        nhat = thaw(actx, discr.normal(btag))
        if self._fluid_soln_flux_func:
            cv_minus = discr.project("vol", btag, cv)
            flux_weak = self._fluid_soln_flux_func(nodes, cv=cv_minus, nhat=nhat,
                                                   **kwargs)
        else:
            bnd_pair = self.boundary_pair(discr, btag=btag, cv=cv, **kwargs)
            flux_weak = self._scalar_num_flux_func(bnd_pair, normal=nhat)

        return self._boundary_quantity(discr, btag=btag, quantity=flux_weak,
                                       **kwargs)

    def soln_gradient_flux(self, discr, btag, soln, **kwargs):
        """Get the flux for solution gradient with AV API."""
        cv = make_conserved(discr.dim, q=soln)
        return self.q_boundary_flux(discr, btag, cv, **kwargs).join()

    def s_boundary_flux(self, discr, btag, grad_cv, **kwargs):
        r"""Get $\nabla\mathbf{Q}$ flux across the boundary faces."""
        actx = grad_cv.mass[0].array_context
        boundary_discr = discr.discr_from_dd(btag)
        nodes = thaw(actx, boundary_discr.nodes())
        nhat = thaw(actx, discr.normal(btag))
        grad_cv_minus = discr.project("vol", btag, grad_cv)
        if self._fluid_soln_grad_func:
            grad_cv_plus = self._fluid_soln_grad_func(nodes, nhat=nhat,
                                                     grad_cv=grad_cv_minus, **kwargs)
        else:
            grad_cv_plus = grad_cv_minus
        bnd_grad_pair = TracePair(btag, interior=grad_cv_minus,
                                  exterior=grad_cv_plus)

        return self._boundary_quantity(
            discr, btag, self._fluid_soln_grad_flux_func(bnd_grad_pair, nhat),
            **kwargs
        )

    def av_flux(self, discr, btag, diffusion, **kwargs):
        """Get the diffusive fluxes for the AV operator API."""
        diff_cv = make_conserved(discr.dim, q=diffusion)
<<<<<<< HEAD
        return self.s_boundary_flux(discr, btag, diff_cv, **kwargs).join()
=======
        return self.s_boundary_flux(discr, btag, grad_cv=diff_cv, **kwargs).join()
>>>>>>> c3687119

    def t_boundary_flux(self, discr, btag, cv, eos, **kwargs):
        """Get the "temperature flux" through boundary *btag*."""
        cv_minus = discr.project("vol", btag, cv)
        t_minus = eos.temperature(cv_minus)
        actx = cv.array_context
        if self._fluid_temperature_func:
            boundary_discr = discr.discr_from_dd(btag)
            nodes = thaw(actx, boundary_discr.nodes())
            t_plus = self._fluid_temperature_func(nodes, cv=cv_minus,
                                                  temperature=t_minus, eos=eos,
                                                  **kwargs)
        else:
            t_plus = -t_minus
        nhat = thaw(actx, discr.normal(btag))
        bnd_tpair = TracePair(btag, interior=t_minus, exterior=t_plus)

        return self._boundary_quantity(discr, btag,
                                       self._scalar_num_flux_func(bnd_tpair, nhat),
                                       **kwargs)

    def viscous_boundary_flux(self, discr, btag, eos, cv, grad_cv, grad_t, **kwargs):
        """Get the viscous part of the physical flux across the boundary *btag*."""
        actx = cv.array_context
        cv_tpair = self.boundary_pair(discr, btag=btag, cv=cv, eos=eos, **kwargs)
        cv_minus = cv_tpair.int

        grad_cv_minus = discr.project("vol", btag, grad_cv)
        grad_cv_tpair = TracePair(btag, interior=grad_cv_minus,
                                  exterior=grad_cv_minus)

        t_minus = eos.temperature(cv_minus)
        if self._fluid_temperature_func:
            boundary_discr = discr.discr_from_dd(btag)
            nodes = thaw(actx, boundary_discr.nodes())
            t_plus = self._fluid_temperature_func(nodes, cv=cv_tpair.exterior,
                                                  temperature=t_minus, eos=eos,
                                                  **kwargs)
        else:
            t_plus = -t_minus

        t_tpair = TracePair(btag, interior=t_minus, exterior=t_plus)

        grad_t_minus = discr.project("vol", btag, grad_t)
        grad_t_tpair = TracePair(btag, interior=grad_t_minus, exterior=grad_t_minus)

        from mirgecom.viscous import viscous_facial_flux
        return viscous_facial_flux(discr, eos, cv_tpair, grad_cv_tpair,
                                   t_tpair, grad_t_tpair)


class PrescribedBoundary(PrescribedInviscidBoundary):
    """Boundary condition prescribes boundary soln with user-specified function.

    .. automethod:: __init__
    """

    def __init__(self, userfunc):
        """Set the boundary function.

        Parameters
        ----------
        userfunc
            User function that prescribes the solution values on the exterior
            of the boundary. The given user function (*userfunc*) must take at
            least one parameter that specifies the coordinates at which to prescribe
            the solution.
        """
        from warnings import warn
        warn("Do not use PrescribedBoundary; use PrescribedInvscidBoundary. This"
             "boundary type  will disappear soon.", DeprecationWarning, stacklevel=2)
        PrescribedInviscidBoundary.__init__(self, fluid_solution_func=userfunc)


class DummyBoundary(PrescribedInviscidBoundary):
    """Boundary condition that assigns boundary-adjacent soln as the boundary solution.

    .. automethod:: dummy_pair
    """

    def __init__(self):
        """Initialize the DummyBoundary boundary type."""
        PrescribedInviscidBoundary.__init__(self, boundary_pair_func=self.dummy_pair)

    def dummy_pair(self, discr, cv, btag, **kwargs):
        """Get the interior and exterior solution on the boundary."""
        dir_soln = self.exterior_q(discr, cv, btag, **kwargs)
        return TracePair(btag, interior=dir_soln, exterior=dir_soln)

    def exterior_q(self, discr, cv, btag, **kwargs):
        """Get the exterior solution on the boundary."""
        return discr.project("vol", btag, cv)


class AdiabaticSlipBoundary(PrescribedInviscidBoundary):
    r"""Boundary condition implementing inviscid slip boundary.

    a.k.a. Reflective inviscid wall boundary

    This class implements an adiabatic reflective slip boundary given
    by
    $\mathbf{q^{+}} = [\rho^{-}, (\rho{E})^{-}, (\rho\vec{V})^{-}
    - 2((\rho\vec{V})^{-}\cdot\hat{\mathbf{n}}) \hat{\mathbf{n}}]$
    wherein the normal component of velocity at the wall is 0, and
    tangential components are preserved. These perfectly reflecting
    conditions are used by the forward-facing step case in
    [Hesthaven_2008]_, Section 6.6, and correspond to the characteristic
    boundary conditions described in detail in [Poinsot_1992]_.

    .. automethod:: adiabatic_slip_pair
    """

    def __init__(self):
        """Initialize AdiabaticSlipBoundary."""
        PrescribedInviscidBoundary.__init__(
            self, boundary_pair_func=self.adiabatic_slip_pair,
            fluid_solution_gradient_func=self.exterior_grad_q
        )

    def adiabatic_slip_pair(self, discr, cv, btag, **kwargs):
        """Get the interior and exterior solution on the boundary.

        The exterior solution is set such that there will be vanishing
        flux through the boundary, preserving mass, momentum (magnitude) and
        energy.
        rho_plus = rho_minus
        v_plus = v_minus - 2 * (v_minus . n_hat) * n_hat
        mom_plus = rho_plus * v_plus
        E_plus = E_minus
        """
        # Grab some boundary-relevant data
        dim = discr.dim
        actx = cv.mass.array_context

        # Grab a unit normal to the boundary
        nhat = thaw(actx, discr.normal(btag))

        # Get the interior/exterior solns
        int_cv = discr.project("vol", btag, cv)

        # Subtract out the 2*wall-normal component
        # of velocity from the velocity at the wall to
        # induce an equal but opposite wall-normal (reflected) wave
        # preserving the tangential component
        mom_normcomp = np.dot(int_cv.momentum, nhat)  # wall-normal component
        wnorm_mom = nhat * mom_normcomp  # wall-normal mom vec
        ext_mom = int_cv.momentum - 2.0 * wnorm_mom  # prescribed ext momentum

        # Form the external boundary solution with the new momentum
        ext_cv = make_conserved(dim=dim, mass=int_cv.mass, energy=int_cv.energy,
                                momentum=ext_mom, species_mass=int_cv.species_mass)
        return TracePair(btag, interior=int_cv, exterior=ext_cv)

    def exterior_grad_q(self, nodes, nhat, grad_cv, **kwargs):
        """Get the exterior grad(Q) on the boundary."""
        # Grab some boundary-relevant data
        num_equations, dim = grad_cv.mass.shape

        # Subtract 2*wall-normal component of q
        # to enforce q=0 on the wall
        s_mom_normcomp = np.outer(nhat, np.dot(grad_cv.momentum, nhat))
        s_mom_flux = grad_cv.momentum - 2*s_mom_normcomp

        # flip components to set a neumann condition
        return make_conserved(dim, mass=-grad_cv.mass, energy=-grad_cv.energy,
                              momentum=-s_mom_flux,
                              species_mass=-grad_cv.species_mass)


class AdiabaticNoslipMovingBoundary(PrescribedInviscidBoundary):
    r"""Boundary condition implementing a noslip moving boundary.

    .. automethod:: adiabatic_noslip_pair
    .. automethod:: exterior_soln
    .. automethod:: exterior_grad_q
    """

    def __init__(self, wall_velocity=None, dim=2):
        """Initialize boundary device."""
        PrescribedInviscidBoundary.__init__(
            self, boundary_pair_func=self.adiabatic_noslip_pair,
            fluid_solution_gradient_func=self.exterior_grad_q
        )
        # Check wall_velocity (assumes dim is correct)
        if wall_velocity is None:
            wall_velocity = np.zeros(shape=(dim,))
        if len(wall_velocity) != dim:
            raise ValueError(f"Specified wall velocity must be {dim}-vector.")
        self._wall_velocity = wall_velocity

    def adiabatic_noslip_pair(self, discr, cv, btag, **kwargs):
        """Get the interior and exterior solution on the boundary."""
        bndry_soln = self.exterior_soln(discr, cv, btag, **kwargs)
        int_soln = discr.project("vol", btag, cv)

        return TracePair(btag, interior=int_soln, exterior=bndry_soln)

    def exterior_soln(self, discr, cv, btag, **kwargs):
        """Get the exterior solution on the boundary."""
        dim = discr.dim

        # Get the interior/exterior solns
        int_cv = discr.project("vol", btag, cv)

        # Compute momentum solution
        wall_pen = 2.0 * self._wall_velocity * int_cv.mass
        ext_mom = wall_pen - int_cv.momentum  # no-slip

        # Form the external boundary solution with the new momentum
        return make_conserved(dim=dim, mass=int_cv.mass, energy=int_cv.energy,
                              momentum=ext_mom)

    def exterior_grad_q(self, nodes, nhat, grad_cv, **kwargs):
        """Get the exterior solution on the boundary."""
        return(-grad_cv)


class IsothermalNoSlipBoundary(PrescribedInviscidBoundary):
    r"""Isothermal no-slip viscous wall boundary.

    This class implements an isothermal no-slip wall by:
    (TBD)
    [Hesthaven_2008]_, Section 6.6, and correspond to the characteristic
    boundary conditions described in detail in [Poinsot_1992]_.
    """

    def __init__(self, wall_temperature=300):
        """Initialize the boundary condition object."""
        self._wall_temp = wall_temperature
        PrescribedInviscidBoundary.__init__(
            self, boundary_pair_func=self.isothermal_noslip_pair,
            fluid_temperature_func=self.temperature_bc
        )

    def isothermal_noslip_pair(self, discr, btag, eos, cv, **kwargs):
        """Get the interior and exterior solution (*cv*) on the boundary."""
        cv_minus = discr.project("vol", btag, cv)

        # t_plus = self._wall_temp + 0*cv_minus.mass
        t_plus = eos.temperature(cv_minus)
        velocity_plus = -cv_minus.momentum / cv_minus.mass
        mass_frac_plus = cv_minus.species_mass / cv_minus.mass

        internal_energy_plus = eos.get_internal_energy(
            temperature=t_plus, species_fractions=mass_frac_plus,
            mass=cv_minus.mass
        )
        total_energy_plus = (internal_energy_plus
                             + .5*cv_minus.mass*np.dot(velocity_plus, velocity_plus))

        cv_plus = make_conserved(
            discr.dim, mass=cv_minus.mass, energy=total_energy_plus,
            momentum=-cv_minus.momentum, species_mass=cv_minus.species_mass
        )

        return TracePair(btag, interior=cv_minus, exterior=cv_plus)

    def temperature_bc(self, nodes, cv, temperature, eos, **kwargs):
        """Get temperature value to weakly prescribe wall bc."""
        return 2*self._wall_temp - temperature


class PrescribedViscousBoundary(FluidBC):
    r"""Fully prescribed boundary for viscous flows.

    This class implements an inflow/outflow by:
    (TBD)
    [Hesthaven_2008]_, Section 6.6, and correspond to the characteristic
    boundary conditions described in detail in [Poinsot_1992]_.
    """

    def __init__(self, q_func=None, grad_q_func=None, t_func=None,
                 grad_t_func=None, inviscid_flux_func=None,
                 viscous_flux_func=None, t_flux_func=None,
                 q_flux_func=None):
        """Initialize the boundary condition object."""
        self._q_func = q_func
        self._q_flux_func = q_flux_func
        self._grad_q_func = grad_q_func
        self._t_func = t_func
        self._t_flux_func = t_flux_func
        self._grad_t_func = grad_t_func
        self._inviscid_flux_func = inviscid_flux_func
        self._viscous_flux_func = viscous_flux_func

    def _boundary_quantity(self, discr, btag, quantity, **kwargs):
        """Get a boundary quantity on local boundary, or projected to "all_faces"."""
        if "local" in kwargs:
            if kwargs["local"]:
                return quantity
        return discr.project(btag, "all_faces", quantity)

    def q_boundary_flux(self, discr, btag, eos, cv, **kwargs):
        """Get the flux through boundary *btag* for each scalar in *q*."""
        actx = cv.array_context
        boundary_discr = discr.discr_from_dd(btag)
        cv_minus = discr.project("vol", btag, cv)
        nodes = thaw(actx, boundary_discr.nodes())
        nhat = thaw(actx, discr.normal(btag))

        flux_weak = 0
        if self._q_flux_func:
            flux_weak = self._q_flux_func(nodes, eos, cv_minus, nhat, **kwargs)
        elif self._q_func:
            cv_plus = self._q_func(nodes, eos=eos, cv=cv_minus, **kwargs)
        else:
            cv_plus = cv_minus

        cv_tpair = TracePair(btag, interior=cv_minus, exterior=cv_plus)

        from mirgecom.flux import central_scalar_flux
        flux_func = central_scalar_flux
        if "numerical_flux_func" in kwargs:
            flux_func = kwargs["numerical_flux_func"]

        flux_weak = flux_func(cv_tpair, nhat)

        return self._boundary_quantity(discr, btag, flux_weak, **kwargs)

    def t_boundary_flux(self, discr, btag, eos, cv, **kwargs):
        """Get the "temperature flux" through boundary *btag*."""
        actx = cv.array_context
        boundary_discr = discr.discr_from_dd(btag)
        cv_minus = discr.project("vol", btag, cv)
        nodes = thaw(actx, boundary_discr.nodes())
        nhat = thaw(actx, discr.normal(btag))

        if self._t_flux_func:
            flux_weak = self._t_flux_func(nodes, eos, cv=cv_minus, nhat=nhat,
                                          **kwargs)
        else:
            t_minus = eos.temperature(cv_minus)
            if self._t_func:
                t_plus = self._t_func(nodes, eos, cv=cv_minus, **kwargs)
            elif self._q_func:
                cv_plus = self._q_func(nodes, eos=eos, cv=cv_minus, **kwargs)
                t_plus = eos.temperature(cv_plus)
            else:
                t_plus = t_minus

            bnd_tpair = TracePair(btag, interior=t_minus, exterior=t_plus)

            from mirgecom.flux import central_scalar_flux
            flux_func = central_scalar_flux
            if "numerical_flux_func" in kwargs:
                flux_func = kwargs["numerical_flux_func"]

            flux_weak = flux_func(bnd_tpair, nhat)

        return self._boundary_quantity(discr, btag, flux_weak, **kwargs)

    def inviscid_boundary_flux(self, discr, btag, eos, cv, **kwargs):
        """Get the inviscid part of the physical flux across the boundary *btag*."""
        actx = cv.array_context
        boundary_discr = discr.discr_from_dd(btag)
        cv_minus = discr.project("vol", btag, cv)
        nodes = thaw(actx, boundary_discr.nodes())
        nhat = thaw(actx, discr.normal(btag))

        flux_weak = 0
        if self._inviscid_flux_func:
            flux_weak = self._inviscid_flux_func(nodes, eos, cv=cv_minus,
                                                 nhat=nhat, **kwargs)
        else:
            if self._q_func:
                cv_plus = self._q_func(nodes, eos=eos, cv=cv_minus, **kwargs)
            else:
                cv_plus = cv_minus

            bnd_tpair = TracePair(btag, interior=cv_minus, exterior=cv_plus)
            from mirgecom.inviscid import inviscid_facial_flux
            return inviscid_facial_flux(discr, eos, bnd_tpair)

        return self._boundary_quantity(discr, btag, flux_weak, **kwargs)

    def viscous_boundary_flux(self, discr, btag, eos, cv, grad_cv, grad_t, **kwargs):
        """Get the viscous part of the physical flux across the boundary *btag*."""
        actx = cv.array_context
        boundary_discr = discr.discr_from_dd(btag)
        cv_minus = discr.project("vol", btag, cv)
        s_minus = discr.project("vol", btag, grad_cv)
        grad_t_minus = discr.project("vol", btag, grad_t)
        nodes = thaw(actx, boundary_discr.nodes())
        nhat = thaw(actx, discr.normal(btag))
        t_minus = eos.temperature(cv_minus)

        flux_weak = 0
        if self._viscous_flux_func:
            flux_weak = self._viscous_flux_func(nodes, eos, cv=cv_minus,
                                                grad_cv=s_minus, temperature=t_minus,
                                                grad_temperature=grad_t_minus,
                                                nhat=nhat, **kwargs)
            return self._boundary_quantity(discr, btag, flux_weak, **kwargs)
        else:
            if self._q_func:
                cv_plus = self._q_func(nodes, eos=eos, cv=cv_minus, **kwargs)
            else:
                cv_plus = cv_minus

            if self._grad_q_func:
                s_plus = self._grad_q_func(nodes, eos, cv=cv_minus,
                                           grad_cv=s_minus, **kwargs)
            else:
                s_plus = s_minus

            if self._grad_t_func:
                grad_t_plus = self._grad_t_func(nodes, eos, cv=cv_minus,
                                                grad_temperature=grad_t_minus,
                                                **kwargs)
            else:
                grad_t_plus = grad_t_minus

            if self._t_func:
                t_plus = self._t_func(nodes, eos, cv_minus, **kwargs)
            else:
                t_plus = eos.temperature(cv_plus)

            cv_tpair = TracePair(btag, interior=cv_minus, exterior=cv_plus)
            s_tpair = TracePair(btag, interior=s_minus, exterior=s_plus)
            t_tpair = TracePair(btag, interior=t_minus, exterior=t_plus)
            grad_t_tpair = TracePair(btag, interior=grad_t_minus,
                                     exterior=grad_t_plus)

            from mirgecom.viscous import viscous_facial_flux
            return viscous_facial_flux(discr, eos, cv_tpair=cv_tpair,
                                       grad_cv_tpair=s_tpair, t_tpair=t_tpair,
                                       grad_t_tpair=grad_t_tpair)<|MERGE_RESOLUTION|>--- conflicted
+++ resolved
@@ -237,11 +237,7 @@
     def av_flux(self, discr, btag, diffusion, **kwargs):
         """Get the diffusive fluxes for the AV operator API."""
         diff_cv = make_conserved(discr.dim, q=diffusion)
-<<<<<<< HEAD
-        return self.s_boundary_flux(discr, btag, diff_cv, **kwargs).join()
-=======
         return self.s_boundary_flux(discr, btag, grad_cv=diff_cv, **kwargs).join()
->>>>>>> c3687119
 
     def t_boundary_flux(self, discr, btag, cv, eos, **kwargs):
         """Get the "temperature flux" through boundary *btag*."""
