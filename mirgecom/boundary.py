""":mod:`mirgecom.boundary` provides methods and constructs for boundary treatments.

Boundary Conditions
^^^^^^^^^^^^^^^^^^^

.. autoclass:: PrescribedBoundary
.. autoclass:: DummyBoundary
.. autoclass:: AdiabaticSlipBoundary
"""

__copyright__ = """
Copyright (C) 2020 University of Illinois Board of Trustees
"""

__license__ = """
Permission is hereby granted, free of charge, to any person obtaining a copy
of this software and associated documentation files (the "Software"), to deal
in the Software without restriction, including without limitation the rights
to use, copy, modify, merge, publish, distribute, sublicense, and/or sell
copies of the Software, and to permit persons to whom the Software is
furnished to do so, subject to the following conditions:

The above copyright notice and this permission notice shall be included in
all copies or substantial portions of the Software.

THE SOFTWARE IS PROVIDED "AS IS", WITHOUT WARRANTY OF ANY KIND, EXPRESS OR
IMPLIED, INCLUDING BUT NOT LIMITED TO THE WARRANTIES OF MERCHANTABILITY,
FITNESS FOR A PARTICULAR PURPOSE AND NONINFRINGEMENT. IN NO EVENT SHALL THE
AUTHORS OR COPYRIGHT HOLDERS BE LIABLE FOR ANY CLAIM, DAMAGES OR OTHER
LIABILITY, WHETHER IN AN ACTION OF CONTRACT, TORT OR OTHERWISE, ARISING FROM,
OUT OF OR IN CONNECTION WITH THE SOFTWARE OR THE USE OR OTHER DEALINGS IN
THE SOFTWARE.
"""

import numpy as np
from meshmode.dof_array import thaw
from meshmode.mesh import BTAG_ALL, BTAG_NONE  # noqa
from grudge.trace_pair import TracePair
from mirgecom.fluid import make_conserved


class PrescribedBoundary:
    """Boundary condition prescribes boundary soln with user-specified function.

    .. automethod:: __init__
    .. automethod:: boundary_pair
    """

    def __init__(self, userfunc):
        """Set the boundary function.

        Parameters
        ----------
        userfunc
            User function that prescribes the solution values on the exterior
            of the boundary. The given user function (*userfunc*) must take at
            least one parameter that specifies the coordinates at which to prescribe
            the solution.
        """
        self._userfunc = userfunc

    def boundary_pair(self, discr, cv, btag, **kwargs):
        """Get the interior and exterior solution on the boundary."""
<<<<<<< HEAD
        ext_soln = self.exterior_q(discr, q, btag, **kwargs)
        int_soln = discr.project("vol", btag, q)
        return TracePair(btag, interior=int_soln, exterior=ext_soln)

    def exterior_q(self, discr, q, btag, **kwargs):
        """Get the exterior solution on the boundary."""
        actx = q[0].array_context
=======
        actx = cv.array_context
>>>>>>> 836b46e0

        boundary_discr = discr.discr_from_dd(btag)
        nodes = thaw(actx, boundary_discr.nodes())
        ext_soln = self._userfunc(nodes, **kwargs)
<<<<<<< HEAD
        return ext_soln

    def exterior_grad_q(self, discr, grad_q, btag, **kwargs):
        """Get the exterior solution on the boundary."""
        return discr.project("vol", btag, grad_q)
=======
        int_soln = discr.project("vol", btag, cv)
        return TracePair(btag, interior=int_soln, exterior=ext_soln)
>>>>>>> 836b46e0


class DummyBoundary:
    """Boundary condition that assigns boundary-adjacent soln as the boundary solution.

    .. automethod:: boundary_pair
    """

    def boundary_pair(self, discr, cv, btag, **kwargs):
        """Get the interior and exterior solution on the boundary."""
<<<<<<< HEAD
        dir_soln = self.exterior_q(discr, q, btag, **kwargs)
=======
        dir_soln = discr.project("vol", btag, cv)
>>>>>>> 836b46e0
        return TracePair(btag, interior=dir_soln, exterior=dir_soln)

    def exterior_q(self, discr, q, btag, **kwargs):
        """Get the exterior solution on the boundary."""
        dir_soln = discr.project("vol", btag, q)
        return dir_soln

    def exterior_grad_q(self, discr, grad_q, btag, **kwargs):
        """Get the grad_q on the exterior of the boundary."""
        return discr.project("vol", btag, grad_q)


class AdiabaticSlipBoundary:
    r"""Boundary condition implementing inviscid slip boundary.

    a.k.a. Reflective inviscid wall boundary

    This class implements an adiabatic reflective slip boundary given
    by
    $\mathbf{q^{+}} = [\rho^{-}, (\rho{E})^{-}, (\rho\vec{V})^{-}
    - 2((\rho\vec{V})^{-}\cdot\hat{\mathbf{n}}) \hat{\mathbf{n}}]$
    wherein the normal component of velocity at the wall is 0, and
    tangential components are preserved. These perfectly reflecting
    conditions are used by the forward-facing step case in
    [Hesthaven_2008]_, Section 6.6, and correspond to the characteristic
    boundary conditions described in detail in [Poinsot_1992]_.

    .. automethod:: boundary_pair
    """

<<<<<<< HEAD
    def boundary_pair(self, discr, q, btag, **kwargs):
        """Get the interior and exterior solution on the boundary."""
        bndry_soln = self.exterior_q(discr, q, btag, **kwargs)
        int_soln = discr.project("vol", btag, q)

        return TracePair(btag, interior=int_soln, exterior=bndry_soln)

    def exterior_q(self, discr, q, btag, **kwargs):
        """Get the exterior solution on the boundary.
=======
    def boundary_pair(self, discr, cv, btag, **kwargs):
        """Get the interior and exterior solution on the boundary.
>>>>>>> 836b46e0

        The exterior solution is set such that there will be vanishing
        flux through the boundary, preserving mass, momentum (magnitude) and
        energy.
        rho_plus = rho_minus
        v_plus = v_minus - 2 * (v_minus . n_hat) * n_hat
        mom_plus = rho_plus * v_plus
        E_plus = E_minus
        """
        # Grab some boundary-relevant data
        dim = discr.dim
        actx = cv.mass.array_context

        # Grab a unit normal to the boundary
        nhat = thaw(actx, discr.normal(btag))

        # Get the interior/exterior solns
        int_cv = discr.project("vol", btag, cv)

        # Subtract out the 2*wall-normal component
        # of velocity from the velocity at the wall to
        # induce an equal but opposite wall-normal (reflected) wave
        # preserving the tangential component
        mom_normcomp = np.dot(int_cv.momentum, nhat)  # wall-normal component
        wnorm_mom = nhat * mom_normcomp  # wall-normal mom vec
        ext_mom = int_cv.momentum - 2.0 * wnorm_mom  # prescribed ext momentum

        # Form the external boundary solution with the new momentum
        bndry_cv = make_conserved(dim=dim, mass=int_cv.mass,
                                  energy=int_cv.energy,
                                  momentum=ext_mom,
                                  species_mass=int_cv.species_mass)

<<<<<<< HEAD
        return bndry_soln

    def exterior_grad_q(self, discr, grad_q, btag, **kwargs):
        """Get the exterior grad(Q) on the boundary."""
        # Grab some boundary-relevant data
        num_equations, dim = grad_q.shape
        cv = split_conserved(dim, grad_q)
        actx = cv.mass[0].array_context

        # Grab a unit normal to the boundary
        normal = thaw(actx, discr.normal(btag))

        # Get the interior soln
        gradq_int = discr.project("vol", btag, grad_q)
        gradq_comp = split_conserved(dim, gradq_int)

        # Subtract 2*wall-normal component of q
        # to enforce q=0 on the wall
        s_mom_normcomp = np.outer(normal, np.dot(gradq_comp.momentum, normal))
        s_mom_flux = gradq_comp.momentum - 2*s_mom_normcomp

        # flip components to set a neumann condition
        return join_conserved(dim, mass=-gradq_comp.mass, energy=-gradq_comp.energy,
                              momentum=-s_mom_flux,
                              species_mass=-gradq_comp.species_mass)
=======
        return TracePair(btag, interior=int_cv, exterior=bndry_cv)
>>>>>>> 836b46e0
<|MERGE_RESOLUTION|>--- conflicted
+++ resolved
@@ -61,31 +61,22 @@
 
     def boundary_pair(self, discr, cv, btag, **kwargs):
         """Get the interior and exterior solution on the boundary."""
-<<<<<<< HEAD
-        ext_soln = self.exterior_q(discr, q, btag, **kwargs)
-        int_soln = discr.project("vol", btag, q)
+        ext_soln = self.exterior_q(discr, cv, btag, **kwargs)
+        int_soln = discr.project("vol", btag, cv)
         return TracePair(btag, interior=int_soln, exterior=ext_soln)
 
-    def exterior_q(self, discr, q, btag, **kwargs):
+    def exterior_q(self, discr, cv, btag, **kwargs):
         """Get the exterior solution on the boundary."""
-        actx = q[0].array_context
-=======
         actx = cv.array_context
->>>>>>> 836b46e0
 
         boundary_discr = discr.discr_from_dd(btag)
         nodes = thaw(actx, boundary_discr.nodes())
         ext_soln = self._userfunc(nodes, **kwargs)
-<<<<<<< HEAD
         return ext_soln
 
-    def exterior_grad_q(self, discr, grad_q, btag, **kwargs):
+    def exterior_grad_q(self, discr, grad_cv, btag, **kwargs):
         """Get the exterior solution on the boundary."""
-        return discr.project("vol", btag, grad_q)
-=======
-        int_soln = discr.project("vol", btag, cv)
-        return TracePair(btag, interior=int_soln, exterior=ext_soln)
->>>>>>> 836b46e0
+        return discr.project("vol", btag, grad_cv)
 
 
 class DummyBoundary:
@@ -96,21 +87,17 @@
 
     def boundary_pair(self, discr, cv, btag, **kwargs):
         """Get the interior and exterior solution on the boundary."""
-<<<<<<< HEAD
-        dir_soln = self.exterior_q(discr, q, btag, **kwargs)
-=======
-        dir_soln = discr.project("vol", btag, cv)
->>>>>>> 836b46e0
+        dir_soln = self.exterior_q(discr, cv, btag, **kwargs)
         return TracePair(btag, interior=dir_soln, exterior=dir_soln)
 
-    def exterior_q(self, discr, q, btag, **kwargs):
+    def exterior_q(self, discr, cv, btag, **kwargs):
         """Get the exterior solution on the boundary."""
-        dir_soln = discr.project("vol", btag, q)
+        dir_soln = discr.project("vol", btag, cv)
         return dir_soln
 
-    def exterior_grad_q(self, discr, grad_q, btag, **kwargs):
+    def exterior_grad_q(self, discr, grad_cv, btag, **kwargs):
         """Get the grad_q on the exterior of the boundary."""
-        return discr.project("vol", btag, grad_q)
+        return discr.project("vol", btag, grad_cv)
 
 
 class AdiabaticSlipBoundary:
@@ -131,20 +118,15 @@
     .. automethod:: boundary_pair
     """
 
-<<<<<<< HEAD
-    def boundary_pair(self, discr, q, btag, **kwargs):
+    def boundary_pair(self, discr, cv, btag, **kwargs):
         """Get the interior and exterior solution on the boundary."""
-        bndry_soln = self.exterior_q(discr, q, btag, **kwargs)
-        int_soln = discr.project("vol", btag, q)
+        bndry_soln = self.exterior_q(discr, cv, btag, **kwargs)
+        int_soln = discr.project("vol", btag, cv)
 
         return TracePair(btag, interior=int_soln, exterior=bndry_soln)
 
-    def exterior_q(self, discr, q, btag, **kwargs):
+    def exterior_q(self, discr, cv, btag, **kwargs):
         """Get the exterior solution on the boundary.
-=======
-    def boundary_pair(self, discr, cv, btag, **kwargs):
-        """Get the interior and exterior solution on the boundary.
->>>>>>> 836b46e0
 
         The exterior solution is set such that there will be vanishing
         flux through the boundary, preserving mass, momentum (magnitude) and
@@ -178,22 +160,19 @@
                                   momentum=ext_mom,
                                   species_mass=int_cv.species_mass)
 
-<<<<<<< HEAD
         return bndry_soln
 
-    def exterior_grad_q(self, discr, grad_q, btag, **kwargs):
+    def exterior_grad_q(self, discr, grad_cv, btag, **kwargs):
         """Get the exterior grad(Q) on the boundary."""
         # Grab some boundary-relevant data
-        num_equations, dim = grad_q.shape
-        cv = split_conserved(dim, grad_q)
-        actx = cv.mass[0].array_context
+        num_equations, dim = grad_cv.shape
+        actx = grad_cv.mass[0].array_context
 
         # Grab a unit normal to the boundary
         normal = thaw(actx, discr.normal(btag))
 
         # Get the interior soln
-        gradq_int = discr.project("vol", btag, grad_q)
-        gradq_comp = split_conserved(dim, gradq_int)
+        gradq_comp = discr.project("vol", btag, grad_cv)
 
         # Subtract 2*wall-normal component of q
         # to enforce q=0 on the wall
@@ -203,7 +182,4 @@
         # flip components to set a neumann condition
         return join_conserved(dim, mass=-gradq_comp.mass, energy=-gradq_comp.energy,
                               momentum=-s_mom_flux,
-                              species_mass=-gradq_comp.species_mass)
-=======
-        return TracePair(btag, interior=int_cv, exterior=bndry_cv)
->>>>>>> 836b46e0
+                              species_mass=-gradq_comp.species_mass)