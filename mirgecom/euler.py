--- conflicted
+++ resolved
@@ -227,13 +227,8 @@
     return join_conserved(dim,
             mass=mom,
             energy=mom * (cv.energy + p) / cv.mass,
-<<<<<<< HEAD
             momentum=np.outer(mom, mom) / cv.mass + np.eye(dim) * p,
-            mass_fractions=mass_frac)
-=======
-            momentum=np.outer(mom, mom) / cv.mass + np.eye(dim)*p,
                           species_mass=species_mass)
->>>>>>> 36fd436b
 
 
 def _get_wavespeed(dim, eos, cv: ConservedVars):
