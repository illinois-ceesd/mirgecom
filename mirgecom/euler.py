r""":mod:`mirgecom.euler` helps solve Euler's equations of gas dynamics.

Euler's equations of gas dynamics:

.. math::

    \partial_t \mathbf{Q} = -\nabla\cdot{\mathbf{F}} +
    (\mathbf{F}\cdot\hat{n})_{\partial\Omega}

where:

-  state $\mathbf{Q} = [\rho, \rho{E}, \rho\vec{V}, \rho{Y}_\alpha]$
-  flux $\mathbf{F} = [\rho\vec{V},(\rho{E} + p)\vec{V},
   (\rho(\vec{V}\otimes\vec{V}) + p*\mathbf{I}), \rho{Y}_\alpha\vec{V}]$,
-  unit normal $\hat{n}$ to the domain boundary $\partial\Omega$,
-  vector of species mass fractions ${Y}_\alpha$,
   with $1\le\alpha\le\mathtt{nspecies}$.

RHS Evaluation
^^^^^^^^^^^^^^

.. autofunction:: euler_operator

Logging Helpers
^^^^^^^^^^^^^^^

.. autofunction:: units_for_logging
.. autofunction:: extract_vars_for_logging
"""

__copyright__ = """
Copyright (C) 2021 University of Illinois Board of Trustees
"""

__license__ = """
Permission is hereby granted, free of charge, to any person obtaining a copy
of this software and associated documentation files (the "Software"), to deal
in the Software without restriction, including without limitation the rights
to use, copy, modify, merge, publish, distribute, sublicense, and/or sell
copies of the Software, and to permit persons to whom the Software is
furnished to do so, subject to the following conditions:

The above copyright notice and this permission notice shall be included in
all copies or substantial portions of the Software.

THE SOFTWARE IS PROVIDED "AS IS", WITHOUT WARRANTY OF ANY KIND, EXPRESS OR
IMPLIED, INCLUDING BUT NOT LIMITED TO THE WARRANTIES OF MERCHANTABILITY,
FITNESS FOR A PARTICULAR PURPOSE AND NONINFRINGEMENT. IN NO EVENT SHALL THE
AUTHORS OR COPYRIGHT HOLDERS BE LIABLE FOR ANY CLAIM, DAMAGES OR OTHER
LIABILITY, WHETHER IN AN ACTION OF CONTRACT, TORT OR OTHERWISE, ARISING FROM,
OUT OF OR IN CONNECTION WITH THE SOFTWARE OR THE USE OR OTHER DEALINGS IN
THE SOFTWARE.
"""

import numpy as np
<<<<<<< HEAD
=======
from mirgecom.fluid import split_conserved
from mirgecom.inviscid import (
    inviscid_flux,
    inviscid_facial_flux
)
>>>>>>> 749411d1
from grudge.eager import (
    interior_trace_pair,
    cross_rank_trace_pairs
)
<<<<<<< HEAD
from mirgecom.fluid import split_conserved
from mirgecom.inviscid import (
    inviscid_flux,
    inviscid_facial_flux
)
=======
from mirgecom.operators import dg_div_low as dg_div
>>>>>>> 749411d1


def euler_operator(discr, eos, boundaries, q, t=0.0):
    r"""Compute RHS of the Euler flow equations.

    Returns
    -------
    numpy.ndarray
        The right-hand-side of the Euler flow equations:

        .. math::

            \dot{\mathbf{q}} = - \nabla\cdot\mathbf{F} +
                (\mathbf{F}\cdot\hat{n})_{\partial\Omega}

    Parameters
    ----------
    q
        State array which expects at least the canonical conserved quantities
        (mass, energy, momentum) for the fluid at each point. For multi-component
        fluids, the conserved quantities should include
        (mass, energy, momentum, species_mass), where *species_mass* is a vector
        of species masses.

    boundaries
        Dictionary of boundary functions, one for each valid btag

    t
        Time

    eos: mirgecom.eos.GasEOS
        Implementing the pressure and temperature functions for
        returning pressure and temperature as a function of the state q.

    Returns
    -------
    numpy.ndarray
        Agglomerated object array of DOF arrays representing the RHS of the Euler
        flow equations.
    """
<<<<<<< HEAD
    vol_flux = inviscid_flux(discr, eos, q)
    dflux = discr.weak_div(vol_flux)

    interior_face_flux = inviscid_facial_flux(
        discr, eos=eos, q_tpair=interior_trace_pair(discr, q))

    # Flux across partition boundaries
    partition_boundary_flux = sum(
        inviscid_facial_flux(discr, eos=eos, q_tpair=part_pair)
        for part_pair in cross_rank_trace_pairs(discr, q)
    )

    # Domain boundaries
    domain_boundary_flux = sum(
        boundaries[btag].inviscid_boundary_flux(discr, btag, eos=eos, q=q)
        for btag in boundaries
    )

    return discr.inverse_mass(
        dflux - discr.face_mass(interior_face_flux + domain_boundary_flux
                                + partition_boundary_flux)
    )
=======
    inviscid_flux_vol = inviscid_flux(discr, eos, q)
    inviscid_flux_bnd = (
        inviscid_facial_flux(discr, eos=eos, q_tpair=interior_trace_pair(discr, q))
        + sum(inviscid_facial_flux(discr, eos=eos, q_tpair=part_tpair)
              for part_tpair in cross_rank_trace_pairs(discr, q))
        + sum(boundaries[btag].inviscid_boundary_flux(discr, btag, eos=eos, q=q)
              for btag in boundaries)
    )

    return -dg_div(discr, inviscid_flux_vol, inviscid_flux_bnd)
>>>>>>> 749411d1


def inviscid_operator(discr, eos, boundaries, q, t=0.0):
    """Interface :function:`euler_operator` with backwards-compatible API."""
    from warnings import warn
    warn("Do not call inviscid_operator; it is now called euler_operator. This"
         "function will disappear August 1, 2021", DeprecationWarning, stacklevel=2)
    return euler_operator(discr, eos, boundaries, q, t)


# By default, run unitless
NAME_TO_UNITS = {
    "mass": "",
    "energy": "",
    "momentum": "",
    "temperature": "",
    "pressure": ""
}


def units_for_logging(quantity: str) -> str:
    """Return unit for quantity."""
    return NAME_TO_UNITS[quantity]


def extract_vars_for_logging(dim: int, state: np.ndarray, eos) -> dict:
    """Extract state vars."""
    cv = split_conserved(dim, state)
    dv = eos.dependent_vars(cv)

    from mirgecom.utils import asdict_shallow
    name_to_field = asdict_shallow(cv)
    name_to_field.update(asdict_shallow(dv))
    return name_to_field<|MERGE_RESOLUTION|>--- conflicted
+++ resolved
@@ -53,27 +53,16 @@
 """
 
 import numpy as np
-<<<<<<< HEAD
-=======
 from mirgecom.fluid import split_conserved
 from mirgecom.inviscid import (
     inviscid_flux,
     inviscid_facial_flux
 )
->>>>>>> 749411d1
 from grudge.eager import (
     interior_trace_pair,
     cross_rank_trace_pairs
 )
-<<<<<<< HEAD
-from mirgecom.fluid import split_conserved
-from mirgecom.inviscid import (
-    inviscid_flux,
-    inviscid_facial_flux
-)
-=======
 from mirgecom.operators import dg_div_low as dg_div
->>>>>>> 749411d1
 
 
 def euler_operator(discr, eos, boundaries, q, t=0.0):
@@ -114,30 +103,6 @@
         Agglomerated object array of DOF arrays representing the RHS of the Euler
         flow equations.
     """
-<<<<<<< HEAD
-    vol_flux = inviscid_flux(discr, eos, q)
-    dflux = discr.weak_div(vol_flux)
-
-    interior_face_flux = inviscid_facial_flux(
-        discr, eos=eos, q_tpair=interior_trace_pair(discr, q))
-
-    # Flux across partition boundaries
-    partition_boundary_flux = sum(
-        inviscid_facial_flux(discr, eos=eos, q_tpair=part_pair)
-        for part_pair in cross_rank_trace_pairs(discr, q)
-    )
-
-    # Domain boundaries
-    domain_boundary_flux = sum(
-        boundaries[btag].inviscid_boundary_flux(discr, btag, eos=eos, q=q)
-        for btag in boundaries
-    )
-
-    return discr.inverse_mass(
-        dflux - discr.face_mass(interior_face_flux + domain_boundary_flux
-                                + partition_boundary_flux)
-    )
-=======
     inviscid_flux_vol = inviscid_flux(discr, eos, q)
     inviscid_flux_bnd = (
         inviscid_facial_flux(discr, eos=eos, q_tpair=interior_trace_pair(discr, q))
@@ -148,7 +113,6 @@
     )
 
     return -dg_div(discr, inviscid_flux_vol, inviscid_flux_bnd)
->>>>>>> 749411d1
 
 
 def inviscid_operator(discr, eos, boundaries, q, t=0.0):
