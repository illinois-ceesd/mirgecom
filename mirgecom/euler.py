--- conflicted
+++ resolved
@@ -38,14 +38,9 @@
     interior_trace_pair,
     cross_rank_trace_pairs,
 )
-<<<<<<< HEAD
-
-#from grudge.dt_finding import (
-=======
 from grudge.symbolic.primitives import TracePair
 
 # from grudge.dt_finding import (
->>>>>>> 4d20a05a
 #    dt_geometric_factor,
 #    dt_non_geometric_factor,
 # )
@@ -69,10 +64,8 @@
 
     # q = [ rho rhoE rhoV ]
     mass = q[0]
-<<<<<<< HEAD
     ener = q[1]
-=======
->>>>>>> 4d20a05a
+
     mom = q[2:]
 
     p = eos.pressure(q)
@@ -100,19 +93,10 @@
     mass = w[0]
     mom = w[2:]
     actx = mass.array_context
-<<<<<<< HEAD
-
-=======
-    
->>>>>>> 4d20a05a
     v = mom * make_obj_array([1.0 / mass])
 
     sos = eos.sound_speed(w)
     wavespeed = actx.np.sqrt(np.dot(v, v)) + sos
-<<<<<<< HEAD
-=======
-
->>>>>>> 4d20a05a
     return wavespeed
 
 
@@ -123,14 +107,9 @@
     mass = w_tpair[0]
     ener = w_tpair[1]
     mom = w_tpair[2:]
-<<<<<<< HEAD
-
-    normal = thaw(mass.int.array_context, discr.normal(w_tpair.dd))
-=======
     actx = mass.array_context
-    
+
     normal = thaw(actx, discr.normal(w_tpair.dd))
->>>>>>> 4d20a05a
 
     # Get inviscid fluxes [rhoV (ener + p)V (rhoV.x.V + p*I) ]
     qint = flat_obj_array(mass.int, ener.int, mom.int)
@@ -223,10 +202,6 @@
             + domain_boundary_flux
             + partition_boundary_flux
         )
-<<<<<<< HEAD
-
-=======
->>>>>>> 4d20a05a
     )
 
 
