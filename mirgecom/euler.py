--- conflicted
+++ resolved
@@ -225,11 +225,7 @@
     return join_conserved(dim,
             mass=mom,
             energy=mom * (cv.energy + p) / cv.mass,
-<<<<<<< HEAD
-            momentum=np.outer(mom, mom)/cv.mass + np.eye(dim)*p,
-=======
-            momentum=np.outer(mom, mom) / cv.mass + np.eye(dim)*p,
->>>>>>> c59403c1
+            momentum=np.outer(mom, mom) / cv.mass + np.eye(dim) * p,
             massfractions=massfrac)
 
 
