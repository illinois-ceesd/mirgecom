r""":mod:`mirgecom.euler` helps solve Euler's equations of gas dynamics.

Euler's equations of gas dynamics:

.. math::

    \partial_t \mathbf{Q} = -\nabla\cdot{\mathbf{F}} +
    (\mathbf{F}\cdot\hat{n})_{\partial\Omega}

where:

-  state $\mathbf{Q} = [\rho, \rho{E}, \rho\vec{V}, \rho{Y}_\alpha]$
-  flux $\mathbf{F} = [\rho\vec{V},(\rho{E} + p)\vec{V},
   (\rho(\vec{V}\otimes\vec{V}) + p*\mathbf{I}), \rho{Y}_\alpha\vec{V}]$,
-  unit normal $\hat{n}$ to the domain boundary $\partial\Omega$,
-  vector of species mass fractions ${Y}_\alpha$,
   with $1\le\alpha\le\mathtt{nspecies}$.

RHS Evaluation
^^^^^^^^^^^^^^

.. autofunction:: euler_operator

Logging Helpers
^^^^^^^^^^^^^^^

.. autofunction:: units_for_logging
.. autofunction:: extract_vars_for_logging
"""

__copyright__ = """
Copyright (C) 2021 University of Illinois Board of Trustees
"""

__license__ = """
Permission is hereby granted, free of charge, to any person obtaining a copy
of this software and associated documentation files (the "Software"), to deal
in the Software without restriction, including without limitation the rights
to use, copy, modify, merge, publish, distribute, sublicense, and/or sell
copies of the Software, and to permit persons to whom the Software is
furnished to do so, subject to the following conditions:

The above copyright notice and this permission notice shall be included in
all copies or substantial portions of the Software.

THE SOFTWARE IS PROVIDED "AS IS", WITHOUT WARRANTY OF ANY KIND, EXPRESS OR
IMPLIED, INCLUDING BUT NOT LIMITED TO THE WARRANTIES OF MERCHANTABILITY,
FITNESS FOR A PARTICULAR PURPOSE AND NONINFRINGEMENT. IN NO EVENT SHALL THE
AUTHORS OR COPYRIGHT HOLDERS BE LIABLE FOR ANY CLAIM, DAMAGES OR OTHER
LIABILITY, WHETHER IN AN ACTION OF CONTRACT, TORT OR OTHERWISE, ARISING FROM,
OUT OF OR IN CONNECTION WITH THE SOFTWARE OR THE USE OR OTHER DEALINGS IN
THE SOFTWARE.
"""

<<<<<<< HEAD
=======
import numpy as np  # noqa

from grudge.dof_desc import DOFDesc, as_dofdesc
from grudge.trace_pair import (
    TracePair,
    interior_trace_pairs
)
import grudge.op as op

>>>>>>> 82bdb1f4
from mirgecom.inviscid import (
    inviscid_flux,
    inviscid_facial_flux,
    inviscid_flux_rusanov
)
from mirgecom.operators import div_operator
from mirgecom.gas_model import (
    project_fluid_state,
    make_fluid_state_trace_pairs
)
<<<<<<< HEAD
from grudge.trace_pair import (
    TracePair,
    interior_trace_pairs
)
from grudge.dof_desc import DOFDesc, as_dofdesc

import grudge.op as op


def euler_operator(discr, state, gas_model, boundaries, time=0.0,
                   inviscid_numerical_flux_func=inviscid_flux_rusanov,
                   quadrature_tag=None):
=======


def euler_operator(discr, state, gas_model, boundaries, time=0.0,
                   quadrature_tag=None,
                   inviscid_numerical_flux_func=inviscid_flux_rusanov):
>>>>>>> 82bdb1f4
    r"""Compute RHS of the Euler flow equations.

    Returns
    -------
    numpy.ndarray
        The right-hand-side of the Euler flow equations:

        .. math::

            \dot{\mathbf{q}} = - \nabla\cdot\mathbf{F} +
                (\mathbf{F}\cdot\hat{n})_{\partial\Omega}

    Parameters
    ----------
    state: :class:`~mirgecom.gas_model.FluidState`

        Fluid state object with the conserved state, and dependent
        quantities.

    boundaries

        Dictionary of boundary functions, one for each valid btag

    time

        Time

    gas_model: :class:`~mirgecom.gas_model.GasModel`

        Physical gas model including equation of state, transport,
        and kinetic properties as required by fluid state

    quadrature_tag
<<<<<<< HEAD
=======

>>>>>>> 82bdb1f4
        An optional identifier denoting a particular quadrature
        discretization to use during operator evaluations.
        The default value is *None*.

    Returns
    -------
    :class:`mirgecom.fluid.ConservedVars`
<<<<<<< HEAD

        Agglomerated object array of DOF arrays representing the RHS of the Euler
        flow equations.
    """
    dd_base = as_dofdesc("vol")
    dd_vol = DOFDesc("vol", quadrature_tag)
    dd_faces = DOFDesc("all_faces", quadrature_tag)

    def interp_to_surf_quad(utpair):
=======
    """
    dd_base_vol = DOFDesc("vol")
    dd_quad_vol = DOFDesc("vol", quadrature_tag)
    dd_quad_faces = DOFDesc("all_faces", quadrature_tag)

    def _interp_to_surf_quad(utpair):
>>>>>>> 82bdb1f4
        local_dd = utpair.dd
        local_dd_quad = local_dd.with_discr_tag(quadrature_tag)
        return TracePair(
            local_dd_quad,
            interior=op.project(discr, local_dd, local_dd_quad, utpair.int),
            exterior=op.project(discr, local_dd, local_dd_quad, utpair.ext)
        )

<<<<<<< HEAD
    boundary_states = {
        btag: project_fluid_state(
            discr, dd_base,
            # Make sure we get the state on the quadrature grid
            # restricted to the tag *btag*
            as_dofdesc(btag).with_discr_tag(quadrature_tag),
            state, gas_model) for btag in boundaries
    }

    cv_interior_pairs = [
        # Get the interior trace pairs onto the surface quadrature
        # discretization (if any)
        interp_to_surf_quad(tpair)
=======
    boundary_states_quad = {
        btag: project_fluid_state(discr, dd_base_vol,
                                  as_dofdesc(btag).with_discr_tag(quadrature_tag),
                                  state, gas_model)
        for btag in boundaries
    }

    # performs MPI communication of CV if needed
    cv_interior_pairs = [
        # Get the interior trace pairs onto the surface quadrature
        # discretization (if any)
        _interp_to_surf_quad(tpair)
>>>>>>> 82bdb1f4
        for tpair in interior_trace_pairs(discr, state.cv)
    ]

    tseed_interior_pairs = None
<<<<<<< HEAD
    if state.is_mixture > 0:
=======
    if state.is_mixture:
>>>>>>> 82bdb1f4
        # If this is a mixture, we need to exchange the temperature field because
        # mixture pressure (used in the inviscid flux calculations) depends on
        # temperature and we need to seed the temperature calculation for the
        # (+) part of the partition boundary with the remote temperature data.
        tseed_interior_pairs = [
            # Get the interior trace pairs onto the surface quadrature
            # discretization (if any)
<<<<<<< HEAD
            interp_to_surf_quad(tpair)
            for tpair in interior_trace_pairs(discr, state.temperature)
        ]

    interior_states = make_fluid_state_trace_pairs(cv_interior_pairs,
                                                   gas_model,
                                                   tseed_interior_pairs)

    # Interpolate the fluid state to the volume quadrature grid
    # (conserved vars and derived vars if applicable)
    state_quad = project_fluid_state(discr, dd_base, dd_vol, state, gas_model)

    inviscid_flux_vol = inviscid_flux(state_quad)
    inviscid_flux_bnd = (

        # Domain boundaries
        sum(boundaries[btag].inviscid_divergence_flux(
            discr,
            # Make sure we get the state on the quadrature grid
            # restricted to the tag *btag*
            as_dofdesc(btag).with_discr_tag(quadrature_tag),
            gas_model,
            state_minus=boundary_states[btag],
            time=time,
            numerical_flux_func=inviscid_numerical_flux_func)
=======
            _interp_to_surf_quad(tpair)
            for tpair in interior_trace_pairs(discr, state.temperature)]

    interior_states_quad = make_fluid_state_trace_pairs(cv_interior_pairs, gas_model,
                                                        tseed_interior_pairs)

    # Interpolate the fluid state to the volume quadrature grid
    # (this includes the conserved and dependent quantities)
    vol_state_quad = project_fluid_state(discr, dd_base_vol, dd_quad_vol, state,
                                         gas_model)

    # Compute volume contributions
    inviscid_flux_vol = inviscid_flux(vol_state_quad)

    # Compute interface contributions
    inviscid_flux_bnd = (

        # Interior faces
        sum(inviscid_facial_flux(discr, gas_model, state_pair,
                                 inviscid_numerical_flux_func)
            for state_pair in interior_states_quad)

        # Domain boundary faces
        + sum(
            boundaries[btag].inviscid_divergence_flux(
                discr, as_dofdesc(btag).with_discr_tag(quadrature_tag), gas_model,
                state_minus=boundary_states_quad[btag], time=time)
>>>>>>> 82bdb1f4
            for btag in boundaries)

        # Interior boundaries
        + sum(inviscid_facial_flux(discr, gas_model=gas_model, state_pair=state_pair,
                                   numerical_flux_func=inviscid_numerical_flux_func)
              for state_pair in interior_states)
    )

<<<<<<< HEAD
    return -div_operator(discr, dd_vol, dd_faces,
=======
    return -div_operator(discr, dd_quad_vol, dd_quad_faces,
>>>>>>> 82bdb1f4
                         inviscid_flux_vol, inviscid_flux_bnd)


# By default, run unitless
NAME_TO_UNITS = {
    "mass": "",
    "energy": "",
    "momentum": "",
    "temperature": "",
    "pressure": ""
}


def units_for_logging(quantity: str) -> str:
    """Return unit for quantity."""
    return NAME_TO_UNITS[quantity]


def extract_vars_for_logging(dim: int, state, eos) -> dict:
    """Extract state vars."""
    dv = eos.dependent_vars(state)

    from mirgecom.utils import asdict_shallow
    name_to_field = asdict_shallow(state)
    name_to_field.update(asdict_shallow(dv))
    return name_to_field<|MERGE_RESOLUTION|>--- conflicted
+++ resolved
@@ -52,8 +52,6 @@
 THE SOFTWARE.
 """
 
-<<<<<<< HEAD
-=======
 import numpy as np  # noqa
 
 from grudge.dof_desc import DOFDesc, as_dofdesc
@@ -63,7 +61,6 @@
 )
 import grudge.op as op
 
->>>>>>> 82bdb1f4
 from mirgecom.inviscid import (
     inviscid_flux,
     inviscid_facial_flux,
@@ -74,26 +71,11 @@
     project_fluid_state,
     make_fluid_state_trace_pairs
 )
-<<<<<<< HEAD
-from grudge.trace_pair import (
-    TracePair,
-    interior_trace_pairs
-)
-from grudge.dof_desc import DOFDesc, as_dofdesc
-
-import grudge.op as op
 
 
 def euler_operator(discr, state, gas_model, boundaries, time=0.0,
                    inviscid_numerical_flux_func=inviscid_flux_rusanov,
                    quadrature_tag=None):
-=======
-
-
-def euler_operator(discr, state, gas_model, boundaries, time=0.0,
-                   quadrature_tag=None,
-                   inviscid_numerical_flux_func=inviscid_flux_rusanov):
->>>>>>> 82bdb1f4
     r"""Compute RHS of the Euler flow equations.
 
     Returns
@@ -127,10 +109,7 @@
         and kinetic properties as required by fluid state
 
     quadrature_tag
-<<<<<<< HEAD
-=======
-
->>>>>>> 82bdb1f4
+
         An optional identifier denoting a particular quadrature
         discretization to use during operator evaluations.
         The default value is *None*.
@@ -138,24 +117,12 @@
     Returns
     -------
     :class:`mirgecom.fluid.ConservedVars`
-<<<<<<< HEAD
-
-        Agglomerated object array of DOF arrays representing the RHS of the Euler
-        flow equations.
-    """
-    dd_base = as_dofdesc("vol")
-    dd_vol = DOFDesc("vol", quadrature_tag)
-    dd_faces = DOFDesc("all_faces", quadrature_tag)
-
-    def interp_to_surf_quad(utpair):
-=======
     """
     dd_base_vol = DOFDesc("vol")
     dd_quad_vol = DOFDesc("vol", quadrature_tag)
     dd_quad_faces = DOFDesc("all_faces", quadrature_tag)
 
     def _interp_to_surf_quad(utpair):
->>>>>>> 82bdb1f4
         local_dd = utpair.dd
         local_dd_quad = local_dd.with_discr_tag(quadrature_tag)
         return TracePair(
@@ -164,21 +131,6 @@
             exterior=op.project(discr, local_dd, local_dd_quad, utpair.ext)
         )
 
-<<<<<<< HEAD
-    boundary_states = {
-        btag: project_fluid_state(
-            discr, dd_base,
-            # Make sure we get the state on the quadrature grid
-            # restricted to the tag *btag*
-            as_dofdesc(btag).with_discr_tag(quadrature_tag),
-            state, gas_model) for btag in boundaries
-    }
-
-    cv_interior_pairs = [
-        # Get the interior trace pairs onto the surface quadrature
-        # discretization (if any)
-        interp_to_surf_quad(tpair)
-=======
     boundary_states_quad = {
         btag: project_fluid_state(discr, dd_base_vol,
                                   as_dofdesc(btag).with_discr_tag(quadrature_tag),
@@ -191,16 +143,11 @@
         # Get the interior trace pairs onto the surface quadrature
         # discretization (if any)
         _interp_to_surf_quad(tpair)
->>>>>>> 82bdb1f4
         for tpair in interior_trace_pairs(discr, state.cv)
     ]
 
     tseed_interior_pairs = None
-<<<<<<< HEAD
-    if state.is_mixture > 0:
-=======
     if state.is_mixture:
->>>>>>> 82bdb1f4
         # If this is a mixture, we need to exchange the temperature field because
         # mixture pressure (used in the inviscid flux calculations) depends on
         # temperature and we need to seed the temperature calculation for the
@@ -208,33 +155,6 @@
         tseed_interior_pairs = [
             # Get the interior trace pairs onto the surface quadrature
             # discretization (if any)
-<<<<<<< HEAD
-            interp_to_surf_quad(tpair)
-            for tpair in interior_trace_pairs(discr, state.temperature)
-        ]
-
-    interior_states = make_fluid_state_trace_pairs(cv_interior_pairs,
-                                                   gas_model,
-                                                   tseed_interior_pairs)
-
-    # Interpolate the fluid state to the volume quadrature grid
-    # (conserved vars and derived vars if applicable)
-    state_quad = project_fluid_state(discr, dd_base, dd_vol, state, gas_model)
-
-    inviscid_flux_vol = inviscid_flux(state_quad)
-    inviscid_flux_bnd = (
-
-        # Domain boundaries
-        sum(boundaries[btag].inviscid_divergence_flux(
-            discr,
-            # Make sure we get the state on the quadrature grid
-            # restricted to the tag *btag*
-            as_dofdesc(btag).with_discr_tag(quadrature_tag),
-            gas_model,
-            state_minus=boundary_states[btag],
-            time=time,
-            numerical_flux_func=inviscid_numerical_flux_func)
-=======
             _interp_to_surf_quad(tpair)
             for tpair in interior_trace_pairs(discr, state.temperature)]
 
@@ -262,20 +182,15 @@
             boundaries[btag].inviscid_divergence_flux(
                 discr, as_dofdesc(btag).with_discr_tag(quadrature_tag), gas_model,
                 state_minus=boundary_states_quad[btag], time=time)
->>>>>>> 82bdb1f4
             for btag in boundaries)
 
         # Interior boundaries
         + sum(inviscid_facial_flux(discr, gas_model=gas_model, state_pair=state_pair,
                                    numerical_flux_func=inviscid_numerical_flux_func)
-              for state_pair in interior_states)
+              for state_pair in interior_states_quad)
     )
 
-<<<<<<< HEAD
-    return -div_operator(discr, dd_vol, dd_faces,
-=======
     return -div_operator(discr, dd_quad_vol, dd_quad_faces,
->>>>>>> 82bdb1f4
                          inviscid_flux_vol, inviscid_flux_bnd)
 
 
