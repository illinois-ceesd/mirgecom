--- conflicted
+++ resolved
@@ -199,7 +199,6 @@
     Any ( like *local_values* )
         Returns the result of the reduction operation on *local_values*
     """
-<<<<<<< HEAD
     from warnings import warn
     warn("global_reduce is deprecated and will disappear in Q2 "
          "2022. Use DistributedContext.allreduce() instead.", DeprecationWarning,
@@ -219,33 +218,6 @@
     }
 
     return dist_ctx.allreduce(local_values, op_string_to_enum[op])
-=======
-    if comm is not None:
-        from mpi4py import MPI
-        op_to_mpi_op = {
-            "min": MPI.MIN,
-            "max": MPI.MAX,
-            "sum": MPI.SUM,
-            "prod": MPI.PROD,
-            "lor": MPI.LOR,
-            "land": MPI.LAND,
-        }
-        return comm.allreduce(local_values, op=op_to_mpi_op[op])
-    else:
-        if np.ndim(local_values) == 0:
-            return local_values
-        else:
-            op_to_numpy_func = {
-                "min": np.minimum,
-                "max": np.maximum,
-                "sum": np.add,
-                "prod": np.multiply,
-                "lor": np.logical_or,
-                "land": np.logical_and,
-            }
-            from functools import reduce
-            return reduce(op_to_numpy_func[op], local_values)
->>>>>>> ec873be1
 
 
 def allsync(local_values, comm=None, op=None):
