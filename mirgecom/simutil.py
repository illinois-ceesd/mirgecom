--- conflicted
+++ resolved
@@ -119,15 +119,10 @@
     if constant_cfl:
         from mirgecom.viscous import get_viscous_timestep
         from grudge.op import nodal_min
-<<<<<<< HEAD
-        mydt = cfl * nodal_min(discr, "vol",
-                               get_viscous_timestep(discr, eos, state))
-=======
         mydt = cfl * nodal_min(
             discr, "vol",
             get_viscous_timestep(discr=discr, eos=eos, cv=state)
         )
->>>>>>> 95f11888
     return min(t_remaining, mydt)
 
 
