"""Provide some utilities for building simulation applications.

General utilities
-----------------

.. autofunction:: check_step
.. autofunction:: get_sim_timestep
.. autofunction:: write_visfile
.. autofunction:: global_reduce
.. autofunction:: get_reasonable_memory_pool

Diagnostic utilities
--------------------

.. autofunction:: compare_fluid_solutions
.. autofunction:: componentwise_norms
.. autofunction:: max_component_norm
.. autofunction:: check_naninf_local
.. autofunction:: check_range_local
.. autofunction:: boundary_report

Mesh and element utilities
--------------------------

.. autofunction:: geometric_mesh_partitioner
.. autofunction:: distribute_mesh
.. autofunction:: get_number_of_tetrahedron_nodes
.. autofunction:: get_box_mesh
.. autofunction:: interdecomposition_mapping
.. autofunction:: interdecomposition_overlap
.. autofunction:: invert_decomp
.. autofunction:: multivolume_interdecomposition_overlap
.. autofunction:: copy_mapped_dof_array_data
.. autofunction:: inverse_element_connectivity
.. autofunction:: apply_elemental_interpolation
.. autofunction:: remap_dofarrays_in_structure

Simulation support utilities
----------------------------

.. autofunction:: configurate

File comparison utilities
-------------------------

.. autofunction:: compare_files_vtu
.. autofunction:: compare_files_xdmf
.. autofunction:: compare_files_hdf5

Exceptions
----------

.. autoclass:: SimulationConfigurationError
.. autoclass:: ApplicationOptionsError
.. autoclass:: SimulationRuntimeError
"""

__copyright__ = """
Copyright (C) 2021 University of Illinois Board of Trustees
"""

__license__ = """
Permission is hereby granted, free of charge, to any person obtaining a copy
of this software and associated documentation files (the "Software"), to deal
in the Software without restriction, including without limitation the rights
to use, copy, modify, merge, publish, distribute, sublicense, and/or sell
copies of the Software, and to permit persons to whom the Software is
furnished to do so, subject to the following conditions:

The above copyright notice and this permission notice shall be included in
all copies or substantial portions of the Software.

THE SOFTWARE IS PROVIDED "AS IS", WITHOUT WARRANTY OF ANY KIND, EXPRESS OR
IMPLIED, INCLUDING BUT NOT LIMITED TO THE WARRANTIES OF MERCHANTABILITY,
FITNESS FOR A PARTICULAR PURPOSE AND NONINFRINGEMENT. IN NO EVENT SHALL THE
AUTHORS OR COPYRIGHT HOLDERS BE LIABLE FOR ANY CLAIM, DAMAGES OR OTHER
LIABILITY, WHETHER IN AN ACTION OF CONTRACT, TORT OR OTHERWISE, ARISING FROM,
OUT OF OR IN CONNECTION WITH THE SOFTWARE OR THE USE OR OTHER DEALINGS IN
THE SOFTWARE.
"""
import logging
import os
import pickle
from functools import partial
from typing import Dict, List, Optional
from contextlib import contextmanager
from dataclasses import (
    dataclass, fields,
    is_dataclass
)

from logpyle import IntervalTimer

import grudge.op as op
import numpy as np
import pyopencl as cl

from arraycontext import tag_axes
from meshmode.transform_metadata import (
    DiscretizationElementAxisTag,
    DiscretizationDOFAxisTag
)
from arraycontext import flatten, map_array_container
from grudge.discretization import (
    DiscretizationCollection,
    PartID
)
from grudge.dof_desc import DD_VOLUME_ALL
from meshmode.dof_array import DOFArray
<<<<<<< HEAD
from collections import defaultdict, OrderedDict

=======
from pytools.obj_array import make_obj_array
from collections import defaultdict, OrderedDict
>>>>>>> 96642365
from mirgecom.utils import normalize_boundaries
from mirgecom.viscous import get_viscous_timestep
from scipy.spatial import cKDTree


logger = logging.getLogger(__name__)


class SimulationConfigurationError(RuntimeError):
    """Simulation physics configuration or parameters error."""

    pass


class SimulationRuntimeError(RuntimeError):
    """General simulation runtime error."""

    pass


class ApplicationOptionsError(RuntimeError):
    """Application command-line options error."""

    pass


def get_number_of_tetrahedron_nodes(dim, order, include_faces=False):
    """Get number of nodes (modes) in *dim* Tetrahedron of *order*."""
    # number of {nodes, modes} see e.g.:
    # JSH/TW Nodal DG Methods, Section 10.1
    # DOI: 10.1007/978-0-387-72067-8
    from math import factorial
    nnodes = int(factorial(dim+order) / (factorial(dim) * factorial(order)))
    if include_faces:
        nnodes = nnodes + (dim+1)*get_number_of_tetrahedron_nodes(dim-1, order)
    return nnodes


def inverse_element_connectivity(mesh):
    """
    Invert the element connectivity of a mesh to map global vertex IDs
    to the elements and local indices that reference them.

    Parameters
    ----------
    mesh: meshmode.mesh.Mesh
        The mesh containing element groups and their vertex indices.

    Returns
    -------
    dict
        A mapping from global vertex ID to a list of (grp_id, el_id, local_vertex_id)
        tuples indicating all locations in the mesh where the vertex is used.
    """
    from collections import defaultdict

    inverted = defaultdict(list)
    for grp_id, grp in enumerate(mesh.groups):
        # shape: (nelements, nvertices_per_element)
        vertex_indices = grp.vertex_indices
        for el_id, element_vertices in enumerate(vertex_indices):
            for local_vertex_id, global_vertex_id in enumerate(element_vertices):
                inverted[global_vertex_id].append((grp_id, el_id, local_vertex_id))

    return dict(inverted)


def compute_vertex_averages(actx, dofarray, inverted_conn):
    """
    Compute average values at each global vertex from DOFArray data.

    Parameters
    ----------
        actx: ArrayContext
            The array context for accessing DOFArray data.
        dofarray: DOFArray
            The data to average.
        inverted_conn: dict[int, list[tuple[int, int, int]]]
            Maps global vertex IDs to (group_id, element_id, local_vertex_id).

    Returns
    -------
        np.ndarray:
            Averaged values per global vertex.
            Indexed by global vertex ID.
    """
    # N-Tuple of numpy arrays where N = ngroups
    arrays_by_group = actx.to_numpy(dofarray)

    nvertices = len(inverted_conn)
    sum_per_vertex = np.zeros(nvertices)
    count_per_vertex = np.zeros(nvertices, dtype=int)

    for global_vertex, locations in inverted_conn.items():
        for (grp_id, el_id, local_id) in locations:
            sum_per_vertex[global_vertex] += arrays_by_group[grp_id][el_id, local_id]
            count_per_vertex[global_vertex] += 1

    with np.errstate(divide="ignore", invalid="ignore"):
        avg = np.zeros_like(sum_per_vertex)
        mask = count_per_vertex > 0
        avg[mask] = sum_per_vertex[mask] / count_per_vertex[mask]

    return avg


def scatter_vertex_values_to_dofarray(actx, template_dofarray,
                                      inverted_conn, vertex_vals):
    """
    Scatter global vertex values into a new DOFArray.

    Parameters
    ----------
        actx: ArrayContext
            The array context for building new DOFArrays.
        template_dofarray: DOFArray
            Used to get the shape and group structure for the new DOFArray.
        inverted_conn: dict[int, list[tuple[int, int, int]]]
            Maps global vertex IDs to (group_id, element_id, local_vertex_id).
        vertex_vals: np.ndarray
            Values at each global vertex, indexed by global vertex ID.

    Returns
    -------
        DOFArray:
            New DOFArray with each el node filled with its vertex value.
    """
    arrays_by_group = actx.to_numpy(template_dofarray)
    new_arrays = []

    # Allocate empty arrays matching shape of each group
    for group_array in arrays_by_group:
        new_arrays.append(0.*group_array)

    # Scatter the vertex average to every occurrence of that vertex
    for global_vertex_id, locations in inverted_conn.items():
        value = vertex_vals[global_vertex_id]
        for (grp_id, el_id, local_id) in locations:
            new_arrays[grp_id][el_id, local_id] = value

    # Convert numpy arrays to dofarrays
    group_arrays = tuple(new_arrays)
    dary = actx.from_numpy(DOFArray(actx, group_arrays))

    return dary


def quad_shape_functions(xi, eta):
    """
    Compute bilinear shape functions for a 4-node quad at (xi, eta).
    Reference coordinates are in [-1, 1]².
    """
    n_quad = np.zeros(4)
    n_quad[0] = 0.25 * (1 - xi) * (1 - eta)
    n_quad[1] = 0.25 * (1 + xi) * (1 - eta)
    n_quad[2] = 0.25 * (1 + xi) * (1 + eta)
    n_quad[3] = 0.25 * (1 - xi) * (1 + eta)
    return n_quad


def quad_shape_deriv(xi, eta):
    """
    Compute bilinear shape functions derivs
    for a 4-node quad at (xi, eta).
    Reference coordinates are in [-1, 1]^2.
    """
    # Shape function derivatives
    dn_dxi = np.array([
        [-0.25 * (1 - eta), -0.25 * (1 - xi)],
        [0.25 * (1 - eta), -0.25 * (1 + xi)],
        [0.25 * (1 + eta),  0.25 * (1 + xi)],
        [-0.25 * (1 + eta),  0.25 * (1 - xi)],
    ])
    return dn_dxi


def hex_shape_functions(xi, eta, zeta):
    """
    Trilinear shape functions for hexahedra
    Reference coords: xi, eta, zeta in [-1, 1]^3
    """
    node_signs = [
        (-1, -1, -1),
        (1, -1, -1),
        (1,  1, -1),
        (-1,  1, -1),
        (-1, -1,  1),
        (1, -1,  1),
        (1,  1,  1),
        (-1,  1,  1)
    ]
    n_hex = np.array([
        0.125 * (1 + sx * xi) * (1 + sy * eta) * (1 + sz * zeta)
        for sx, sy, sz in node_signs
    ])
    return n_hex


def hex_shape_deriv(xi, eta, zeta):
    """
    Trilinear shape derivs (8-node hexahedron).
    Reference coords: xi, eta, zeta in [-1, 1]^3
    """
    node_signs = [
        (-1, -1, -1),
        (1, -1, -1),
        (1,  1, -1),
        (-1,  1, -1),
        (-1, -1,  1),
        (1, -1,  1),
        (1,  1,  1),
        (-1,  1,  1)
    ]
    dn_hex = np.zeros((8, 3))
    for i, (sx, sy, sz) in enumerate(node_signs):
        dn_hex[i, 0] = 0.125 * sx * (1 + sy * eta) * (1 + sz * zeta)
        dn_hex[i, 1] = 0.125 * (1 + sx * xi) * sy * (1 + sz * zeta)
        dn_hex[i, 2] = 0.125 * (1 + sx * xi) * (1 + sy * eta) * sz
    return dn_hex


def el_shape_functions(el_coords):
    """Wrap shape functions."""
    dim = len(el_coords)
    if dim == 3:
        return hex_shape_functions(el_coords[0], el_coords[1], el_coords[2])
    elif dim == 2:
        return quad_shape_functions(el_coords[0], el_coords[1])
    else:
        raise ValueError("Invalid dimension.")
    return None


def el_shape_deriv(el_coords):

    dim = len(el_coords)
    if dim == 3:
        return hex_shape_deriv(el_coords[0], el_coords[1], el_coords[2])
    elif dim == 2:
        return quad_shape_deriv(el_coords[0], el_coords[1])
    else:
        raise ValueError("Invalid dimension.")
    return None


def inverse_map_quad_gn(el_nodes, target_point, tol=1e-10,
                        max_iter=15, retries=10):
    """
    Perform Gauss-Newton minimization to map a physical point
    to reference (xi, eta) coordinates inside a quad element.

    Parameters
    ----------
        el_nodes: (4, 2) array of the physical quad vertices
        target_point: (2,) array, physical location
        tol: convergence threshold on residual norm
        max_iter: max number of Gauss-Newton iterations
        retries: number of random initial guesses

    Returns
    -------
        (xi, eta) if successful, or None if all retries failed
    """
    # Permuting the node ordering to the canonical element
    el_nodes = el_nodes[[0, 1, 3, 2]]
    for attempt in range(retries):  # noqa
        # Start at random-ish location inside reference element
        xi, eta = np.random.uniform(-0.3, 0.3), np.random.uniform(-0.3, 0.3)
        # print(f"initial guess{attempt=}: xi={xi}, eta={eta}")

        for _ in range(max_iter):
            # Shape functions
            n_el = el_shape_functions([xi, eta])
            # Shape function derivatives
            dn_dxi = el_shape_deriv([xi, eta])

            # Mapped physical point at (xi, eta)
            x = np.dot(n_el, el_nodes)  # shape (2,)
            f_resid = x - target_point  # resid shape (2,)

            # build
            jac = np.zeros((2, 2))
            for i in range(4):
                jac[0, 0] += dn_dxi[i, 0] * el_nodes[i, 0]
                jac[1, 0] += dn_dxi[i, 0] * el_nodes[i, 1]
                jac[0, 1] += dn_dxi[i, 1] * el_nodes[i, 0]
                jac[1, 1] += dn_dxi[i, 1] * el_nodes[i, 1]

            j_t_j = jac.T @ jac
            j_t_f = jac.T @ f_resid

            try:
                delta = np.linalg.solve(j_t_j, -j_t_f)
            except np.linalg.LinAlgError:
                # unlucky: singular matrix, try another guess
                break

            xi += delta[0]
            eta += delta[1]

            if np.linalg.norm(f_resid) < tol:
                return xi, eta

    return None


def inverse_map_hex_gn(el_nodes, target_point, tol=1e-10,
                       max_iter=20, retries=10):
    """
    Perform Gauss-Newton minimization to map a physical point to reference
    coordinates (xi, eta, zeta) inside a hex element.

    Parameters
    ----------
        el_nodes: (8, 3) array of the physical HEX8 node coordinates
        target_point: (3,) array of the physical location
        tol: convergence threshold on residual norm
        max_iter: max number of Gauss-Newton iterations
        retries: number of random initial guesses

    Returns
    -------
        (xi, eta, zeta) if successful, or None if all retries failed
    """
    # Permuting the node ordering to the canonical element
    el_nodes = el_nodes[[0, 1, 3, 2, 4, 5, 7, 6]]

    for attempt in range(retries):  # noqa
        xi, eta, zeta = np.random.uniform(-0.3, 0.3, size=3)

        for _ in range(max_iter):
            # Shape functions N_i(xi, eta, zeta)
            n_el = el_shape_functions([xi, eta, zeta])

            # Residual: x(xi, eta, zeta) - target
            x = np.dot(n_el, el_nodes)
            f_resid = x - target_point

            # Shape function derivatives
            dn_dref = el_shape_deriv([xi, eta, zeta])

            # Build 3x3 Jacobian
            jac = np.zeros((3, 3))
            for i in range(8):
                for j in range(3):
                    for k in range(3):
                        jac[k, j] += dn_dref[i, j] * el_nodes[i, k]

            j_t_j = jac.T @ jac
            j_t_f = jac.T @ f_resid

            try:
                delta = np.linalg.solve(j_t_j, -j_t_f)
            except np.linalg.LinAlgError:
                # unlucky: try another initial guess
                break

            xi += delta[0]
            eta += delta[1]
            zeta += delta[2]

            if np.linalg.norm(f_resid) < tol:
                return xi, eta, zeta

    return None


def inverse_map_quad(el_nodes, target_point, tol=1e-13, max_iter=15, retries=10):
    """
    Newton iteration to map physical point to reference coordinates (xi, eta).
    Tries multiple initial guesses if needed.
    """
    # Permuting the node ordering to the canonical element
    el_nodes = el_nodes[[0, 1, 3, 2]]
    for attempts in range(retries):  # noqa
        xi = np.random.uniform(-0.3, 0.3)
        eta = np.random.uniform(-0.3, 0.3)

        for _ in range(max_iter):
            n_el = el_shape_functions([xi, eta])
            dn_dxi = el_shape_deriv([xi, eta])

            x = np.dot(n_el, el_nodes)
            f_resid = x - target_point

            jac = np.zeros((2, 2))
            for i in range(4):
                jac[0, 0] += dn_dxi[i, 0] * el_nodes[i, 0]
                jac[1, 0] += dn_dxi[i, 0] * el_nodes[i, 1]
                jac[0, 1] += dn_dxi[i, 1] * el_nodes[i, 0]
                jac[1, 1] += dn_dxi[i, 1] * el_nodes[i, 1]

            try:
                delta = np.linalg.solve(jac, -f_resid)
            except np.linalg.LinAlgError:
                break  # try next random initial guess

            xi += delta[0]
            eta += delta[1]

            if np.linalg.norm(delta) < tol:
                return xi, eta

    return None  # all attempts failed


def inverse_map_hex(el_nodes, target_point, tol=1e-13, max_iter=15, retries=10):
    """
    Newton iteration to map physical point to reference coordinates (xi, eta, zeta).
    Tries multiple random starting points if needed.

    Parameters
    ----------
        el_nodes: ndarray (8, 3)
            Physical coordinates of the 8 hexahedron nodes.
        target_point: ndarray (3,)
            Physical coordinates of the point to map.

    Returns
    -------
        (xi, eta, zeta) tuple if successful, otherwise None.
    """
    # Permuting the node ordering to the canonical element
    el_nodes = el_nodes[[0, 1, 3, 2, 4, 5, 7, 6]]

    for attempt in range(retries):  # noqa
        xi, eta, zeta = np.random.uniform(-0.3, 0.3, size=3)

        for _ in range(max_iter):
            # Shape functions
            n_el = el_shape_functions([xi, eta, zeta])

            # Physical point at current (xi, eta, zeta)
            x = np.dot(n_el, el_nodes)
            f_resid = x - target_point

            # Derivatives: dN_i/dxi, deta, dzeta
            dn_dref = el_shape_deriv([xi, eta, zeta])

            # Build 3x3 Jacobian
            jac = np.zeros((3, 3))
            for i in range(8):
                for j in range(3):      # ref-space direction (xi, eta, zeta)
                    for k in range(3):  # physical direction (x, y, z)
                        jac[k, j] += dn_dref[i, j] * el_nodes[i, k]

            try:
                delta = np.linalg.solve(jac, -f_resid)
            except np.linalg.LinAlgError:
                break  # try another random initial guess

            xi += delta[0]
            eta += delta[1]
            zeta += delta[2]

            if np.linalg.norm(delta) < tol:
                return xi, eta, zeta

    return None


def point_in_quad_reference(xi, eta, tol=1e-8):
    """
    Check if reference coords (xi, eta) are inside the reference square [-1, 1]².
    """
    return -1 - tol <= xi <= 1 + tol and -1 - tol <= eta <= 1 + tol


def point_in_reference_coords(ref_coords, element_type, tol=1e-8):
    """
    Check if the given reference coordinates are inside the canonical reference el.

    Parameters
    ----------
        ref_coords: ndarray-like
            Reference coordinates (e.g., [xi, eta] or [xi, eta, zeta])
        element_type: str
            One of: "quad", "hex", "tri", "tet"
        tol: float
            Tolerance for bounds checking.

    Returns
    -------
        bool
    """
    ref_coords = np.asarray(ref_coords)

    if element_type == "quad" or element_type == "hex":
        return np.all((-1 - tol <= ref_coords) & (ref_coords <= 1 + tol))
    if element_type == "tpe":
        return np.all((-1 - tol <= ref_coords) & (ref_coords <= 1 + tol))

    elif element_type == "tri":
        r, s = ref_coords
        return (
            -tol <= r <= 1 + tol
            and -tol <= s <= 1 + tol
            and r + s <= 1 + tol
        )

    elif element_type == "tet":
        r, s, t = ref_coords
        return (
            -tol <= r <= 1 + tol
            and -tol <= s <= 1 + tol
            and -tol <= t <= 1 + tol
            and r + s + t <= 1 + tol
        )

    else:
        raise ValueError(f"Unknown element type '{element_type}'")


@dataclass
class ElementalInterpolationInfo:
    src_element_ids: np.ndarray  # shape: (ntgt_nodes,)
    ref_coords: np.ndarray  # shape: (ntgt_nodes, dim)
    fallback_mask: np.ndarray  # shape: (ntgt_nodes,), bool
    fallback_indices: list[int]  # indices of points that failed


def build_element_centroid_kdtree(src_vertices, src_elements):
    el_centroids = np.array([
        np.mean(src_vertices[conn], axis=0) for conn in src_elements
    ])
    return cKDTree(el_centroids), el_centroids


def recover_interp_fallbacks(interp_info, mesh1, mesh2,
                             target_point_map=None, inverse_map_fn=None,
                             meter_level=100., snap_tol=1e-4, snap_eps=1e-7):
    """
    Re-attempt point location for fallback points using
    Gauss-Newton instead of Newton.

    Parameters:
        interp_info: ElementalInterpolationInfo
        mesh1: source mesh (meshmode mesh)
        mesh2: target mesh (meshmode mesh)
        inverse_map_gauss_newton_fn: optional function to override solver

    Returns:
        Updated ElementalInterpolationInfo with fallbacks resolved where possible.
    """
    src_vertices = mesh1.vertices.T
    tgt_vertices = mesh2.vertices.T
    src_elements = mesh1.groups[0].vertex_indices
    nsrc_els = len(src_elements)
    dim = src_vertices.shape[1]
    fallback_indices = interp_info.fallback_indices
    n_tgt_nodes = len(fallback_indices)
    updated_src_element_ids = interp_info.src_element_ids.copy()
    updated_ref_coords = interp_info.ref_coords.copy()
    updated_fallback_mask = interp_info.fallback_mask.copy()

    eltype = "quad" if dim == 2 else "hex"
    # Pick solver based on dimension
    if inverse_map_fn is None:
        inverse_map_fn = (
            inverse_map_quad_gn if dim == 2 else inverse_map_hex_gn
        )

    tree, centroids = build_element_centroid_kdtree(src_vertices, src_elements)
    if meter_level < 100:
        print(f"GN: Finding {n_tgt_nodes} target points "
              f"in {nsrc_els} source elements.")

    # from tqdm import tqdm
    # for i in tqdm(fallback_indices, desc="Recovering fallbacks with Gauss-Newton"):
    for cnt, i in enumerate(fallback_indices):
        best_resid = np.inf
        best_ref = None
        best_el_id = None
        pct = 100.*float(cnt / n_tgt_nodes)
        cur_meter = meter_level
        if pct >= cur_meter:
            print(f"{pct}% target points searched.")
            cur_meter = pct + meter_level
        x_tgt = tgt_vertices[i]
        if target_point_map is not None:
            x_tgt = target_point_map(x_tgt)

        # Query k nearest neighbors
        k = 30
        _, candidate_ids = tree.query(x_tgt, k=k)

        # for el_id, conn in enumerate(src_elements):
        for el_id in candidate_ids:
            conn = src_elements[el_id]
            el_nodes = src_vertices[conn]
            ref = inverse_map_fn(el_nodes, x_tgt)
            # if ref is not None and point_in_reference_coords(ref, eltype):
            if ref is not None:
                shape_vals = el_shape_functions(ref)
                x_phys = np.dot(shape_vals, el_nodes)
                resid = np.linalg.norm(x_phys - x_tgt)
                if resid < best_resid:
                    best_resid = resid
                    best_el_id = el_id
                    best_ref = ref
                if point_in_reference_coords(ref, eltype):
                    updated_src_element_ids[i] = el_id
                    updated_ref_coords[i] = ref
                    updated_fallback_mask[i] = False
                    break  # stop at first match

        if updated_fallback_mask[i]:
            if best_ref is not None and best_resid < snap_tol:
                clamped_ref = np.clip(best_ref, -1 + snap_eps, 1 - snap_eps)
                updated_src_element_ids[i] = best_el_id
                updated_ref_coords[i] = clamped_ref
                updated_fallback_mask[i] = False

    new_fallbacks = [i for i in fallback_indices if updated_fallback_mask[i]]

    return ElementalInterpolationInfo(
        src_element_ids=updated_src_element_ids,
        ref_coords=updated_ref_coords,
        fallback_mask=updated_fallback_mask,
        fallback_indices=new_fallbacks
    )


def build_elemental_interpolation_info(mesh1, mesh2, target_point_map=None,
                                       meter_level=100.0):
    """
    Construct interpolation metadata mapping the vertices of mesh2 to
    reference coordinates in elements of mesh1.

    This routine locates each vertex of mesh2 within an element of mesh1,
    computing the element ID and corresponding element-local reference
    coordinates for use in later interpolation.

    Parameters
    ----------
    mesh1: meshmode.mesh.Mesh
        The source mesh from which field data will be interpolated.
    mesh2: meshmode.mesh.Mesh
        The target mesh whose vertex locations are used for interpolation.

    Returns
    -------
    interp_info: ElementInterpolationInfo
        A structure containing element IDs, reference coordinates,
        and fallback indicators for each vertex of the target mesh.
    """
    src_vertices = mesh1.vertices.T  # (nverts, dim)
    tgt_vertices = mesh2.vertices.T  # (nverts, dim)
    # assuming single group for now
    src_elements = mesh1.groups[0].vertex_indices  # (nelements, nvertices_per_el)
    nsrc_els = len(src_elements)

    dim = src_vertices.shape[1]
    n_tgt_nodes = tgt_vertices.shape[0]

    src_element_ids = np.full(n_tgt_nodes, -1, dtype=np.int32)
    ref_coords = np.full((n_tgt_nodes, dim), np.nan, dtype=np.float64)
    fallback_mask = np.zeros(n_tgt_nodes, dtype=bool)
    fallback_indices = []
    tree, centroids = build_element_centroid_kdtree(src_vertices, src_elements)

    if meter_level < 100:
        print(f"N: Finding {n_tgt_nodes} target points in "
              f"{nsrc_els} source elements.")

    # from tqdm import tqdm
    # for i in tqdm(range(n_tgt_nodes), desc="Locating target verts in source mesh"):
    for i in range(n_tgt_nodes):
        pct = 100.*float(i / n_tgt_nodes)
        cur_meter = meter_level
        if pct >= cur_meter:
            print(f"{pct}% target points searched.")
            cur_meter = pct + meter_level

        x_tgt = tgt_vertices[i]
        if target_point_map is not None:
            x_tgt = target_point_map(x_tgt)

        # Query k nearest neighbors
        k = 20
        _, candidate_ids = tree.query(x_tgt, k=k)

        found = False
        # for el_id, conn in enumerate(src_elements):
        for el_id in candidate_ids:
            # el_nodes = src_vertices[conn]  # shape: (nvert_el, dim)
            conn = src_elements[el_id]
            # print(f"{conn=}")
            el_nodes = src_vertices[conn]  # shape: (nvert_el, dim)

            if dim == 2:
                ref = inverse_map_quad(el_nodes, x_tgt)
                if ref is None or not point_in_reference_coords(ref, "quad"):
                    continue
            else:
                ref = inverse_map_hex(el_nodes, x_tgt)
                if ref is None or not point_in_reference_coords(ref, "hex"):
                    continue

            # Point found
            src_element_ids[i] = el_id
            ref_coords[i] = ref
            found = True
            break

        if not found:
            fallback_mask[i] = True
            fallback_indices.append(i)

    interp_info = ElementalInterpolationInfo(
        src_element_ids=src_element_ids,
        ref_coords=ref_coords,
        fallback_mask=fallback_mask,
        fallback_indices=fallback_indices
    )

    return interp_info


def apply_elemental_interpolation(src_field, interp_info):
    """
    Evaluate the source field at target points using interpolation info.

    Parameters:
        src_field: DOFArray from mesh1
        interp_info: ElementalInterpolationInfo
        shape_function: function (xi, eta[, zeta]) -> shape values

    Returns:
        numpy array of shape (n_target_vertices,)
    """
    from warnings import warn
    result = np.empty(len(interp_info.src_element_ids))

    dim = interp_info.ref_coords.shape[1]
    for i, (el_id, ref) in enumerate(zip(interp_info.src_element_ids,
                                         interp_info.ref_coords)):

        if el_id < 0:
            warn("Setting unfound point solution to 0.")
            result[i] = 0.0
            continue

        if dim == 2:
            # going to permute the dofs to canonical order
            shape_vals = el_shape_functions(ref)
            perm = [0, 1, 3, 2]
        elif dim == 3:
            shape_vals = el_shape_functions(ref)
            perm = [0, 1, 3, 2, 4, 5, 7, 6]
        else:
            raise ValueError(f"Unsupported dim={dim}")

        el_dofs = src_field[el_id][perm]
        result[i] = np.dot(shape_vals, el_dofs)

    return result


def remap_dofarrays_in_structure(actx, struct, source_mesh, target_mesh,
                                 interp_info=None, target_point_map=None,
                                 volume_id=None, meter_level=100.):
    """
    Recursively remap all DOFArrays in a nested data structure from mesh1 to mesh2.

    Traverses the given data structure and applies mesh-to-mesh interpolation
    to any DOFArray it contains. Handles scalar DOFArrays, object arrays of
    DOFArrays, and dataclasses containing DOFArrays. Non-field data (e.g., ints,
    floats, strings) are passed through unchanged.

    Parameters
    ----------
    actx: arraycontext.ArrayContext
        The array context used for all array operations.
    struct: Any
        The input structure containing DOFArrays to be remapped. May be a nested
        combination of dicts, lists, tuples, dataclasses, or numpy object arrays.
    source_mesh: meshmode.mesh.Mesh
        The source mesh from which the DOFArrays were defined.
    target_mesh: meshmode.mesh.Mesh
        The target mesh to which the DOFArrays will be remapped.
    interp_info: ElementInterpolationInfo, optional
        Precomputed interpolation metadata. If not provided, it will be constructed
        internally using `build_elemental_interpolation_info`.

    Returns
    -------
    struct_mapped: Any
        A new structure with the same layout as the input, but with all
        DOFArrays remapped to mesh2.
    """

    from grudge import discretization as grudge_discr
    # from mirgecom.simutil import inverse_element_connectivity
    from mirgecom.discretization import create_discretization_collection
    from grudge.dof_desc import (
        DOFDesc,
        VolumeDomainTag,
        DISCR_TAG_BASE,
    )

    if isinstance(source_mesh, dict):
        if volume_id is None:
            raise ValueError("Data transfer for multivolume must specify volume_id.")
        source_mesh = source_mesh[volume_id]

    # Set up target discretization and template
    if isinstance(target_mesh, dict):
        if volume_id is None:
            raise ValueError("Data transfer for multivolume must specify volume_id.")
        multivol_dcoll = \
            create_discretization_collection(
                actx, volume_meshes=target_mesh, order=1)
        dd = DOFDesc(VolumeDomainTag(volume_id), DISCR_TAG_BASE)
        # grabs the x-component of the nodes for an example dof_array
        template_dofs = actx.thaw(multivol_dcoll.nodes(dd)[0])
        target_mesh = target_mesh[volume_id]
    else:
        # dcoll_2 = grudge_discr.DiscretizationCollection(actx, target_mesh, order=1)
        dcoll_2 = grudge_discr.DiscretizationCollection(actx, target_mesh, order=1)
        template_dofs = actx.thaw(dcoll_2.nodes()[0])
    iconn_2 = inverse_element_connectivity(target_mesh)

    # Precompute interpolation info once
    if interp_info is None:
        interp_info = build_elemental_interpolation_info(
            source_mesh, target_mesh, target_point_map=target_point_map,
            meter_level=meter_level)
        if np.any(interp_info.fallback_mask):
            interp_info = recover_interp_fallbacks(
                interp_info, source_mesh, target_mesh,
                target_point_map=target_point_map,
                meter_level=meter_level)
        n_fallback = np.count_nonzero(interp_info.fallback_mask)
        # if np.any(interp_info.fallback_mask):
        if n_fallback > 0:
            # raise RuntimeError
            # ("Could not find some mesh2 vertices in mesh1 elems.")
            from warnings import warn
            warn(f"Could not find {n_fallback} target vertices in source mesh.")

    def _map(obj):
        if isinstance(obj, DOFArray):
            src_np = actx.to_numpy(obj)[0]
            mapped_vals = apply_elemental_interpolation(src_np, interp_info)
            return scatter_vertex_values_to_dofarray(actx, template_dofs,
                                                     iconn_2, mapped_vals)

        elif (isinstance(obj, np.ndarray) and obj.dtype == object
              and all(isinstance(x, DOFArray) for x in obj.flat)):
            # Object array of DOFArrays → use make_obj_array
            return make_obj_array([_map(x) for x in obj])

        elif isinstance(obj, (list, tuple)):
            return type(obj)(_map(o) for o in obj)

        elif isinstance(obj, dict):
            return {k: _map(v) for k, v in obj.items()}

        elif is_dataclass(obj):
            return type(obj)(**{
                f.name: _map(getattr(obj, f.name)) for f in fields(obj)
            })

        else:
            return obj  # Pass through anything else unchanged

    return _map(struct)


def get_box_mesh(dim, a, b, n, t=None, periodic=None,
                 tensor_product_elements=False, **kwargs):
    """
    Create a rectangular "box" like mesh with tagged boundary faces.

    The resulting mesh has boundary tags
    `"-i"` and `"+i"` for `i=1,...,dim`
    corresponding to lower and upper faces normal to coordinate dimension `i`.

    Parameters
    ----------
    dim: int
        The mesh topological dimension
    a: float or tuple
        The coordinates of the lower corner of the box. If scalar-valued, gets
        promoted to a uniform tuple.
    b: float or tuple
        The coordinates of the upper corner of the box. If scalar-valued, gets
        promoted to a uniform tuple.
    n: int or tuple
        The number of elements along a given dimension. If scalar-valued, gets
        promoted to a uniform tuple.
    t: str or None
        The mesh type. See
        :func:`meshmode.mesh.generation.generate_box_mesh` for details.
    periodic: bool or tuple or None
        Indicates whether the mesh is periodic in a given dimension. If
        scalar-valued, gets promoted to a uniform tuple.

    Returns
    -------
    :class:`meshmode.mesh.Mesh`
        The generated box mesh.
    """
    if np.isscalar(a):
        a = (a,)*dim
    if np.isscalar(b):
        b = (b,)*dim
    if np.isscalar(n):
        n = (n,)*dim
    if periodic is None:
        periodic = (False,)*dim
    elif np.isscalar(periodic):
        periodic = (periodic,)*dim
    if tensor_product_elements is None:
        tensor_product_elements = False

    dim_names = ["x", "y", "z"]
    bttf = {}
    for i in range(dim):
        if periodic[i]:
            continue
        bttf["-"+str(i+1)] = ["-"+dim_names[i]]
        bttf["+"+str(i+1)] = ["+"+dim_names[i]]

    from meshmode.mesh import TensorProductElementGroup
    group_cls = TensorProductElementGroup if tensor_product_elements else None
    from meshmode.mesh.generation import generate_regular_rect_mesh as gen
    return gen(a=a, b=b, nelements_per_axis=n,
               boundary_tag_to_face=bttf,
               mesh_type=t, periodic=periodic, group_cls=group_cls,
               **kwargs)


def check_step(step, interval):
    """
    Check step number against a user-specified interval.

    Utility is used typically for visualization.

    - Negative numbers mean 'never visualize'.
    - Zero means 'always visualize'.

    Useful for checking whether the current step is an output step,
    or anything else that occurs on fixed intervals.
    """
    if interval == 0:
        return True
    elif interval < 0:
        return False
    elif step % interval == 0:
        return True
    return False


def get_sim_timestep(
        dcoll, state, t, dt, cfl, t_final=0.0, constant_cfl=False,
        local_dt=False, fluid_dd=DD_VOLUME_ALL):
    r"""Return the maximum stable timestep for a typical fluid simulation.

    This routine returns a constraint-limited timestep size for a fluid
    simulation.  The returned timestep will be constrained by the specified
    Courant-Friedrichs-Lewy number, *cfl*, and the simulation max simulated time
    limit, *t_final*, and subject to the user's optional settings.

    The local fluid timestep, $\delta{t}_l$, is computed by
    :func:`~mirgecom.viscous.get_viscous_timestep`.  Users are referred to that
    routine for the details of the local timestep.

    With the remaining simulation time $\Delta{t}_r =
    \left(\mathit{t\_final}-\mathit{t}\right)$, three modes are supported
    for the returned timestep, $\delta{t}$:

    - "Constant DT" mode (default): $\delta{t} = \mathbf{\text{min}}
      \left(\textit{dt},~\Delta{t}_r\right)$
    - "Constant CFL" mode (constant_cfl=True): $\delta{t} =
      \mathbf{\text{min}}\left(\mathbf{\text{global\_min}}\left(\delta{t}\_l\right)
      ,~\Delta{t}_r\right)$
    - "Local DT" mode (local_dt=True): $\delta{t} = \mathbf{\text{cell\_local\_min}}
      \left(\delta{t}_l\right)$

    Note that for "Local DT" mode, *t_final* is ignored, and a
    :class:`~meshmode.dof_array.DOFArray` containing the local *cfl*-limited
    timestep, where $\mathbf{\text{cell\_local\_min}}\left(\delta{t}\_l\right)$ is
    defined as the minimum over the cell collocation points. This mode is useful for
    stepping to convergence of steady-state solutions.

    .. important::
        For "Constant CFL" mode, this routine calls the collective
        :func:`~grudge.op.nodal_min` on the inside which involves MPI collective
        functions.  Thus all MPI ranks on the
        :class:`~grudge.discretization.DiscretizationCollection` must call this
        routine collectively when using "Constant CFL" mode.

    Parameters
    ----------
    dcoll: :class:`~grudge.discretization.DiscretizationCollection`
        The DG discretization collection to use
    state: :class:`~mirgecom.gas_model.FluidState`
        The full fluid conserved and thermal state
    t: float
        Current time
    t_final: float
        Final time
    dt: float
        The current timestep
    cfl: float
        The current CFL number
    constant_cfl: bool
        True if running constant CFL mode
    local_dt: bool
        True if running local DT mode. False by default.
    fluid_dd: grudge.dof_desc.DOFDesc
        the DOF descriptor of the discretization on which *state* lives. Must be a
        volume on the base discretization.

    Returns
    -------
    float or :class:`~meshmode.dof_array.DOFArray`
        The global maximum stable DT based on a viscous fluid.
    """
    actx = state.array_context

    if local_dt:
        ones = actx.np.zeros_like(state.cv.mass) + 1.0
        vdt = get_viscous_timestep(dcoll, state, dd=fluid_dd)
        emin = op.elementwise_min(dcoll, fluid_dd, vdt)
        return cfl * ones * emin

    my_dt = dt
    t_remaining = max(0, t_final - t)
    if constant_cfl:
        my_dt = state.array_context.to_numpy(
            cfl * op.nodal_min(
                dcoll, fluid_dd,
                get_viscous_timestep(dcoll=dcoll, state=state, dd=fluid_dd)))[()]

    return min(t_remaining, my_dt)


def write_visfile(dcoll, io_fields, visualizer, vizname,
                  step=0, t=0, overwrite=False, vis_timer=None,
                  comm=None):
    """Write parallel VTK output for the fields specified in *io_fields*.

    This routine writes a parallel-compatible unstructured VTK visualization
    file set in (vtu/pvtu) format. One file per MPI rank is written with the
    following naming convention: *vizname*_*step*_<mpi-rank>.vtu, and a single
    file manifest with naming convention: *vizname*_*step*.pvtu.  Users are
    advised to visualize the data using _Paraview_, _VisIt_, or other
    VTU-compatible visualization software by opening the PVTU files.

    .. note::
        This is a collective routine and must be called by all MPI ranks.

    Parameters
    ----------
    visualizer:
        A :class:`meshmode.discretization.visualization.Visualizer`
        VTK output object.
    io_fields:
        List of tuples indicating the (name, data) for each field to write.
    vizname: str
        Root part of the visualization file name to write
    step: int
        The step number to use in the file names
    t: float
        The simulation time to write into the visualization files
    overwrite: bool
        Option whether to overwrite existing files (True) or fail if files
        exist (False=default).
    comm:
        An MPI Communicator is required for parallel writes. If no
        mpi_communicator is provided, then the write is assumed to be serial.
        (deprecated behavior: pull an MPI communicator from the discretization
        collection.  This will stop working in Fall 2022.)
    """
    from contextlib import nullcontext

    from mirgecom.io import make_par_fname, make_rank_fname

    if comm is None:  # None is OK for serial writes!
        comm = dcoll.mpi_communicator
        if comm is not None:  # It's *not* OK to get comm from dcoll
            from warnings import warn
            warn("Using `write_visfile` in parallel without an MPI communicator is "
                 "deprecated and will stop working in Fall 2022. For parallel "
                 "writes, specify an MPI communicator with the `mpi_communicator` "
                 "argument.")
    rank = 0

    if comm is not None:
        rank = comm.Get_rank()

    rank_fn = make_rank_fname(basename=vizname, rank=rank, step=step, t=t)

    if rank == 0:
        import os
        viz_dir = os.path.dirname(rank_fn)
        if viz_dir and not os.path.exists(viz_dir):
            os.makedirs(viz_dir)

    if comm is not None:
        comm.barrier()

    if vis_timer:
        ctm = vis_timer.start_sub_timer()
    else:
        ctm = nullcontext()

    with ctm:
        visualizer.write_parallel_vtk_file(
            comm, rank_fn, io_fields,
            overwrite=overwrite,
            par_manifest_filename=make_par_fname(
                basename=vizname, step=step, t=t
            )
        )


def global_reduce(local_values, op, *, comm=None):
    """Perform a global reduction (allreduce if MPI comm is provided).

    This routine is a convenience wrapper for the MPI AllReduce operation
    that also works outside of an MPI context.

    .. note::
        This is a collective routine and must be called by all MPI ranks.

    Parameters
    ----------
    local_values:
        The (:mod:`mpi4py`-compatible) value or array of values on which the
        reduction operation is to be performed.

    op: str
        Reduction operation to be performed. Must be one of "min", "max", "sum",
        "prod", "lor", or "land".

    comm:
        Optional parameter specifying the MPI communicator on which the
        reduction operation (if any) is to be performed

    Returns
    -------
    Any ( like *local_values* )
        Returns the result of the reduction operation on *local_values*
    """
    if comm is not None:
        from mpi4py import MPI
        op_to_mpi_op = {
            "min": MPI.MIN,
            "max": MPI.MAX,
            "sum": MPI.SUM,
            "prod": MPI.PROD,
            "lor": MPI.LOR,
            "land": MPI.LAND,
        }
        return comm.allreduce(local_values, op=op_to_mpi_op[op])
    else:
        if np.ndim(local_values) == 0:
            return local_values
        else:
            op_to_numpy_func = {
                "min": np.minimum,
                "max": np.maximum,
                "sum": np.add,
                "prod": np.multiply,
                "lor": np.logical_or,
                "land": np.logical_and,
            }
            from functools import reduce
            return reduce(op_to_numpy_func[op], local_values)


def allsync(local_values, comm=None, op=None):
    """
    Perform allreduce if MPI comm is provided.

    Deprecated. Do not use in new code.
    """
    from warnings import warn
    warn("allsync is deprecated and will disappear in Q1 2022. "
         "Use global_reduce instead.", DeprecationWarning, stacklevel=2)

    if comm is None:
        return local_values

    from mpi4py import MPI

    if op is None:
        op = MPI.MAX

    if op == MPI.MIN:
        op_string = "min"
    elif op == MPI.MAX:
        op_string = "max"
    elif op == MPI.SUM:
        op_string = "sum"
    elif op == MPI.PROD:
        op_string = "prod"
    elif op == MPI.LOR:
        op_string = "lor"
    elif op == MPI.LAND:
        op_string = "land"
    else:
        raise ValueError(f"Unrecognized MPI reduce op {op}.")

    return global_reduce(local_values, op_string, comm=comm)


def check_range_local(dcoll: DiscretizationCollection, dd: str, field: DOFArray,
                      min_value: float, max_value: float) -> List[float]:
    """Return the values that are outside the range [min_value, max_value]."""
    actx = field.array_context
    local_min = actx.to_numpy(  # type: ignore[union-attr]
        op.nodal_min_loc(dcoll, dd, field)).item()
    local_max = actx.to_numpy(  # type: ignore[union-attr]
        op.nodal_max_loc(dcoll, dd, field)).item()

    failing_values = []

    if local_min < min_value:
        failing_values.append(local_min)
    if local_max > max_value:
        failing_values.append(local_max)

    return failing_values


def check_naninf_local(dcoll: DiscretizationCollection, dd: str,
                       field: DOFArray) -> bool:
    """Return True if there are any NaNs or Infs in the field."""
    actx = field.array_context
    s = actx.to_numpy(op.nodal_sum_loc(dcoll, dd, field))
    return not np.isfinite(s)


def compare_fluid_solutions(dcoll, red_state, blue_state, *, dd=DD_VOLUME_ALL):
    """Return inf norm of (*red_state* - *blue_state*) for each component.

    .. note::
        This is a collective routine and must be called by all MPI ranks.
    """
    # added tag_axes calls to eliminate fallback warnings at compile time
    actx = red_state.array_context
    resid = tag_axes(actx,
                     {
                         0: DiscretizationElementAxisTag(),
                         1: DiscretizationDOFAxisTag()
                     }, red_state - blue_state)
    resid_errs = actx.to_numpy(
        tag_axes(actx,
                 {
                     0: DiscretizationElementAxisTag()
                 },
                 flatten(
                     componentwise_norms(dcoll, resid, order=np.inf, dd=dd), actx)
                 )
    )

    return resid_errs.tolist()


def componentwise_norms(dcoll, fields, order=np.inf, *, dd=DD_VOLUME_ALL):
    """Return the *order*-norm for each component of *fields*.

    .. note::
        This is a collective routine and must be called by all MPI ranks.
    """
    if not isinstance(fields, DOFArray):
        return map_array_container(
            partial(componentwise_norms, dcoll, order=order, dd=dd), fields)
    if len(fields) > 0:
        return op.norm(dcoll, fields, order, dd=dd)
    else:
        # FIXME: This work-around for #575 can go away after #569
        return 0


def max_component_norm(dcoll, fields, order=np.inf, *, dd=DD_VOLUME_ALL):
    """Return the max *order*-norm over the components of *fields*.

    .. note::
        This is a collective routine and must be called by all MPI ranks.
    """
    actx = fields.array_context
    return max(actx.to_numpy(flatten(
        componentwise_norms(dcoll, fields, order, dd=dd), actx)))


class PartitioningError(Exception):
    """Error tossed to indicate an error with domain decomposition."""

    pass


def assign_elements_to_volumes(mesh, volumes, debug=False):
    """
    Assigns elements in a mesh to user-defined volumes in precedence order,
    with a final fallback to the bounding box of the entire mesh (Bm).

    Parameters
    ----------
    mesh: meshmode.mesh.Mesh
        The unstructured mesh.
    volumes: dict
        A dictionary mapping volume IDs to bounding boxes of the form:
        {vol_id: (xmin, xmax, ymin, ymax, zmin, zmax), ...}
        The order in which they appear dictates precedence.
    debug: bool
        If True, prints debugging information.

    Returns
    -------
    volume_to_elements: dict
        A mapping from volume ID to a NumPy array of element indices.
    """
    # Extract element centroids
    mesh_verts = mesh.vertices
    dim = mesh.dim

    all_elem_group_centroids = []
    for group in mesh.groups:
        # (dim, nelements, nnodes_per_element)
        elem_group_coords = mesh_verts[:, group.vertex_indices]
        # (dim, nelements)
        elem_group_centroids = np.mean(elem_group_coords, axis=2)
        # (nelements, dim)
        all_elem_group_centroids.append(elem_group_centroids.T)

    # (total_nelements, dim)
    elem_centroids = np.concatenate(all_elem_group_centroids)
    total_nelements = len(elem_centroids)

    # Track assigned elements
    assigned_mask = np.zeros(total_nelements, dtype=bool)
    volume_to_elements = {vol_id: [] for vol_id in volumes}

    # Assign elements to volumes in order of precedence
    for vol_id, (vxn, vxx, vyn, vyx, vzn, vzx) in volumes.items():
        print(f"Finding elements in {vol_id}: {volumes[vol_id]=}")
        for e_idx, centroid in enumerate(elem_centroids):
            if assigned_mask[e_idx]:
                continue  # Skip already assigned elements

            x, y, z = centroid if dim == 3 else (*centroid, 0)  # Handle 2D case
            if ((vxn <= x <= vxx) and (vyn <= y <= vyx) and (vzn <= z <= vzx)):
                volume_to_elements[vol_id].append(e_idx)
                assigned_mask[e_idx] = True

    # Assign remaining elements to bb
    for e_idx in range(total_nelements):
        if not assigned_mask[e_idx]:
            print("Yikes! Unassigned element!")
            volume_to_elements["_Vol_0"].append(e_idx)
            assigned_mask[e_idx] = True

    # Convert lists to NumPy arrays
    for vol_id in volume_to_elements:
        volume_to_elements[vol_id] = np.array(volume_to_elements[vol_id], dtype=int)

    # Validation: Ensure all elements are assigned exactly once
    total_assigned = sum(len(elems) for elems in volume_to_elements.values())
    if total_assigned != total_nelements:
        raise ValueError("Mismatch in element count: Not all elements "
                         "were assigned!")

    # Debugging output
    if debug:
        print("Volume Assignment Order:")
        for vol_id in volumes:
            print(f"  {vol_id}")
        print("\nVolume Stats:")
        for vol_id, elems in volume_to_elements.items():
            bounds = volumes[vol_id]
            print(f"- Volume {vol_id}: {len(elems)} elements in {bounds}")

    return volume_to_elements


def compute_volume_partitions(volume_to_elements, npart, imbalance_tolerance,
                              debug=False):
    """
    Computes the number of partitions assigned to each volume while ensuring
    imbalance tolerance constraints and proper partition distribution.

    Parameters
    ----------
    volume_to_elements: dict
        A dictionary mapping volume IDs to lists of element indices.
    npart: int
        The total number of partitions available.
    imbalance_tolerance: float
        The maximum allowed imbalance beyond the ideal partition size.
    debug: bool
        Enables debugging output.

    Returns
    -------
    volume_partition_counts: dict
        A mapping of volume IDs to the number of partitions assigned to them.
    """
    total_nelements = sum(len(elems) for elems in volume_to_elements.values())
    pbar = total_nelements / npart  # Initial average partition size
    remaining_elements = total_nelements
    remaining_partitions = npart
    volume_partition_counts = {}

    if debug:
        print("Initial total elements:", total_nelements)
        print("Initial pbar (target elements per partition):", pbar)
        print("\nProcessing Volumes:\n")
    # Let's process them smallest to largest, to make sure everyone gets a part
    sorted_vols = sorted(volume_to_elements.items(), key=lambda v: len(v[1]))
    for vol_id, elements in sorted_vols:
        nelements = len(elements)

        if nelements <= (1 + imbalance_tolerance) * pbar:
            npart_vol = 1  # Assign a single partition if within imbalance tolerance
        else:
            npart_vol = min(remaining_partitions,
                            max(1, int(np.ceil(nelements / pbar))))
        nepp = int(nelements / npart_vol)
        if debug:
            print(f"Volume {vol_id}: {nelements} elements, {npart_vol} "
                  f"partitions, ~{nepp}/part")

        volume_partition_counts[vol_id] = npart_vol
        remaining_elements -= nelements
        remaining_partitions -= npart_vol

        if remaining_partitions <= 0 and remaining_elements > 0:
            raise ValueError("Ran out of partitions before processing all vols!")

        if remaining_partitions > 0:
            if remaining_elements <= 0:
                raise ValueError("Ran out of elements to partition!")
            pbar = remaining_elements / remaining_partitions
            if debug:
                print(f"  New remaining elements: {remaining_elements}")
                print(f"  New remaining partitions: {remaining_partitions}")
                print(f"  Updated pbar: {pbar}\n")

    if debug:
        print("\nFinal Partitioning Summary:")
        for vol_id, nparts in volume_partition_counts.items():
            nels = len(volume_to_elements[vol_id])
            pbar = nels / nparts
            print(f"  {vol_id}: {nparts} partitions {pbar=}")

    return volume_partition_counts


def get_longest_axis(vol_bounds):
    axes = {"X": (0, 1), "Y": (2, 3), "Z": (4, 5)}
    # return "X"  # hardcode to X
    return max(axes, key=lambda a: vol_bounds[axes[a][1]]
               - vol_bounds[axes[a][0]])


def geometric_mesh_partitioner(mesh, num_ranks=None, *, nranks_per_axis=None,
                               auto_balance=False, imbalance_tolerance=.01,
                               volumes=None, debug=False, part_axis=None):
    """Partition a mesh uniformly along the X coordinate axis.

    The intent is to partition the mesh uniformly along user-specified
    directions. In this current interation, the capability is demonstrated
    by splitting along the X axis.

    Parameters
    ----------
    mesh: :class:`meshmode.mesh.Mesh`
        The serial mesh to partition
    num_ranks: int
        The number of partitions to make (deprecated)
    nranks_per_axis: numpy.ndarray
        How many partitions per specified axis.
    auto_balance: bool
        Indicates whether to perform automatic balancing.  If true, the
        partitioner will try to balance the number of elements over
        the partitions.
    imbalance_tolerance: float
        If *auto_balance* is True, this parameter indicates the acceptable
        relative difference to the average number of elements per partition.
        It defaults to balance within 1%.
    debug: bool
        En/disable debugging/diagnostic print reporting.

    Returns
    -------
    elem_to_rank: numpy.ndarray
        Array indicating the MPI rank for each element
    """
    from datetime import datetime
    now = datetime.now().strftime("%Y-%m-%d %H:%M:%S")
    print(f"Partitioning mesh: {now}")

    mesh_dimension = mesh.dim
    if nranks_per_axis is None or num_ranks is not None:
        from warnings import warn
        warn("num_ranks is deprecated, use nranks_per_axis instead.")
        num_ranks = num_ranks or 1
        nranks_per_axis = np.ones(mesh_dimension, dtype=np.int32)
        nranks_per_axis[0] = num_ranks
    if len(nranks_per_axis) != mesh_dimension:
        raise ValueError("nranks_per_axis must match mesh dimension.")
    num_ranks = np.prod(nranks_per_axis)
    if np.prod(nranks_per_axis[1:]) != 1:
        raise NotImplementedError("geometric_mesh_partitioner currently only "
                                "supports partitioning in the X-dimension."
                                "(only nranks_per_axis[0] should be > 1).")

    mesh_verts = mesh.vertices
    x0, y0 = np.min(mesh_verts[:2], axis=1)
    x1, y1 = np.max(mesh_verts[:2], axis=1)
    z0 = 0.
    z1 = 0.
    if mesh_dimension == 3:
        z0, z1 = np.min(mesh_verts[2]), np.max(mesh_verts[2])

    vol_0_bounds = (x0, x1, y0, y1, z0, z1)
    if volumes is not None:
        volumes = OrderedDict(volumes)
        volumes["_Vol_0"] = vol_0_bounds
    else:
        volumes = OrderedDict({"_Vol_0": vol_0_bounds})

    part_vols = assign_elements_to_volumes(mesh=mesh, volumes=volumes,
                                           debug=debug)

    nparts_vol = compute_volume_partitions(part_vols, num_ranks,
                                           imbalance_tolerance, debug)

    all_elem_group_centroids = []
    for group in mesh.groups:
        elem_group_coords = mesh_verts[:, group.vertex_indices]
        elem_group_centroids = np.mean(elem_group_coords, axis=2)
        all_elem_group_centroids.append(elem_group_centroids.T)

    elem_centroids = np.concatenate(all_elem_group_centroids)
    global_nelements = len(elem_centroids)

    total_volume_els = 0
    for elements in part_vols.values():
        nelements_vol = len(elements)
        total_volume_els += nelements_vol

    assert total_volume_els == global_nelements
    # nparts_used = 0
    vparts_to_elements = {}
    for vol_id, elements in part_vols.items():
        nelements_vol = len(elements)
        bounds_vol = volumes[vol_id]
        npart_vol = nparts_vol[vol_id]
        if part_axis is None:
            part_axis = get_longest_axis(bounds_vol)
        target_part = nelements_vol / npart_vol
        vpax = {"X": 0, "Y": 1, "Z": 2}[part_axis]

        if debug:
<<<<<<< HEAD
            print(f"Partitioning volume: {vol_id}")
=======
            now = datetime.now().strftime("%Y-%m-%d %H:%M:%S")
            print(f"{now} Partitioning volume: {vol_id}")
>>>>>>> 96642365
            print(f"Volume bounding box: {bounds_vol}")
            print(f"Partitioning along axis: {vpax}")
            print(f"Number of elements in volume: {nelements_vol}")
            print(f"Number of partitions: {npart_vol}")
            print(f"Target partition size: {target_part}")

        # x_vol = elem_centroids[elements, vpax]
        elem_to_centroid = {e: elem_centroids[e, vpax] for e in elements}
        x_min = bounds_vol[2*vpax]
        x_max = bounds_vol[2*vpax+1]
        x_interval = x_max - x_min
        part_loc = np.linspace(x_min, x_max, npart_vol+1)

        part_interval = x_interval / npart_vol
        aver_part_nelem = target_part

        if debug:
            print(f"Initial part locs along volume axis: {part_loc=}")

        # Create geometrically even partitions
        # elem_to_vrank = ((x_vol-x_min) / part_interval).astype(int)
        # Initialize with invalid rank
        elem_to_vrank = np.full(global_nelements, -1, dtype=int)
        for e in elements:
            rank = int((elem_to_centroid[e] - x_min) / part_interval)
            elem_to_vrank[e] = rank

        # elem_to_vrank = {e: int((elem_to_centroid[e] - x_min) / part_interval)
        #                 for e in elements}
        # Check the initial partitioning for sanity
        invalid_elems = set()
        for e in elements:
            if elem_to_vrank[e] < 0 or elem_to_vrank[e] >= npart_vol:
                invalid_elems.add(e)
        if len(invalid_elems) > 0:
            raise PartitioningError(
                f"Initial Partitioning Error: Some elements in {vol_id} "
                "received invalid ranks!\n"
                f"Expected range: [0, {npart_vol-1}], "
                "but got out-of-bounds values.\n"
                f"Problematic elements: {invalid_elems}"
            )

        if debug:
            print(f"Validated ranks for {vol_id}: All elements assigned correctly.")

        # map partition id to list of elements in that partition
        vpart_to_elements = {r: set(np.where(elem_to_vrank == r)[0])
                             for r in range(npart_vol)}

        # make an array of the geometrically even partition sizes
        # avoids calling "len" over and over on the element sets
        nelem_vpart = [len(vpart_to_elements[r])
                      for r in range(npart_vol)]

        # Check if any elements were not assigned a partition
        assigned_elements = np.concatenate([list(vpart_to_elements[r])
                                            for r in range(npart_vol)])

        orphaned_elements = set(elements) - set(assigned_elements)

        if orphaned_elements:
            raise PartitioningError(
                f"Orphaned Elements Detected in {vol_id}: "
                f"{len(orphaned_elements)} elements "
                f"were not assigned to any partition!\n"
                f"Orphaned element indices: {list(orphaned_elements)[:10]} "
                "(showing first 10)"
            )

        if debug:
            print(f"Initial partitioning for {vol_id}: {nelem_vpart=}")

        # Automatic load-balancing
        if auto_balance:

            for r in range(npart_vol-1):
                num_elem_needed = aver_part_nelem - nelem_vpart[r]
                part_imbalance = np.abs(num_elem_needed) / float(aver_part_nelem)

                if debug:
<<<<<<< HEAD
                    print(f"Processing {vol_id} part({r})")
                    print(f"{part_loc[r]=}")
                    print(f"{num_elem_needed=}, {part_imbalance=}")
                    print(f"{nelem_vpart=}")

                niter = 0
                total_change = 0
                moved_elements = set()
                adv_part = r + 1
                while part_imbalance > imbalance_tolerance:
                    # This partition needs to keep changing in size until it meets
                    # specified imbalance tolerance, or gives up trying

                    # seek out the element reservoir
                    if num_elem_needed > 0:
                        while nelem_vpart[adv_part] == 0:
                            adv_part = adv_part + 1
                            if adv_part >= npart_vol:
                                raise PartitioningError("Ran out of elems to "
                                                        "partition!")

=======
                    now = datetime.now().strftime("%Y-%m-%d %H:%M:%S")
                    print(f"{now}: Processing {vol_id} part({r})")
                    print(f"{part_loc[r]=}")
                    print(f"{num_elem_needed=}, {part_imbalance=}")
                    print(f"{nelem_vpart=}")

                niter = 0
                total_change = 0
                moved_elements = set()
                adv_part = r + 1
                while part_imbalance > imbalance_tolerance:
                    # This partition needs to keep changing in size until it meets
                    # specified imbalance tolerance, or gives up trying

                    # seek out the element reservoir
                    if num_elem_needed > 0:
                        while nelem_vpart[adv_part] == 0:
                            adv_part = adv_part + 1
                            if adv_part >= npart_vol:
                                raise PartitioningError("Ran out of elems to "
                                                        "partition!")

>>>>>>> 96642365
                    if debug:
                        print(f"-{nelem_vpart[r]=}, adv_part({adv_part}),"
                              f" {nelem_vpart[adv_part]=}")
                        print(f"-{part_loc[r+1]=},{part_loc[adv_part+1]=}")
                        print(f"-{num_elem_needed=},{part_imbalance=}")

                    if niter > 100:
                        raise PartitioningError("Detected too many iterations in"
                                                " partitioning.")

                    # The purpose of the next block is to populate "moved_elements"
                    # data structure. Then those elements will be moved between the
                    # current partition being processed and the "reservoir,"
                    # *and* to adjust the position of the "right" side of the current
                    # partition boundary.
                    moved_elements = set()
                    num_elements_added = 0

                    if num_elem_needed > 0:

                        # Partition is SMALLER than it should be, grab elements from
                        # the reservoir
                        if debug:
                            print(f"-Grabn elements from vol reservoir({adv_part})"
                                  f", {nelem_vpart[adv_part]=}")

                        portion_needed = (float(abs(num_elem_needed))
                                          / float(nelem_vpart[adv_part]))
                        portion_needed = min(portion_needed, 1.0)

                        if debug:
                            print(f"--Chomping {portion_needed*100}% of"
                                  f" reservoir({adv_part}) [by nelem].")

                        if portion_needed == 1.0:  # Chomp
                            new_loc = part_loc[adv_part+1]
                            moved_elements.update(vpart_to_elements[adv_part])
                        else:  # Bite
                            # This is the spatial size of the reservoir
                            reserv_interval = part_loc[adv_part+1] - part_loc[r+1]

                            # Find what portion of the reservoir to grab spatially
                            # This part is needed because the elements are not
                            # distributed uniformly in space.
                            fine_tuned = False
                            trial_portion_needed = portion_needed
                            while not fine_tuned:
                                pos_update = trial_portion_needed*reserv_interval
                                new_loc = part_loc[r+1] + pos_update

                                moved_elements = set()
                                num_elem_mv = 0
                                for e in vpart_to_elements[adv_part]:
                                    if elem_to_centroid[e] <= new_loc:
                                        moved_elements.add(e)
                                        num_elem_mv = num_elem_mv + 1
                                if num_elem_mv < num_elem_needed:
                                    fine_tuned = True
                                else:
                                    ovrsht = (num_elem_mv - num_elem_needed)
                                    rel_ovrsht = ovrsht/float(num_elem_needed)
                                    if rel_ovrsht > 0.8:
                                        # bisect the space grabbed and try again
                                        trial_portion_needed = \
                                            trial_portion_needed/2.0
                                    else:
                                        fine_tuned = True

                            portion_needed = trial_portion_needed
                            new_loc = part_loc[r+1] + pos_update
                            if debug:
                                print(f"--Tuned: {portion_needed=} [spatial]")
                                print(f"--Advancing part({r}) by +{pos_update}")

                        num_elements_added = len(moved_elements)
                        if debug:
                            print(f"--Adding {num_elements_added} to part({r}).")
<<<<<<< HEAD

                    else:

=======

                    else:

>>>>>>> 96642365
                        # Partition is LARGER than it should be
                        # Grab the spatial size of the current partition
                        # to estimate the portion we need to shave off
                        # assuming uniform element density
                        part_interval = part_loc[r+1] - part_loc[r]
                        num_to_move = -num_elem_needed
                        portion_needed = num_to_move/float(nelem_vpart[r])

                        if debug:
                            print(f"--Shaving off {portion_needed*100}% of"
                                  f" partition({r}) [by nelem].")

                        # Tune the shaved portion to account for
                        # non-uniform element density
                        fine_tuned = False
                        while not fine_tuned:
                            pos_update = portion_needed*part_interval
                            new_pos = part_loc[r+1] - pos_update
                            moved_elements = set()
                            num_elem_mv = 0
                            for e in vpart_to_elements[r]:
                                if elem_to_centroid[e] > new_pos:
                                    moved_elements.add(e)
                                    num_elem_mv = num_elem_mv + 1
                            if num_elem_mv < num_to_move:
                                fine_tuned = True
                            else:
                                ovrsht = (num_elem_mv - num_to_move)
                                rel_ovrsht = ovrsht/float(num_to_move)
                                if rel_ovrsht > 0.8:
                                    # bisect and try again
                                    portion_needed = portion_needed/2.0
                                else:
                                    fine_tuned = True

                        # new "right" wall location of shranken part
                        # and negative num_elements_added for removal
                        new_loc = new_pos
                        num_elements_added = -len(moved_elements)
                        if debug:
                            print(f"--Reducing part size by {portion_needed*100}%"
                                  " [by nelem].")
                            print(f"--Remv {-num_elements_added} from part({r}).")

                    # Now "moved_elements", "num_elements_added", and "new_loc"
                    # are computed.  Update the partition, and reservoir.
                    if debug:
                        print(f"--Number of elements to ADD: {num_elements_added}.")

                    if num_elements_added > 0:
                        vpart_to_elements[r].update(moved_elements)
                        vpart_to_elements[adv_part].difference_update(
                            moved_elements)
                        for e in moved_elements:
                            elem_to_vrank[e] = r
                    else:
                        vpart_to_elements[r].difference_update(moved_elements)
                        vpart_to_elements[adv_part].update(moved_elements)
                        for e in moved_elements:
                            elem_to_vrank[e] = adv_part

                    total_change = total_change + num_elements_added
                    part_loc[r+1] = new_loc
                    if debug:
                        print(f"--Before: {nelem_vpart=}")
                    nelem_vpart[r] = nelem_vpart[r] + num_elements_added
                    nelem_vpart[adv_part] = \
                        nelem_vpart[adv_part] - num_elements_added
                    if debug:
                        print(f"--After: {nelem_vpart=}")

                    # Compute new nelem_needed and part_imbalance
                    num_elem_needed = num_elem_needed - num_elements_added
                    part_imbalance = \
                        np.abs(num_elem_needed) / float(aver_part_nelem)
                    niter = niter + 1

                # Summarize the total change and state of the partition
                # and reservoir
                if debug:
<<<<<<< HEAD
=======
                    now = datetime.now().strftime("%Y-%m-%d %H:%M:%S")
                    print(f"{now} ---------")
>>>>>>> 96642365
                    print(f"-Vol Part({r}): {total_change=}")
                    print(f"-Vol Part({r}): {nelem_vpart[r]=}, {part_imbalance=}")
                    print(f"-Vol Part({adv_part})[Resv]: {nelem_vpart[adv_part]=}")
                    print(f"-Vol Part({r}) Box: ({part_loc[r]},{part_loc[r+1]})")
                    print(f"-Vol Part({adv_part})[Resv] Box: ({part_loc[r+1]},"
                          f"{part_loc[adv_part]})")

                # loop over volume ranks scope
            # autobalance
            # Validation: Ensure no elements are lost after processing this volume
            total_partitioned_elements = sum(len(vpart_to_elements[r])
                                             for r in range(npart_vol))

            if total_partitioned_elements != nelements_vol:
                raise PartitioningError(f"Auto-Balance Error: Element count mismatch"
                                        f" after partitioning {vol_id}. "
                                        f"Expected {nelements_vol}, "
                                        f"got {total_partitioned_elements}")

        vparts_to_elements[vol_id] = vpart_to_elements
        # Loop over volumes

<<<<<<< HEAD
=======
    now = datetime.now().strftime("%Y-%m-%d %H:%M:%S")
    print(f"{now} Making global element-to-rank array.")
>>>>>>> 96642365
    # Initialize the global element-to-rank array
    elem_to_rank = np.full(global_nelements, -1, dtype=int)  # -1 means unassigned
    nelem_part = np.full(num_ranks, 0, dtype=int)
    part_to_elements = {}
    current_global_rank = 0
    # Ensure _Vol_0 is processed first
    sorted_vol_ids = ["_Vol_0"] + [v for v in vparts_to_elements if v != "_Vol_0"]
    for vol_id in sorted_vol_ids:
        vpart_map = vparts_to_elements[vol_id]
        if debug:
            print(f"Adding Volume({vol_id}) to global partitioning.")
        for vrank, elements in vpart_map.items():
            global_rank = current_global_rank + vrank
            elem_to_rank[np.array(list(elements))] = global_rank
            part_to_elements[global_rank] = elements
            nelem_part[global_rank] = len(elements)
            if debug:
                print(f"{vol_id}({vrank}) with {nelem_part[global_rank]} "
                      f"elements to global rank ({global_rank}).")
        current_global_rank += len(vpart_map)

    # Validate the partitioning before returning
    total_partitioned_elements = sum([len(part_to_elements[r])
                                      for r in range(num_ranks)])
    total_nelem_part = sum([nelem_part[r] for r in range(num_ranks)])

    if debug:
        now = datetime.now().strftime("%Y-%m-%d %H:%M:%S")
        print("{now}: Validating mesh parts.")

    if total_partitioned_elements != total_nelem_part:
        raise PartitioningError("Validator: parted element counts dont match")
    if len(elem_to_rank) != global_nelements:
        raise PartitioningError("Validator: elem-to-rank wrong size.")
    if np.any(nelem_part) <= 0:
        raise PartitioningError("Validator: empty partitions.")
    part_counts = np.zeros(global_nelements)
    for part_elements in part_to_elements.values():
        for element in part_elements:
            part_counts[element] = part_counts[element] + 1
    if np.any(part_counts < 1):
        raise PartitioningError("Validator: orphaned elements")
    if np.any(part_counts > 1):
        raise PartitioningError("Validator: degenerate elements")
    for e in range(global_nelements):
        part = elem_to_rank[e]
        if e not in part_to_elements[part]:
            raise PartitioningError("Validator: part/element/part map mismatch.")

    if total_partitioned_elements != global_nelements:
        raise PartitioningError("Validator: global element counts dont match."
                                f"{total_partitioned_elements=},{global_nelements=}")

    if debug:
<<<<<<< HEAD
        print(f"Final partitioning: {nelem_part}")
=======
        now = datetime.now().strftime("%Y-%m-%d %H:%M:%S")
        print(f"{now}: Final partitioning: {nelem_part}")
>>>>>>> 96642365

    return elem_to_rank


def generate_and_distribute_mesh(comm, generate_mesh, **kwargs):
    """Generate a mesh and distribute it among all ranks in *comm*.

    Generate the mesh with the user-supplied mesh generation function
    *generate_mesh*, partition the mesh, and distribute it to every
    rank in the provided MPI communicator *comm*.

    .. note::
        This is a collective routine and must be called by all MPI ranks.

    Parameters
    ----------
    comm:
        MPI communicator over which to partition the mesh
    generate_mesh:
        Callable of zero arguments returning a :class:`meshmode.mesh.Mesh`.
        Will only be called on one (undetermined) rank.

    Returns
    -------
    local_mesh : :class:`meshmode.mesh.Mesh`
        The local partition of the the mesh returned by *generate_mesh*.
    global_nelements : :class:`int`
        The number of elements in the serial mesh
    """
    from warnings import warn
    warn(
        "generate_and_distribute_mesh is deprecated and will go away Q4 2022. "
        "Use distribute_mesh instead.", DeprecationWarning, stacklevel=2)
    return distribute_mesh(comm, generate_mesh, **kwargs)


def invert_decomp(decomp_map):
    """Return a list of global elements for each partition."""
    from collections import defaultdict
    global_elements_per_part = defaultdict(list)

    for elemid, part in enumerate(decomp_map):
        global_elements_per_part[part].append(elemid)

    return global_elements_per_part


def _partition_single_volume_mesh(
        mesh, num_ranks, rank_per_element, *, return_ranks=None):
    rank_to_elements = {
        rank: np.where(rank_per_element == rank)[0]
        for rank in range(num_ranks)}

    from meshmode.mesh.processing import partition_mesh
    return partition_mesh(
        mesh, rank_to_elements, return_parts=return_ranks)


def _get_multi_volume_partitions(mesh, num_ranks, rank_per_element,
                                 tag_to_elements, volume_to_tags):

    volumes = list(volume_to_tags.keys())

    tag_to_volume = {
        tag: vol
        for vol, tags in volume_to_tags.items()
        for tag in tags}

    volume_index_per_element = np.full(mesh.nelements, -1, dtype=int)
    for tag, elements in tag_to_elements.items():
        volume_index_per_element[elements] = volumes.index(
            tag_to_volume[tag])

    if np.any(volume_index_per_element < 0):
        raise ValueError("Missing volume specification for some elements.")

    part_id_to_elements = {
        PartID(volumes[vol_idx], rank):
            np.where(
                (volume_index_per_element == vol_idx)
                & (rank_per_element == rank))[0]
        for vol_idx in range(len(volumes))
        for rank in range(num_ranks)}

    return part_id_to_elements


def _partition_multi_volume_mesh(
        mesh, num_ranks, rank_per_element,
        part_id_to_elements, tag_to_elements, volume_to_tags, *,
        return_ranks=None):
    if return_ranks is None:
        return_ranks = list(range(num_ranks))
    volumes = list(volume_to_tags.keys())

    # TODO: Add a public meshmode function to accomplish this? So we're
    # not depending on meshmode internals
    # PartID is (rank, vol) pair
    # part_index is range(len(PartID))
    # part_id_to_part_index is {PartID: part_index}
    # global_elem_to_part_elem is ary[global_elem_index] = \
    #    [part_index, local_element_index]
    part_id_to_part_index = {
        part_id: part_index
        for part_index, part_id in enumerate(part_id_to_elements.keys())}
    from meshmode.mesh.processing import _compute_global_elem_to_part_elem
    global_elem_to_part_elem = _compute_global_elem_to_part_elem(
        mesh.nelements, part_id_to_elements, part_id_to_part_index,
        mesh.element_id_dtype)

    # tag_to_global_to_part = \
    #    {tag: ary[global_elem_index][part_index, local_element_index]}
    tag_to_global_to_part = {
        tag: global_elem_to_part_elem[elements, :]
        for tag, elements in tag_to_elements.items()}

    part_id_to_tag_to_elements = {}
    for part_id in part_id_to_elements.keys():
        part_idx = part_id_to_part_index[part_id]
        part_tag_to_elements = {}
        for tag, global_to_part in tag_to_global_to_part.items():
            part_tag_to_elements[tag] = global_to_part[
                global_to_part[:, 0] == part_idx, 1]
        part_id_to_tag_to_elements[part_id] = part_tag_to_elements

    return_parts = {
        PartID(vol, rank)
        for vol in volumes
        for rank in return_ranks}

    from meshmode.mesh.processing import partition_mesh
    part_id_to_mesh = partition_mesh(
        mesh, part_id_to_elements, return_parts=return_parts)

    return {
        rank: {
            vol: (
                part_id_to_mesh[PartID(vol, rank)],
                part_id_to_tag_to_elements[PartID(vol, rank)])
            for vol in volumes}
        for rank in return_ranks}


@contextmanager
def _manage_mpi_comm(comm):
    try:
        yield comm
    finally:
        comm.Free()


def distribute_mesh(comm, get_mesh_data, partition_generator_func=None, logmgr=None,
                    num_per_batch=None):
    r"""Distribute a mesh among all ranks in *comm*.

    Retrieve the global mesh data with the user-supplied function *get_mesh_data*,
    partition the mesh, and distribute it to every rank in the provided MPI
    communicator *comm*.

    .. note::
        This is a collective routine and must be called by all MPI ranks.

    Parameters
    ----------
    comm:
        MPI communicator over which to partition the mesh
    get_mesh_data:
        Callable of zero arguments returning *mesh* or
        *(mesh, tag_to_elements, volume_to_tags)*, where *mesh* is a
        :class:`meshmode.mesh.Mesh`, *tag_to_elements* is a
        :class:`dict` mapping mesh volume tags to :class:`numpy.ndarray`\ s of
        element numbers, and *volume_to_tags* is a :class:`dict` that maps volumes
        in the resulting distributed mesh to volume tags in *tag_to_elements*.
    partition_generator_func:
        Optional callable that takes *mesh*, *tag_to_elements*, and *comm*'s size,
        and returns a :class:`numpy.ndarray` indicating to which rank each element
        belongs.

    Returns
    -------
    local_mesh_data: :class:`meshmode.mesh.Mesh` or :class:`dict`
        If the result of calling *get_mesh_data* specifies a single volume,
        *local_mesh_data* is the local mesh.  If it specifies multiple volumes,
        *local_mesh_data* will be a :class:`dict` mapping volume tags to
        tuples of the form *(local_mesh, local_tag_to_elements)*.
    global_nelements: :class:`int`
        The number of elements in the global mesh
    """
    from mpi4py import MPI
    from mpi4py.util import pkl5
    from socket import gethostname

    num_ranks = comm.Get_size()
    my_global_rank = comm.Get_rank()
    hostname = gethostname()

    t_mesh_dist = IntervalTimer("t_mesh_dist", "Time spent distributing mesh data.")
    t_mesh_data = IntervalTimer("t_mesh_data", "Time spent getting mesh data.")
    t_mesh_part = IntervalTimer("t_mesh_part", "Time spent partitioning the mesh.")
    t_mesh_split = IntervalTimer("t_mesh_split", "Time spent splitting mesh parts.")

    if partition_generator_func is None:
        def partition_generator_func(mesh, tag_to_elements, num_ranks):
            from meshmode.distributed import get_partition_by_pymetis
            return get_partition_by_pymetis(mesh, num_ranks)

    with _manage_mpi_comm(
            pkl5.Intracomm(comm.Split_type(MPI.COMM_TYPE_SHARED,
                                           comm.Get_rank(), MPI.INFO_NULL))
    ) as node_comm:

        node_ranks = node_comm.gather(comm.Get_rank(), root=0)
        my_node_rank = node_comm.Get_rank()
        reader_color = 0 if my_node_rank == 0 else 1
        reader_comm = comm.Split(reader_color, my_global_rank)
        my_reader_rank = reader_comm.Get_rank()
        num_node_ranks = node_comm.Get_size()

        if my_node_rank == 0:
            num_reading_ranks = reader_comm.Get_size()
            num_per_batch = num_per_batch or num_reading_ranks
            num_reading_batches = max(int(num_reading_ranks / num_per_batch), 1)
            read_batch = int(my_reader_rank / num_per_batch)

            print(f"Read(rank, batch): Dist({my_reader_rank}, "
                  f"{read_batch}) on {hostname}.")

            global_data = None
            if logmgr:
                logmgr.add_quantity(t_mesh_data)
                with t_mesh_data.get_sub_timer():
                    for reading_batch in range(num_reading_batches):
                        if read_batch == reading_batch:
                            print(f"Reading mesh on {hostname}.")
                            global_data = get_mesh_data()
                            reader_comm.Barrier()
                        else:
                            reader_comm.Barrier()
            else:
                for reading_batch in range(num_reading_batches):
                    if read_batch == reading_batch:
                        print(f"Reading mesh on {hostname}.")
                        global_data = get_mesh_data()
                        reader_comm.Barrier()
                    else:
                        reader_comm.Barrier()

            reader_comm.Barrier()
            if my_reader_rank == 0:
                print("Mesh reading done on all nodes.")

            from meshmode.mesh import Mesh
            if isinstance(global_data, Mesh):
                mesh = global_data
                tag_to_elements = None
                volume_to_tags = None
            elif isinstance(global_data, tuple) and len(global_data) == 3:
                mesh, tag_to_elements, volume_to_tags = global_data
            else:
                raise TypeError("Unexpected result from get_mesh_data")

            reader_comm.Barrier()
            if my_reader_rank == 0:
                print("Making partition table on all nodes.")

            if logmgr:
                logmgr.add_quantity(t_mesh_part)
                with t_mesh_part.get_sub_timer():
                    rank_per_element = \
                        partition_generator_func(mesh, tag_to_elements,
                                                 num_ranks)
            else:
                rank_per_element = \
                    partition_generator_func(mesh, tag_to_elements,
                                             num_ranks)

            def get_rank_to_mesh_data_dict():
                if tag_to_elements is None:
                    rank_to_mesh_data = _partition_single_volume_mesh(
                        mesh, num_ranks, rank_per_element,
                        return_ranks=node_ranks)
                else:
                    part_id_to_elements = _get_multi_volume_partitions(
                        mesh, num_ranks, rank_per_element, tag_to_elements,
                        volume_to_tags)
                    rank_to_mesh_data = _partition_multi_volume_mesh(
                        mesh, num_ranks, rank_per_element, part_id_to_elements,
                        tag_to_elements, volume_to_tags, return_ranks=node_ranks)

                rank_to_node_rank = {
                    rank: node_rank
                    for node_rank, rank in enumerate(node_ranks)}

                node_rank_to_mesh_data_dict = {
                    rank_to_node_rank[rank]: mesh_data
                    for rank, mesh_data in rank_to_mesh_data.items()}

                return node_rank_to_mesh_data_dict

            reader_comm.Barrier()
            if my_reader_rank == 0:
                print("Partitioning mesh on all nodes.")

            if logmgr:
                logmgr.add_quantity(t_mesh_split)
                with t_mesh_split.get_sub_timer():
                    node_rank_to_mesh_data_dict = get_rank_to_mesh_data_dict()
            else:
                node_rank_to_mesh_data_dict = get_rank_to_mesh_data_dict()

            node_rank_to_mesh_data = [
                node_rank_to_mesh_data_dict[rank]
                for rank in range(num_node_ranks)]

            reader_comm.Barrier()
            if my_reader_rank == 0:
                print("Partitioning done, distributing to node-local ranks.")

            global_nelements = node_comm.bcast(mesh.nelements, root=0)

            if logmgr:
                logmgr.add_quantity(t_mesh_dist)
                with t_mesh_dist.get_sub_timer():
                    local_mesh_data = \
                        node_comm.scatter(node_rank_to_mesh_data, root=0)
            else:
                local_mesh_data = \
                    node_comm.scatter(node_rank_to_mesh_data, root=0)

        else:  # my_node_rank > 0, get mesh part from MPI
            global_nelements = node_comm.bcast(None, root=0)

            if logmgr:
                logmgr.add_quantity(t_mesh_dist)
                with t_mesh_dist.get_sub_timer():
                    local_mesh_data = node_comm.scatter(None, root=0)
            else:
                local_mesh_data = node_comm.scatter(None, root=0)

    return local_mesh_data, global_nelements


def distribute_mesh_pkl(comm, get_mesh_data, filename="mesh",
                        num_target_ranks=0, num_reader_ranks=0,
                        partition_generator_func=None, logmgr=None):
    r"""Distribute a mesh among all ranks in *comm*.

    Retrieve the global mesh data with the user-supplied function *get_mesh_data*,
    partition the mesh, and distribute it to every rank in the provided MPI
    communicator *comm*.

    .. note::
        This is a collective routine and must be called by all MPI ranks.

    Parameters
    ----------
    comm:
        MPI communicator over which to partition the mesh
    get_mesh_data:
        Callable of zero arguments returning *mesh* or
        *(mesh, tag_to_elements, volume_to_tags)*, where *mesh* is a
        :class:`meshmode.mesh.Mesh`, *tag_to_elements* is a
        :class:`dict` mapping mesh volume tags to :class:`numpy.ndarray`\ s of
        element numbers, and *volume_to_tags* is a :class:`dict` that maps volumes
        in the resulting distributed mesh to volume tags in *tag_to_elements*.
    partition_generator_func:
        Optional callable that takes *mesh*, *tag_to_elements*, and *comm*'s size,
        and returns a :class:`numpy.ndarray` indicating to which rank each element
        belongs.

    Returns
    -------
    local_mesh_data: :class:`meshmode.mesh.Mesh` or :class:`dict`
        If the result of calling *get_mesh_data* specifies a single volume,
        *local_mesh_data* is the local mesh.  If it specifies multiple volumes,
        *local_mesh_data* will be a :class:`dict` mapping volume tags to
        tuples of the form *(local_mesh, local_tag_to_elements)*.
    global_nelements: :class:`int`
        The number of elements in the global mesh
    """
    from mpi4py.util import pkl5
    from datetime import datetime
    comm_wrapper = pkl5.Intracomm(comm)

    num_ranks = comm_wrapper.Get_size()
    my_rank = comm_wrapper.Get_rank()

    if num_target_ranks <= 0:
        num_target_ranks = num_ranks
    if num_reader_ranks <= 0:
        num_reader_ranks = num_ranks

    reader_color = 1 if my_rank < num_reader_ranks else 0
    reader_comm = comm_wrapper.Split(reader_color, my_rank)
    reader_comm_wrapper = pkl5.Intracomm(reader_comm)
    reader_rank = reader_comm_wrapper.Get_rank()
    num_ranks_per_reader = int(num_target_ranks / num_reader_ranks)
    num_leftover = num_target_ranks - (num_ranks_per_reader * num_reader_ranks)
    num_ranks_this_reader = num_ranks_per_reader + (1 if reader_rank
                                                    < num_leftover else 0)

    t_mesh_dist = IntervalTimer("t_mesh_dist", "Time spent distributing mesh data.")
    t_mesh_data = IntervalTimer("t_mesh_data", "Time spent getting mesh data.")
    t_mesh_part = IntervalTimer("t_mesh_part", "Time spent partitioning the mesh.")
    t_mesh_split = IntervalTimer("t_mesh_split", "Time spent splitting mesh parts.")

    if reader_color and num_ranks_this_reader > 0:
        my_starting_rank = num_ranks_per_reader * reader_rank
        my_starting_rank = my_starting_rank + (reader_rank if reader_rank
                                               < num_leftover else num_leftover)
        my_ending_rank = my_starting_rank + num_ranks_this_reader - 1
        ranks_to_write = list(range(my_starting_rank, my_ending_rank+1))

        if reader_rank == 0:
            print("Reading(world_rank,reader_rank): "
                  "Writing[starting_rank,ending_rank]")
            print("----------------------------------")
        reader_comm.Barrier()
        print(f"R({my_rank},{reader_rank}): "
              f"W[{my_starting_rank},{my_ending_rank}]")

        if partition_generator_func is None:
            def partition_generator_func(mesh, tag_to_elements, num_target_ranks):
                from meshmode.distributed import get_partition_by_pymetis
                return get_partition_by_pymetis(mesh, num_target_ranks)

        if reader_rank == 0:
            if logmgr:
                logmgr.add_quantity(t_mesh_data)
                with t_mesh_data.get_sub_timer():
                    global_data = get_mesh_data()
            else:
                global_data = get_mesh_data()
            print(f"{datetime.now()}: Done reading source mesh from file. "
                  "Broadcasting...")
            global_data = reader_comm_wrapper.bcast(global_data, root=0)
        else:
            global_data = reader_comm_wrapper.bcast(None, root=0)

        reader_comm.Barrier()
        if reader_rank == 0:
            print(f"{datetime.now()}: Done distrbuting source mesh data."
                  " Partitioning...")

        from meshmode.mesh import Mesh
        if isinstance(global_data, Mesh):
            mesh = global_data
            tag_to_elements = None
            volume_to_tags = None
        elif isinstance(global_data, tuple) and len(global_data) == 3:
            mesh, tag_to_elements, volume_to_tags = global_data
        else:
            raise TypeError("Unexpected result from get_mesh_data")

        if logmgr:
            logmgr.add_quantity(t_mesh_part)
            with t_mesh_part.get_sub_timer():
                rank_per_element = partition_generator_func(mesh, tag_to_elements,
                                                            num_target_ranks)
        else:
            rank_per_element = partition_generator_func(mesh, tag_to_elements,
                                                        num_target_ranks)

        # Save this little puppy for later (m-to-n restart support)
        if reader_rank == 0:
            part_table_fname = filename + f"_decomp_np{num_target_ranks}.pkl"
            if os.path.exists(part_table_fname):
                os.remove(part_table_fname)
            with open(part_table_fname, "wb") as pkl_file:
                pickle.dump(rank_per_element, pkl_file)
            rank_to_elems = invert_decomp(rank_per_element)
            part_table_fname = filename + f"_idecomp_np{num_target_ranks}.pkl"
            with open(part_table_fname, "wb") as pkl_file:
                pickle.dump(rank_to_elems, pkl_file)

        reader_comm.Barrier()
        if reader_rank == 0:
            print(f"{datetime.now()}: Done with global partitioning. Splitting...")

        if tag_to_elements is None:
            part_id_to_elements = None
        else:
            part_id_to_elements = _get_multi_volume_partitions(
                mesh, num_target_ranks, rank_per_element, tag_to_elements,
                volume_to_tags)

            # Save this little puppy for later (m-to-n restart support)
            if reader_rank == 0:
                mv_part_table_fname = \
                    filename + f"_multivol_idecomp_np{num_target_ranks}.pkl"
                if os.path.exists(mv_part_table_fname):
                    os.remove(mv_part_table_fname)
                with open(mv_part_table_fname, "wb") as pkl_file:
                    pickle.dump(part_id_to_elements, pkl_file)

        reader_comm.Barrier()
        if reader_rank == 0:
            print(f"{datetime.now()}: - Got PartID-to-elements. "
                  "Making mesh data structures...")

        def get_rank_to_mesh_data():
            if tag_to_elements is None:
                rank_to_mesh_data = _partition_single_volume_mesh(
                    mesh, num_target_ranks, rank_per_element,
                    return_ranks=ranks_to_write)
            else:
                rank_to_mesh_data = _partition_multi_volume_mesh(
                    mesh, num_target_ranks, rank_per_element, part_id_to_elements,
                    tag_to_elements, volume_to_tags, return_ranks=ranks_to_write)
            return rank_to_mesh_data

        reader_comm.Barrier()
        if logmgr:
            logmgr.add_quantity(t_mesh_split)
            with t_mesh_split.get_sub_timer():
                rank_to_mesh_data = get_rank_to_mesh_data()
        else:
            rank_to_mesh_data = get_rank_to_mesh_data()

        reader_comm.Barrier()
        if reader_rank == 0:
            print(f"{datetime.now()}: Done splitting mesh. Writing...")

        if logmgr:
            logmgr.add_quantity(t_mesh_dist)
            with t_mesh_dist.get_sub_timer():
                for part_rank, part_mesh in rank_to_mesh_data.items():
                    pkl_filename = (filename
                                    + f"_np{num_target_ranks}_rank{part_rank}.pkl")
                    mesh_data_to_pickle = (mesh.nelements, part_mesh)
                    if os.path.exists(pkl_filename):
                        os.remove(pkl_filename)
                    with open(pkl_filename, "wb") as pkl_file:
                        pickle.dump(mesh_data_to_pickle, pkl_file)
        else:
            for part_rank, part_mesh in rank_to_mesh_data.items():
                pkl_filename = filename + f"_rank{part_rank}.pkl"
                mesh_data_to_pickle = (mesh.nelements, part_mesh)
                if os.path.exists(pkl_filename):
                    os.remove(pkl_filename)
                with open(pkl_filename, "wb") as pkl_file:
                    pickle.dump(mesh_data_to_pickle, pkl_file)

        reader_comm.Barrier()
        if reader_rank == 0:
            print(f"{datetime.now()}: Done writing partitioned mesh.")


def extract_volumes(mesh, tag_to_elements, selected_tags, boundary_tag):
    r"""
    Create a mesh containing a subset of another mesh's volumes.

    Parameters
    ----------
    mesh: :class:`meshmode.mesh.Mesh`
        The original mesh.
    tag_to_elements:
        A :class:`dict` mapping mesh volume tags to :class:`numpy.ndarray`\ s
        of element numbers in *mesh*.
    selected_tags:
        A sequence of tags in *tag_to_elements* representing the subset of volumes
        to be included.
    boundary_tag:
        Tag to assign to the boundary that was previously the interface between
        included/excluded volumes.

    Returns
    -------
    in_mesh: :class:`meshmode.mesh.Mesh`
        The resulting mesh.
    tag_to_in_elements:
        A :class:`dict` mapping the tags from *selected_tags* to
        :class:`numpy.ndarray`\ s of element numbers in *in_mesh*.
    """
    is_in_element = np.full(mesh.nelements, False)
    for tag, elements in tag_to_elements.items():
        if tag in selected_tags:
            is_in_element[elements] = True

    from meshmode.mesh.processing import partition_mesh
    in_mesh = partition_mesh(mesh, {
        "_in": np.where(is_in_element)[0],
        "_out": np.where(~is_in_element)[0]})["_in"]

    # partition_mesh creates a partition boundary for "_out"; replace with a
    # normal boundary
    new_facial_adjacency_groups = []
    from meshmode.mesh import BoundaryAdjacencyGroup, InterPartAdjacencyGroup
    for grp_list in in_mesh.facial_adjacency_groups:
        new_grp_list = []
        for fagrp in grp_list:
            if (
                    isinstance(fagrp, InterPartAdjacencyGroup)
                    and fagrp.part_id == "_out"):
                new_fagrp = BoundaryAdjacencyGroup(
                    igroup=fagrp.igroup,
                    boundary_tag=boundary_tag,
                    elements=fagrp.elements,
                    element_faces=fagrp.element_faces)
            else:
                new_fagrp = fagrp
            new_grp_list.append(new_fagrp)
        new_facial_adjacency_groups.append(new_grp_list)
    in_mesh = in_mesh.copy(facial_adjacency_groups=new_facial_adjacency_groups)

    element_to_in_element = np.where(
        is_in_element,
        np.cumsum(is_in_element) - 1,
        np.full(mesh.nelements, -1))

    tag_to_in_elements = {
        tag: element_to_in_element[tag_to_elements[tag]]
        for tag in selected_tags}

    return in_mesh, tag_to_in_elements


def copy_mapped_dof_array_data(trg_dof_array, src_dof_array, index_map):
    """Copy data between DOFArrays from disparate meshes."""
    # Assume ONE group (tetrahedra ONLY)
    actx = trg_dof_array.array_context
    trg_dof_array_np = actx.to_numpy(trg_dof_array)
    src_dof_array_np = actx.to_numpy(src_dof_array)

    trg_array = trg_dof_array_np[0]
    src_array = src_dof_array_np[0]
    src_nel, src_nnodes = src_array.shape
    trg_nel, trg_nnodes = trg_array.shape

    if trg_nel == 0 or src_nel == 0:
        return trg_dof_array

    if src_nnodes != trg_nnodes:
        raise ValueError("DOFArray mapped copy must be of same order.")

    # Actual data copy
    for trg_el, src_el in index_map.items():
        trg_array[trg_el] = src_array[src_el]

    return actx.from_numpy(trg_dof_array_np)


def interdecomposition_imapping(target_idecomp, source_idecomp):
    """
    Return a mapping of which partitions to source for the target decomp.

    Expects input format: {rank: [elements]}

    Parameters
    ----------
    target_idecomp: dict
        Target decomposition in the format {rank: [elements]}
    source_idecomp: dict
        Source decomposition in the format {rank: [elements]}

    Returns
    -------
    dict
        Dictionary like {trg_rank: [src_ranks]}
    """
    from collections import defaultdict

    # Convert {rank: [elements]} format into {element: rank} for faster look-up
    source_elem_to_rank = {}
    for rank, elements in source_idecomp.items():
        for elem in elements:
            source_elem_to_rank[elem] = rank

    interdecomp_map = defaultdict(set)

    for trg_rank, trg_elements in target_idecomp.items():
        for elem in trg_elements:
            src_rank = source_elem_to_rank.get(elem)
            if src_rank is not None:
                interdecomp_map[trg_rank].add(src_rank)

    # Convert sets to lists for the final output
    for rank in interdecomp_map:
        interdecomp_map[rank] = list(interdecomp_map[rank])

    return interdecomp_map


def interdecomposition_mapping(target_decomp, source_decomp):
    """Return a mapping of which partitions to source for the target decomp."""
    from collections import defaultdict

    interdecomp_map = defaultdict(set)

    for elemid, part in enumerate(target_decomp):
        interdecomp_map[part].add(source_decomp[elemid])

    for part in interdecomp_map:
        interdecomp_map[part] = list(interdecomp_map[part])

    return interdecomp_map


def summarize_decomposition(decomp_map, multivol_decomp_map):
    """Summarize decomp."""
    # Inputs are the decomp_map {rank: [elements]}
    # and multivol_decomp_map {PartID: array([elements])}
    nranks = len(decomp_map)

    # Initialize counters and containers
    total_num_elem = 0
    volume_element_counts = defaultdict(int)
    rank_element_counts = {}
    rank_volume_element_counts = defaultdict(lambda: defaultdict(int))
    unique_volumes = set()

    # Process data from decomp_map
    for rank, elements in decomp_map.items():
        rank_element_counts[rank] = len(elements)
        total_num_elem += len(elements)

    # Process data from multivol_decomp_map
    for partid, elements in multivol_decomp_map.items():
        vol, rank = partid.volume_tag, partid.rank
        unique_volumes.add(vol)
        nvol_els = len(elements)
        volume_element_counts[vol] += nvol_els
        rank_volume_element_counts[rank][vol] = nvol_els

    # Print summary
    print(f"Number of elements: {total_num_elem}")
    print(f"Volumes({len(unique_volumes)}): {unique_volumes}")
    for vol, count in volume_element_counts.items():
        print(f" - Volume({vol}): {count} elements.")
    print(f"Number of ranks: {nranks}")
    for rank in range(nranks):
        print(f" - Rank({rank}): {rank_element_counts[rank]} elements.")
        for vol, size in rank_volume_element_counts[rank].items():
            print(f" -- Vol({vol}): {size}")


# Need a function to determine which of my local elements overlap
# with a disparate decomp part. Optionally restrict attention to
# selected parts.
# For each (or selected) new part
#   Make a dict/map to hold element mapping (key: old_part, val: dict[elid]->[elid])
#   For each local element in the new part
#     1. find the global el id
#     2. grab the old part for that global el
#     3. find the old part-local id (i.e. index) for that global el
#     4. Append local and remote el id lists for old-part-specific dict entry
def interdecomposition_overlap(target_decomp_map, source_decomp_map,
                               return_parts=None):
    """Map element indices for overlapping, disparate decompositions.

    For each (or optionally selected) target parts, this routine
    returns a dictionary keyed by overlapping remote partitions from
    the source decomposition, the value of which is a map from the
    target-part-specific local indexes to the source-part-specific local
    index of for the corresponding element.

    Example dictionary structure:

    .. code-block:: python

       {
         targ_part_1 : {
           src_part_1 : { local_el_index : remote_el_index, ... },
           src_part_2 : { local_el_index : remote_el_index, ... },
           ...
         },
         targ_part_2 : { ... },
         ...
       }

    This data structure is useful for mapping the solution data from
    the old decomp pkl restart files to the new decomp solution arrays.
    """
    src_part_to_els = invert_decomp(source_decomp_map)
    trg_part_to_els = invert_decomp(target_decomp_map)
    ipmap = interdecomposition_mapping(target_decomp_map, source_decomp_map)

    ntrg_parts = len(trg_part_to_els)
    if return_parts is None:
        return_parts = list(range(ntrg_parts))
    overlap_maps = {}
    for trg_part in return_parts:
        overlap_maps[trg_part] = {}
        for src_part in ipmap[trg_part]:
            overlap_maps[trg_part][src_part] = {}
    for trg_part in return_parts:
        trg_els = trg_part_to_els[trg_part]
        for glb_el in trg_els:
            src_part = source_decomp_map[glb_el]
            src_el_index = src_part_to_els[src_part].index(glb_el)
            loc_el_index = trg_els.index(glb_el)
            overlap_maps[trg_part][src_part][loc_el_index] = src_el_index
    return overlap_maps


# Interdecomposition overlap utility for multi-volume datasets
def multivolume_interdecomposition_overlap(src_decomp_map, trg_decomp_map,
                              src_multivol_decomp_map, trg_multivol_decomp_map,
                              return_ranks=None):
    """
    Construct local-to-local index mapping for overlapping decompositions.

    Parameters
    ----------
    src_decomp_map: dict
        Source decomposition map {rank: [elements]}.

    trg_decomp_map: dict
        Target decomposition map {rank: [elements]}.

    src_multivol_decomp_map: dict
        Source multivolume decomposition map {PartID: np.array(elements)}.

    trg_multivol_decomp_map: dict
        Target multivolume decomposition map {PartID: np.array(elements)}.

    Returns
    -------
    dict
        A dictionary with the following structure

        .. code-block:: python

            {
                trg_partid: {
                    src_partid: {
                        trg_local_el_index: src_local_el_index
                    }
                }
            }
    """
    # If no specific ranks are provided, consider all ranks in the target decomp
    if return_ranks is None:
        return_ranks = list(trg_decomp_map.keys())

    mapping = {}

    # First, identify overlapping ranks using the regular decomp maps
    overlapping_ranks = interdecomposition_imapping(trg_decomp_map, src_decomp_map)
    # print(f"{overlapping_ranks=}")

    # Now, for each overlapping rank, determine the overlapping elements using the
    # multivol decomp maps
    for trg_partid, trg_elems in trg_multivol_decomp_map.items():
        trg_nelem_part = len(trg_elems)
        # print(f"dbg Finding overlaps for: {trg_partid=}, {trg_nelem_part}")
        if trg_nelem_part == 0:
            # print("dbg - Skipping empty target part.")
            continue
        trg_rank = trg_partid.rank
        if trg_rank not in return_ranks:
            # print("dbg - Skipping unrelated trg rank.")
            continue
        target_elements_set = set(trg_elems)
        # print(f"dbg {target_elements_set=}")
        # print(f"dbg type of trg_elems={type(trg_elems)}, "
        #       f"trg_elems content={trg_elems}")
        noverlap = 0
        for src_rank in overlapping_ranks[trg_rank]:
            # print(f"dbg - Searching for src partids with {src_rank=}")
            for src_partid, src_elems in src_multivol_decomp_map.items():
                # print(f"dbg -- Considering {src_partid=}, {len(src_elems)=}")
                if src_partid.rank != src_rank:
                    # print("dbg --- Skipping unrelated src rank.")
                    continue
                if src_partid.volume_tag != trg_partid.volume_tag:
                    # print("dbg --- Skipping unrelated src volume.")
                    continue
                # print("dbg --- Determining overlap")
                # Determine element overlaps, set is used for performance
                source_elements_set = set(src_elems)
                # print(f"dbg {source_elements_set=}")
                common_elements_set = \
                    target_elements_set.intersection(source_elements_set)
                # print(f"dbg {common_elements_set=}")
                if common_elements_set:
                    if trg_partid not in mapping:
                        mapping[trg_partid] = {}

                local_mapping = {}
                for trg_el in common_elements_set:
                    # print(f"dbg {trg_el=}")
                    trg_local_idx = np.where(trg_elems == trg_el)[0][0]
                    src_local_idx = np.where(src_elems == trg_el)[0][0]
                    local_mapping[trg_local_idx] = src_local_idx

                # Store the local mapping if there are any overlapping elements
                if local_mapping:
                    # init empty dict if needed
                    # if trg_partid not in mapping:
                    #    mapping[trg_partid] = {}
                    num_local_overlap = len(local_mapping)
                    noverlap = noverlap + num_local_overlap
                    # print(f"dbg ---- found overlap: {trg_partid=}, {src_partid=}")
                    # print(f"dbg ---- num_olap: {num_local_overlap}")
                    mapping[trg_partid][src_partid] = local_mapping
                # else:
                #    print("dbg ---- No overlap found.")
        # if noverlap == trg_nelem_part:
        # print("dbg - Full overlaps found.")
        if noverlap != trg_nelem_part:
            # print("dbg - Overlaps did not cover target part!")
            raise AssertionError("Source overlaps did not cover target part."
                                 f" {trg_partid=}")

    return mapping


def boundary_report(dcoll, boundaries, outfile_name, *, dd=DD_VOLUME_ALL,
                    mesh=None):
    """Generate a report of the mesh boundaries."""
    boundaries = normalize_boundaries(boundaries)

    comm = dcoll.mpi_communicator
    nproc = 1
    rank = 0
    if comm is not None:
        nproc = comm.Get_size()
        rank = comm.Get_rank()

    if mesh is not None:
        nelem = 0
        for grp in mesh.groups:
            nelem = nelem + grp.nelements
        local_header = f"nproc: {nproc}\nrank: {rank}\nnelem: {nelem}\n"
    else:
        local_header = f"nproc: {nproc}\nrank: {rank}\n"

    from io import StringIO
    local_report = StringIO(local_header)
    local_report.seek(0, 2)

    for bdtag in boundaries:
        boundary_discr = dcoll.discr_from_dd(bdtag)
        nnodes = sum([grp.ndofs for grp in boundary_discr.groups])
        local_report.write(f"{bdtag}: {nnodes}\n")

    from meshmode.distributed import get_connected_parts
    from meshmode.mesh import BTAG_PARTITION
    connected_part_ids = get_connected_parts(dcoll.discr_from_dd(dd).mesh)
    local_report.write(f"num_nbr_parts: {len(connected_part_ids)}\n")
    local_report.write(f"connected_part_ids: {connected_part_ids}\n")
    part_nodes = []
    for connected_part_id in connected_part_ids:
        boundary_discr = dcoll.discr_from_dd(
            dd.trace(BTAG_PARTITION(connected_part_id)))
        nnodes = sum([grp.ndofs for grp in boundary_discr.groups])
        part_nodes.append(nnodes)
    if part_nodes:
        local_report.write(f"nnodes_pb: {part_nodes}\n")

    local_report.write("-----\n")
    local_report.seek(0)

    for irank in range(nproc):
        if irank == rank:
            f = open(outfile_name, "a+")
            f.write(local_report.read())
            f.close()
        if comm is not None:
            comm.barrier()


def force_evaluation(actx, expn):
    """Wrap freeze/thaw forcing evaluation of expressions.

    Deprecated; use :func:`mirgecom.utils.force_evaluation` instead.
    """
    from warnings import warn
    warn("simutil.force_evaluation is deprecated and will disappear in Q3 2023. "
         "Use utils.force_evaluation instead.", DeprecationWarning, stacklevel=2)
    return actx.thaw(actx.freeze(expn))


def get_reasonable_memory_pool(ctx: cl.Context, queue: cl.CommandQueue,
                               force_buffer: bool = False,
                               force_non_pool: bool = False):
    """Return an SVM or buffer memory pool based on what the device supports.

    By default, it prefers SVM allocations over CL buffers, and memory
    pools over direct allocations.
    """
    import pyopencl.tools as cl_tools
    from pyopencl.characterize import has_coarse_grain_buffer_svm

    if force_buffer and force_non_pool:
        logger.info(f"Using non-pooled CL buffer allocations on {queue.device}.")
        return cl_tools.DeferredAllocator(ctx)

    if force_buffer:
        logger.info(f"Using pooled CL buffer allocations on {queue.device}.")
        return cl_tools.MemoryPool(cl_tools.ImmediateAllocator(queue))

    if force_non_pool and has_coarse_grain_buffer_svm(queue.device):
        logger.info(f"Using non-pooled SVM allocations on {queue.device}.")
        return cl_tools.SVMAllocator(  # pylint: disable=no-member
            ctx, alignment=0, queue=queue)

    if has_coarse_grain_buffer_svm(queue.device) and hasattr(cl_tools, "SVMPool"):
        logger.info(f"Using SVM-based memory pool on {queue.device}.")
        return cl_tools.SVMPool(cl_tools.SVMAllocator(  # pylint: disable=no-member
            ctx, alignment=0, queue=queue))
    else:
        from warnings import warn
        if not has_coarse_grain_buffer_svm(queue.device):
            warn(f"No SVM support on {queue.device}, returning a CL buffer-based "
                  "memory pool. If you are running with PoCL-cuda, please update "
                  "your PoCL installation.")
        else:
            warn("No SVM memory pool support with your version of PyOpenCL, "
                 f"returning a CL buffer-based memory pool on {queue.device}. "
                 "Please update your PyOpenCL version.")
        return cl_tools.MemoryPool(cl_tools.ImmediateAllocator(queue))


def configurate(config_key, config_object=None, default_value=None):
    """Return a configured item from a configuration object."""
    if config_object is not None:
        d = config_object if isinstance(config_object, dict) else\
            config_object.__dict__
        if config_key in d:
            value = d[config_key]
            if default_value is not None:
                return type(default_value)(value)
            return value
    return default_value


def compare_files_vtu(
        first_file: str,
        second_file: str,
        file_type: str,
        tolerance: float = 1e-12,
        field_tolerance: Optional[Dict[str, float]] = None
        ) -> None:
    """Compare files of vtu type.

    Parameters
    ----------
    first_file:
        First file to compare
    second_file:
        Second file to compare
    file_type:
        Vtu files
    tolerance:
        Max acceptable absolute difference
    field_tolerance:
        Dictionary of individual field tolerances

    Returns
    -------
    True:
        If it passes the files contain data within the given tolerance.
    False:
        If it fails the files contain data outside the given tolerance.
    """
    import xml.etree.ElementTree as Et

    import vtk

    # read files:
    if file_type == "vtu":
        reader1 = vtk.vtkXMLUnstructuredGridReader()  # pylint: disable=no-member
        reader2 = vtk.vtkXMLUnstructuredGridReader()  # pylint: disable=no-member
    else:
        reader1 = vtk.vtkXMLPUnstructuredGridReader()  # pylint: disable=no-member
        reader2 = vtk.vtkXMLPUnstructuredGridReader()  # pylint: disable=no-member

    reader1.SetFileName(first_file)
    reader1.Update()
    output1 = reader1.GetOutput()

    # Check rank number
    def numranks(filename: str) -> int:
        tree = Et.parse(filename)
        root = tree.getroot()
        return len(root.findall(".//Piece"))

    if file_type == "pvtu":
        rank1 = numranks(first_file)
        rank2 = numranks(second_file)
        if rank1 != rank2:
            raise ValueError(f"File '{first_file}' has {rank1} ranks, "
                f"but file '{second_file}' has {rank2} ranks.")

    reader2.SetFileName(second_file)
    reader2.Update()
    output2 = reader2.GetOutput()

    # check fidelity
    point_data1 = output1.GetPointData()
    point_data2 = output2.GetPointData()

    # verify same number of PointData arrays in both files
    if point_data1.GetNumberOfArrays() != point_data2.GetNumberOfArrays():
        print("File 1:", point_data1.GetNumberOfArrays(), "\n",
              "File 2:", point_data2.GetNumberOfArrays())
        raise ValueError("Fidelity test failed: Mismatched data array count")

    nfields = point_data1.GetNumberOfArrays()
    max_field_errors = [0 for _ in range(nfields)]

    if field_tolerance is None:
        field_tolerance = {}
    field_specific_tols = [configurate(point_data1.GetArrayName(i),
        field_tolerance, tolerance) for i in range(nfields)]
    field_names = []

    max_file_diff = 0.
    max_field_name = ""

    for i in range(nfields):
        arr1 = point_data1.GetArray(i)
        arr2 = point_data2.GetArray(i)
        field_tol = field_specific_tols[i]
        num_points = arr2.GetNumberOfTuples()
        num_components = arr1.GetNumberOfComponents()

        # verify both files contain same arrays
        if point_data1.GetArrayName(i) != point_data2.GetArrayName(i):
            print("File 1:", point_data1.GetArrayName(i), "\n",
                  "File 2:", point_data2.GetArrayName(i))
            raise ValueError("Fidelity test failed: Mismatched data array names")

        # verify arrays are same sizes in both files
        if arr1.GetSize() != arr2.GetSize():
            print("File 1, DataArray", i, ":", arr1.GetSize(), "\n",
                  "File 2, DataArray", i, ":", arr2.GetSize())
            raise ValueError("Fidelity test failed: Mismatched data array sizes")

        # verify individual values w/in given tolerance
        fieldname = point_data1.GetArrayName(i)
        field_names.append(fieldname)

        # Ignore any fields that are named here
        # FIXME: rhs, grad are here because they fail thermally-coupled example
        ignored_fields = ["resid", "tagged", "grad", "rhs"]
        ignore_field = False
        for ifld in ignored_fields:
            if ifld in fieldname:
                ignore_field = True
        if ignore_field:
            continue

        max_true_component = max([max(abs(arr2.GetComponent(j, icomp))
                                      for j in range(num_points))
                                  for icomp in range(num_components)])
        max_other_component = max([max(abs(arr1.GetComponent(j, icomp))
                                      for j in range(num_points))
                                  for icomp in range(num_components)])

        # FIXME
        # Choose an arbitrary "level" to define what is a "significant" field
        # Don't compare dinky/insignificant fields
        significant_field = 1000.*field_tol
        if ((max_true_component
             < significant_field) and (max_other_component < significant_field)):
            continue

        max_true_value = max_true_component
        use_relative_diff = max_true_value > field_tol
        err_scale = 1./max_true_value if use_relative_diff else 1.

        print(f"{fieldname}: Max true value: {max_true_value}")
        print(f"{fieldname}: Error scale: {err_scale}")

        # Spew out some stats on each field component
        print(f"Field({fieldname}) Component (min, max, mean)s:")
        for icomp in range(num_components):
            min_true_value = min(arr2.GetComponent(j, icomp)
                                 for j in range(num_points))
            min_other_value = min(arr1.GetComponent(j, icomp)
                                  for j in range(num_points))
            max_true_value = max(arr2.GetComponent(j, icomp)
                                 for j in range(num_points))
            max_other_value = max(arr1.GetComponent(j, icomp)
                                  for j in range(num_points))
            true_mean = sum(arr2.GetComponent(j, icomp)
                            for j in range(num_points)) / num_points
            other_mean = sum(arr1.GetComponent(j, icomp)
                             for j in range(num_points)) / num_points
            print(f"{fieldname}({icomp}): ({min_other_value},"
                  f" {max_other_value}, {other_mean})")
            print(f"{fieldname}({icomp}): ({min_true_value},"
                  f" {max_true_value}, {true_mean})")

        print(f"Field({fieldname}) comparison:")

        for icomp in range(num_components):
            if num_components > 1:
                print(f"Comparing component {icomp}")
            for j in range(num_points):
                test_err = abs(arr1.GetComponent(j, icomp)
                               - arr2.GetComponent(j, icomp))*err_scale
                if test_err > max_field_errors[i]:
                    max_field_errors[i] = test_err

        print(f"Max Error: {max_field_errors[i]}", end=" ")
        print(f"Tolerance: {field_specific_tols[i]}")

    violated_tols = []
    violating_values = []
    violating_fields = []

    for i in range(nfields):
        if max_field_errors[i] > max_file_diff:
            max_file_diff = max_field_errors[i]
            max_field_name = field_names[i]

        if max_field_errors[i] > field_specific_tols[i]:
            violated_tols.append(field_specific_tols[i])
            violating_values.append(max_field_errors[i])
            violating_fields.append(field_names[i])

    print(f"Max File Difference: {max_field_name} : {max_file_diff}")

    if violated_tols:
        raise ValueError("Data comparison failed:\n"
                         f"Fields: {violating_fields=}\n"
                         f"Max differences: {violating_values=}\n"
                         f"Tolerances: {violated_tols=}\n")

    print("VTU Fidelity test completed successfully")


class _Hdf5Reader:
    def __init__(self, filename):
        import h5py

        self.file_obj = h5py.File(filename, "r")

    def read_specific_data(self, datapath):
        return self.file_obj[datapath]


class _XdmfReader:
    # CURRENTLY DOES NOT SUPPORT MULTIPLE Grids

    def __init__(self, filename):
        from xml.etree import ElementTree

        tree = ElementTree.parse(filename)
        root = tree.getroot()

        domains = tuple(root)
        self.domain = domains[0]
        self.grids = tuple(self.domain)
        self.uniform_grid = self.grids[0]

    def get_topology(self):
        connectivity = None

        for a in self.uniform_grid:
            if a.tag == "Topology":
                connectivity = a

        if connectivity is None:
            raise ValueError("File is missing mesh connectivity data")

        return connectivity

    def get_geometry(self):
        geometry = None

        for a in self.uniform_grid:
            if a.tag == "Geometry":
                geometry = a

        if geometry is None:
            raise ValueError("File is missing mesh node location data")

        return geometry

    def read_data_item(self, data_item):
        # CURRENTLY DOES NOT SUPPORT 'DataItem' THAT STORES VALUES DIRECTLY

        # check that data stored as separate hdf5 file
        if data_item.get("Format") != "HDF":
            raise TypeError("Data stored in unrecognized format")

        # get corresponding hdf5 file
        source_info = data_item.text
        split_source_info = source_info.partition(":")

        h5_filename = split_source_info[0]
        # TODO: change file name to match actual mirgecom output directory later
        h5_filename = "examples/" + h5_filename
        h5_datapath = split_source_info[2]

        # read data from corresponding hdf5 file
        h5_reader = _Hdf5Reader(h5_filename)
        return h5_reader.read_specific_data(h5_datapath)


def compare_files_xdmf(first_file: str, second_file: str, tolerance: float = 1e-12):
    """Compare files of xdmf type.

    Parameters
    ----------
    first_file:
        First file to compare
    second_file:
        Second file to compare
    file_type:
        Xdmf files
    tolerance:
        Max acceptable absolute difference

    Returns
    -------
    True:
        If it passes the file type test or contains same data.
    False:
        If it fails the file type test or contains different data.
    """
    # read files
    file_reader1 = _XdmfReader(first_file)
    file_reader2 = _XdmfReader(second_file)

    # check same number of grids
    if len(file_reader1.grids) != len(file_reader2.grids):
        print("File 1:", len(file_reader1.grids), "\n",
              "File 2:", len(file_reader2.grids))
        raise ValueError("Fidelity test failed: Mismatched grid count")

    # check same number of cells in gridTrue:
    if len(file_reader1.uniform_grid) != len(file_reader2.uniform_grid):
        print("File 1:", len(file_reader1.uniform_grid), "\n",
              "File 2:", len(file_reader2.uniform_grid))
        raise ValueError("Fidelity test failed: Mismatched cell count in "
                         "uniform grid")

    # compare Topology:
    top1 = file_reader1.get_topology()
    top2 = file_reader2.get_topology()

    # check TopologyType
    if top1.get("TopologyType") != top2.get("TopologyType"):
        print("File 1:", top1.get("TopologyType"), "\n",
              "File 2:", top2.get("TopologyType"))
        raise ValueError("Fidelity test failed: Mismatched topology type")

    # check number of connectivity values
    connectivities1 = file_reader1.read_data_item(tuple(top1)[0])
    connectivities2 = file_reader2.read_data_item(tuple(top2)[0])

    connectivities1 = np.array(connectivities1)
    connectivities2 = np.array(connectivities2)

    if connectivities1.shape != connectivities2.shape:
        print("File 1:", connectivities1.shape, "\n",
              "File 2:", connectivities2.shape)
        raise ValueError("Fidelity test failed: Mismatched connectivities count")

    if not np.allclose(connectivities1, connectivities2, atol=tolerance):
        print("Tolerance:", tolerance)
        raise ValueError("Fidelity test failed: Mismatched connectivity values "
                         "with given tolerance")

    # compare Geometry:
    geo1 = file_reader1.get_geometry()
    geo2 = file_reader2.get_geometry()

    # check GeometryType
    if geo1.get("GeometryType") != geo2.get("GeometryType"):
        print("File 1:", geo1.get("GeometryType"), "\n",
              "File 2:", geo2.get("GeometryType"))
        raise ValueError("Fidelity test failed: Mismatched geometry type")

    # check number of node values
    nodes1 = file_reader1.read_data_item(tuple(geo1)[0])
    nodes2 = file_reader2.read_data_item(tuple(geo2)[0])

    nodes1 = np.array(nodes1)
    nodes2 = np.array(nodes2)

    if nodes1.shape != nodes2.shape:
        print("File 1:", nodes1.shape, "\n", "File 2:", nodes2.shape)
        raise ValueError("Fidelity test failed: Mismatched nodes count")

    if not np.allclose(nodes1, nodes2, atol=tolerance):
        print("Tolerance:", tolerance)
        raise ValueError("Fidelity test failed: Mismatched node values with "
                         "given tolerance")

    # compare other Attributes:
    maxerrorvalue = 0
    for i in range(len(file_reader1.uniform_grid)):
        curr_cell1 = file_reader1.uniform_grid[i]
        curr_cell2 = file_reader2.uniform_grid[i]

        # skip already checked cells
        if curr_cell1.tag == "Geometry" or curr_cell1.tag == "Topology":
            continue

        # check AttributeType
        if curr_cell1.get("AttributeType") != curr_cell2.get("AttributeType"):
            print("File 1:", curr_cell1.get("AttributeType"), "\n",
                  "File 2:", curr_cell2.get("AttributeType"))
            raise ValueError("Fidelity test failed: Mismatched cell type")

        # check Attribtue name
        if curr_cell1.get("Name") != curr_cell2.get("Name"):
            print("File 1:", curr_cell1.get("Name"), "\n",
                  "File 2:", curr_cell2.get("Name"))
            raise ValueError("Fidelity test failed: Mismatched cell name")

        # check number of Attribute values
        values1 = file_reader1.read_data_item(tuple(curr_cell1)[0])
        values2 = file_reader2.read_data_item(tuple(curr_cell2)[0])

        if len(values1) != len(values2):
            print("File 1,", curr_cell1.get("Name"), ":", len(values1), "\n",
                  "File 2,", curr_cell2.get("Name"), ":", len(values2))
            raise ValueError("Fidelity test failed: Mismatched data values count")

        # check values w/in tolerance
        for i in range(len(values1)):
            if abs(values1[i] - values2[i]) > tolerance:
                print("Tolerance:", tolerance, "\n", "Cell:", curr_cell1.get("Name"))
                if maxerrorvalue < abs(values1[i] - values2[i]):
                    maxerrorvalue = abs(values1[i] - values2[i])

    if not maxerrorvalue == 0:
        raise ValueError("Fidelity test failed: Mismatched data array "
                                 "values with given tolerance. "
                                 "Max Error Value:", maxerrorvalue)

    print("XDMF Fidelity test completed successfully with tolerance", tolerance)


def compare_files_hdf5(first_file: str, second_file: str, tolerance: float = 1e-12):
    """Compare files of hdf5 type.

    Parameters
    ----------
    first_file:
        First file to compare
    second_file:
        Second file to compare
    file_type:
        Hdf5 files
    tolerance:
        Max acceptable absolute difference

    Returns
    -------
    True:
        If it passes the file type test or contains same data.
    False:
        If it fails the file type test or contains different data.
    """
    file_reader1 = _Hdf5Reader(first_file)
    file_reader2 = _Hdf5Reader(second_file)
    f1 = file_reader1.file_obj
    f2 = file_reader2.file_obj

    objects1 = list(f1.keys())
    objects2 = list(f2.keys())

    # check number of Grids
    if len(objects1) != len(objects2):
        print("File 1:", len(objects1), "\n", "File 2:", len(objects2))
        raise ValueError("Fidelity test failed: Mismatched grid count")

    # loop through Grids
    maxvalueerror = 0
    for i in range(len(objects1)):
        obj_name1 = objects1[i]
        obj_name2 = objects2[i]

        if obj_name1 != obj_name2:
            print("File 1:", obj_name1, "\n", "File 2:", obj_name2)
            raise ValueError("Fidelity test failed: Mismatched grid names")

        curr_o1 = list(f1[obj_name1])
        curr_o2 = list(f2[obj_name2])

        if len(curr_o1) != len(curr_o2):
            print("File 1,", obj_name1, ":", len(curr_o1), "\n",
                  "File 2,", obj_name2, ":", len(curr_o2))
            raise ValueError("Fidelity test failed: Mismatched group count")

        # loop through Groups
        for j in range(len(curr_o1)):
            subobj_name1 = curr_o1[j]
            subobj_name2 = curr_o2[j]

            if subobj_name1 != subobj_name2:
                print("File 1:", subobj_name1, "\n", "File 2:", subobj_name2)
                raise ValueError("Fidelity test failed: Mismatched group names")

            subpath1 = obj_name1 + "/" + subobj_name1
            subpath2 = obj_name2 + "/" + subobj_name2

            data_arrays_list1 = list(f1[subpath1])
            data_arrays_list2 = list(f2[subpath2])

            if len(data_arrays_list1) != len(data_arrays_list2):
                print("File 1,", subobj_name1, ":", len(data_arrays_list1), "\n",
                      "File 2,", subobj_name2, ":", len(data_arrays_list2))
                raise ValueError("Fidelity test failed: Mismatched data list count")

            # loop through data arrays
            for k in range(len(data_arrays_list1)):
                curr_listname1 = data_arrays_list1[k]
                curr_listname2 = data_arrays_list2[k]

                if curr_listname1 != curr_listname2:
                    print("File 1:", curr_listname1, "\n", "File 2:", curr_listname2)
                    raise ValueError("Fidelity test failed: Mismatched data "
                                     "list names")

                curr_listname1 = subpath1 + "/" + curr_listname1
                curr_listname2 = subpath2 + "/" + curr_listname2

                curr_datalist1 = np.array(list(f1[curr_listname1]))
                curr_datalist2 = np.array(list(f2[curr_listname2]))

                if curr_datalist1.shape != curr_datalist2.shape:
                    print("File 1,", curr_listname1, ":", curr_datalist1.shape, "\n",
                          "File 2,", curr_listname2, ":", curr_datalist2.shape)
                    raise ValueError("Fidelity test failed: Mismatched data "
                                     "list size")

                if not np.allclose(curr_datalist1, curr_datalist2, atol=tolerance):
                    print("Tolerance:", tolerance, "\n",
                          "Data List:", curr_listname1)
                    if maxvalueerror < abs(curr_datalist1 - curr_datalist2):
                        maxvalueerror = abs(curr_datalist1 - curr_datalist2)

    if not maxvalueerror == 0:
        raise ValueError("Fidelity test failed: Mismatched data "
                             "values with given tolerance. "
                             "Max Value Error: ", maxvalueerror)

    print("HDF5 Fidelity test completed successfully with tolerance", tolerance)<|MERGE_RESOLUTION|>--- conflicted
+++ resolved
@@ -107,13 +107,8 @@
 )
 from grudge.dof_desc import DD_VOLUME_ALL
 from meshmode.dof_array import DOFArray
-<<<<<<< HEAD
 from collections import defaultdict, OrderedDict
-
-=======
 from pytools.obj_array import make_obj_array
-from collections import defaultdict, OrderedDict
->>>>>>> 96642365
 from mirgecom.utils import normalize_boundaries
 from mirgecom.viscous import get_viscous_timestep
 from scipy.spatial import cKDTree
@@ -1675,12 +1670,8 @@
         vpax = {"X": 0, "Y": 1, "Z": 2}[part_axis]
 
         if debug:
-<<<<<<< HEAD
-            print(f"Partitioning volume: {vol_id}")
-=======
             now = datetime.now().strftime("%Y-%m-%d %H:%M:%S")
             print(f"{now} Partitioning volume: {vol_id}")
->>>>>>> 96642365
             print(f"Volume bounding box: {bounds_vol}")
             print(f"Partitioning along axis: {vpax}")
             print(f"Number of elements in volume: {nelements_vol}")
@@ -1762,8 +1753,8 @@
                 part_imbalance = np.abs(num_elem_needed) / float(aver_part_nelem)
 
                 if debug:
-<<<<<<< HEAD
-                    print(f"Processing {vol_id} part({r})")
+                    now = datetime.now().strftime("%Y-%m-%d %H:%M:%S")
+                    print(f"{now}: Processing {vol_id} part({r})")
                     print(f"{part_loc[r]=}")
                     print(f"{num_elem_needed=}, {part_imbalance=}")
                     print(f"{nelem_vpart=}")
@@ -1784,30 +1775,6 @@
                                 raise PartitioningError("Ran out of elems to "
                                                         "partition!")
 
-=======
-                    now = datetime.now().strftime("%Y-%m-%d %H:%M:%S")
-                    print(f"{now}: Processing {vol_id} part({r})")
-                    print(f"{part_loc[r]=}")
-                    print(f"{num_elem_needed=}, {part_imbalance=}")
-                    print(f"{nelem_vpart=}")
-
-                niter = 0
-                total_change = 0
-                moved_elements = set()
-                adv_part = r + 1
-                while part_imbalance > imbalance_tolerance:
-                    # This partition needs to keep changing in size until it meets
-                    # specified imbalance tolerance, or gives up trying
-
-                    # seek out the element reservoir
-                    if num_elem_needed > 0:
-                        while nelem_vpart[adv_part] == 0:
-                            adv_part = adv_part + 1
-                            if adv_part >= npart_vol:
-                                raise PartitioningError("Ran out of elems to "
-                                                        "partition!")
-
->>>>>>> 96642365
                     if debug:
                         print(f"-{nelem_vpart[r]=}, adv_part({adv_part}),"
                               f" {nelem_vpart[adv_part]=}")
@@ -1885,15 +1852,8 @@
                         num_elements_added = len(moved_elements)
                         if debug:
                             print(f"--Adding {num_elements_added} to part({r}).")
-<<<<<<< HEAD
 
                     else:
-
-=======
-
-                    else:
-
->>>>>>> 96642365
                         # Partition is LARGER than it should be
                         # Grab the spatial size of the current partition
                         # to estimate the portion we need to shave off
@@ -1974,11 +1934,8 @@
                 # Summarize the total change and state of the partition
                 # and reservoir
                 if debug:
-<<<<<<< HEAD
-=======
                     now = datetime.now().strftime("%Y-%m-%d %H:%M:%S")
                     print(f"{now} ---------")
->>>>>>> 96642365
                     print(f"-Vol Part({r}): {total_change=}")
                     print(f"-Vol Part({r}): {nelem_vpart[r]=}, {part_imbalance=}")
                     print(f"-Vol Part({adv_part})[Resv]: {nelem_vpart[adv_part]=}")
@@ -2001,11 +1958,8 @@
         vparts_to_elements[vol_id] = vpart_to_elements
         # Loop over volumes
 
-<<<<<<< HEAD
-=======
     now = datetime.now().strftime("%Y-%m-%d %H:%M:%S")
     print(f"{now} Making global element-to-rank array.")
->>>>>>> 96642365
     # Initialize the global element-to-rank array
     elem_to_rank = np.full(global_nelements, -1, dtype=int)  # -1 means unassigned
     nelem_part = np.full(num_ranks, 0, dtype=int)
@@ -2060,12 +2014,8 @@
                                 f"{total_partitioned_elements=},{global_nelements=}")
 
     if debug:
-<<<<<<< HEAD
-        print(f"Final partitioning: {nelem_part}")
-=======
         now = datetime.now().strftime("%Y-%m-%d %H:%M:%S")
         print(f"{now}: Final partitioning: {nelem_part}")
->>>>>>> 96642365
 
     return elem_to_rank
 
