--- conflicted
+++ resolved
@@ -2116,20 +2116,12 @@
     nelem_part = np.full(num_ranks, 0, dtype=int)
     part_to_elements = {}
     current_global_rank = 0
-<<<<<<< HEAD
-    # Ensure _Vol_0 is processed first
-    if "_Vol_0" in vparts_to_elements:
-        sorted_vol_ids = ["_Vol_0"] + [v for v in vparts_to_elements if v != "_Vol_0"]
-    else:
-        sorted_vol_ids = [v for v in vparts_to_elements]
-=======
     # Ensure _Vol_0 is processed first (if it exists)
     if "_Vol_0" in vparts_to_elements:
         sorted_vol_ids = ["_Vol_0"] + [v for v in vparts_to_elements
                                        if v != "_Vol_0"]
     else:
         sorted_vol_ids = list(vparts_to_elements.keys())
->>>>>>> 9de69311
 
     for vol_id in sorted_vol_ids:
         vpart_map = vparts_to_elements[vol_id]
