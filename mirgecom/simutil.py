--- conflicted
+++ resolved
@@ -66,10 +66,7 @@
 
 from typing import List, Dict
 from grudge.discretization import DiscretizationCollection
-<<<<<<< HEAD
-=======
 from grudge.dof_desc import DD_VOLUME_ALL
->>>>>>> a2365750
 from mirgecom.viscous import get_viscous_timestep
 
 logger = logging.getLogger(__name__)
@@ -96,14 +93,9 @@
     return False
 
 
-<<<<<<< HEAD
-def get_sim_timestep(dcoll, state, t, dt, cfl, t_final=0.0,
-                            constant_cfl=False, local_dt=False):
-=======
 def get_sim_timestep(
         dcoll, state, t, dt, cfl, t_final=0.0, constant_cfl=False,
         local_dt=False, fluid_dd=DD_VOLUME_ALL):
->>>>>>> a2365750
     r"""Return the maximum stable timestep for a typical fluid simulation.
 
     This routine returns a constraint-limited timestep size for a fluid
@@ -158,12 +150,9 @@
         True if running constant CFL mode
     local_dt: bool
         True if running local DT mode. False by default.
-<<<<<<< HEAD
-=======
     fluid_dd: grudge.dof_desc.DOFDesc
         the DOF descriptor of the discretization on which *state* lives. Must be a
         volume on the base discretization.
->>>>>>> a2365750
 
     Returns
     -------
@@ -175,13 +164,6 @@
         data_shape = (state.cv.mass[0]).shape
         if actx.supports_nonscalar_broadcasting:
             return cfl * actx.np.broadcast_to(
-<<<<<<< HEAD
-                op.elementwise_min(dcoll, get_viscous_timestep(dcoll, state)),
-                data_shape)
-        else:
-            return cfl * op.elementwise_min(dcoll,
-                                            get_viscous_timestep(dcoll, state))
-=======
                 op.elementwise_min(
                     dcoll, fluid_dd,
                     get_viscous_timestep(dcoll, state, dd=fluid_dd)),
@@ -189,20 +171,14 @@
         else:
             return cfl * op.elementwise_min(
                 dcoll, fluid_dd, get_viscous_timestep(dcoll, state, dd=fluid_dd))
->>>>>>> a2365750
 
     my_dt = dt
     t_remaining = max(0, t_final - t)
     if constant_cfl:
         my_dt = state.array_context.to_numpy(
             cfl * op.nodal_min(
-<<<<<<< HEAD
-                dcoll, "vol",
-                get_viscous_timestep(dcoll=dcoll, state=state)))[()]
-=======
                 dcoll, fluid_dd,
                 get_viscous_timestep(dcoll=dcoll, state=state, dd=fluid_dd)))[()]
->>>>>>> a2365750
 
     return min(t_remaining, my_dt)
 
