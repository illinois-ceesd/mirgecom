--- conflicted
+++ resolved
@@ -137,10 +137,7 @@
 
     comm = discr.mpi_communicator
     rank = 0
-<<<<<<< HEAD
-=======
-
->>>>>>> ab5011f8
+
     if comm:
         rank = comm.Get_rank()
 
@@ -151,10 +148,7 @@
         viz_dir = os.path.dirname(rank_fn)
         if viz_dir and not os.path.exists(viz_dir):
             os.makedirs(viz_dir)
-<<<<<<< HEAD
-=======
-
->>>>>>> ab5011f8
+
     if comm:
         comm.barrier()
 
