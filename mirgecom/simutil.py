--- conflicted
+++ resolved
@@ -76,7 +76,6 @@
 THE SOFTWARE.
 """
 import logging
-<<<<<<< HEAD
 import sys
 import os
 import pickle
@@ -84,10 +83,6 @@
 from typing import TYPE_CHECKING, Dict, List, Optional
 from contextlib import contextmanager
 
-=======
-from functools import partial
-from typing import Dict, List, Optional
->>>>>>> 0d680dfc
 from logpyle import IntervalTimer
 
 import grudge.op as op
@@ -637,12 +632,9 @@
     # Create geometrically even partitions
     elem_to_rank = ((elem_centroids-x_min) / part_interval).astype(int)
 
-<<<<<<< HEAD
     if debug:
         print(f"{elem_to_rank=}")
 
-=======
->>>>>>> 0d680dfc
     # map partition id to list of elements in that partition
     part_to_elements = {r: set(np.where(elem_to_rank == r)[0])
                         for r in range(num_ranks)}
@@ -1380,73 +1372,9 @@
                     mesh, num_target_ranks, rank_per_element,
                     return_ranks=ranks_to_write)
             else:
-<<<<<<< HEAD
                 rank_to_mesh_data = _partition_multi_volume_mesh(
                     mesh, num_target_ranks, rank_per_element, part_id_to_elements,
                     tag_to_elements, volume_to_tags, return_ranks=ranks_to_write)
-=======
-                from grudge.discretization import \
-                    PartID  # pylint: disable=no-name-in-module
-
-                tag_to_volume = {
-                    tag: vol
-                    for vol, tags in volume_to_tags.items()
-                    for tag in tags}
-
-                volumes = list(volume_to_tags.keys())
-
-                volume_index_per_element = np.full(mesh.nelements, -1, dtype=int)
-                for tag, elements in tag_to_elements.items():
-                    volume_index_per_element[elements] = volumes.index(
-                        tag_to_volume[tag])
-
-                if np.any(volume_index_per_element < 0):
-                    raise ValueError("Missing volume specification "
-                                     "for some elements.")
-
-                part_id_to_elements = {
-                    PartID(volumes[vol_idx], rank):
-                    np.where(
-                        (volume_index_per_element == vol_idx)
-                        & (rank_per_element == rank))[0]
-                    for vol_idx in range(len(volumes))
-                    for rank in range(num_ranks)}
-
-                # TODO: Add a public meshmode function to accomplish this? So we're
-                # not depending on meshmode internals
-                part_id_to_part_index = {
-                    part_id: part_index
-                    for part_index, part_id in enumerate(part_id_to_elements.keys())}
-                from meshmode.mesh.processing import \
-                    _compute_global_elem_to_part_elem
-                global_elem_to_part_elem = _compute_global_elem_to_part_elem(
-                    mesh.nelements, part_id_to_elements, part_id_to_part_index,
-                    mesh.element_id_dtype)
-
-                tag_to_global_to_part = {
-                    tag: global_elem_to_part_elem[elements, :]
-                    for tag, elements in tag_to_elements.items()}
-
-                part_id_to_tag_to_elements = {}
-                for part_id in part_id_to_elements.keys():
-                    part_idx = part_id_to_part_index[part_id]
-                    part_tag_to_elements = {}
-                    for tag, global_to_part in tag_to_global_to_part.items():
-                        part_tag_to_elements[tag] = global_to_part[
-                            global_to_part[:, 0] == part_idx, 1]
-                        part_id_to_tag_to_elements[part_id] = part_tag_to_elements
-
-                part_id_to_mesh = partition_mesh(mesh, part_id_to_elements)
-
-                rank_to_mesh_data = [
-                    {
-                        vol: (
-                            part_id_to_mesh[PartID(vol, rank)],
-                            part_id_to_tag_to_elements[PartID(vol, rank)])
-                        for vol in volumes}
-                    for rank in range(num_ranks)]
-
->>>>>>> 0d680dfc
             return rank_to_mesh_data
 
         reader_comm.Barrier()
