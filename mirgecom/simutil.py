"""Provide some utilities for building simulation applications.

.. autofunction:: check_step
.. autofunction:: inviscid_sim_timestep
.. autoexception:: ExactSolutionMismatch
.. autofunction:: sim_checkpoint
.. autofunction:: create_parallel_grid
"""

__copyright__ = """
Copyright (C) 2020 University of Illinois Board of Trustees
"""

__license__ = """
Permission is hereby granted, free of charge, to any person obtaining a copy
of this software and associated documentation files (the "Software"), to deal
in the Software without restriction, including without limitation the rights
to use, copy, modify, merge, publish, distribute, sublicense, and/or sell
copies of the Software, and to permit persons to whom the Software is
furnished to do so, subject to the following conditions:

The above copyright notice and this permission notice shall be included in
all copies or substantial portions of the Software.

THE SOFTWARE IS PROVIDED "AS IS", WITHOUT WARRANTY OF ANY KIND, EXPRESS OR
IMPLIED, INCLUDING BUT NOT LIMITED TO THE WARRANTIES OF MERCHANTABILITY,
FITNESS FOR A PARTICULAR PURPOSE AND NONINFRINGEMENT. IN NO EVENT SHALL THE
AUTHORS OR COPYRIGHT HOLDERS BE LIABLE FOR ANY CLAIM, DAMAGES OR OTHER
LIABILITY, WHETHER IN AN ACTION OF CONTRACT, TORT OR OTHERWISE, ARISING FROM,
OUT OF OR IN CONNECTION WITH THE SOFTWARE OR THE USE OR OTHER DEALINGS IN
THE SOFTWARE.
"""

import logging

import numpy as np
from meshmode.dof_array import thaw
from mirgecom.io import make_status_message
from mirgecom.euler import (
    get_inviscid_timestep,
)

logger = logging.getLogger(__name__)


def check_step(step, interval):
    """
    Check step number against a user-specified interval.

    Utility is used typically for visualization.

    - Negative numbers mean 'never visualize'.
    - Zero means 'always visualize'.

    Useful for checking whether the current step is an output step,
    or anyting else that occurs on fixed intervals.
    """
    if interval == 0:
        return True
    elif interval < 0:
        return False
    elif step % interval == 0:
        return True
    return False


def inviscid_sim_timestep(discr, state, t, dt, cfl, eos,
                          t_final, constant_cfl=False):
    """Return the maximum stable dt."""
    mydt = dt
    if constant_cfl is True:
        mydt = get_inviscid_timestep(discr=discr, q=state,
                                     cfl=cfl, eos=eos)
    if (t + mydt) > t_final:
        mydt = t_final - t
    return mydt


class ExactSolutionMismatch(Exception):
    """Exception class for solution mismatch.

    .. attribute:: step
    .. attribute:: t
    .. attribute:: state
    """

    def __init__(self, step, t, state):
        """Record the simulation state on creation."""
        self.step = step
        self.t = t
        self.state = state


def sim_checkpoint(discr, visualizer, eos, q, vizname, exact_soln=None,
                   step=0, t=0, dt=0, cfl=1.0, nstatus=-1, nviz=-1, exittol=1e-16,
<<<<<<< HEAD
                   viz_fields=None, s0=None, kappa=None, constant_cfl=False, 
                   comm=None, overwrite=False, vis_timer=None):
=======
>>>>>>> ec868afa
                   constant_cfl=False, comm=None, viz_fields=None, overwrite=False,
                   vis_timer=None):
    """Check simulation health, status, viz dumps, and restart."""
    do_viz = check_step(step=step, interval=nviz)
    do_status = check_step(step=step, interval=nstatus)
    if do_viz is False and do_status is False:
        return 0

    from mirgecom.euler import split_conserved
    cv = split_conserved(discr.dim, q)
    dependent_vars = eos.dependent_vars(cv)

    from mirgecom.tag_cells import smoothness_indicator
    if s0 is not None and kappa is not None:
        tagedcells = smoothness_indicator(q[0], discr, kappa=kappa, s0=s0)

    rank = 0
    if comm is not None:
        rank = comm.Get_rank()

    maxerr = 0.0
    if exact_soln is not None:
        actx = cv.mass.array_context
        nodes = thaw(actx, discr.nodes())
        expected_state = exact_soln(x_vec=nodes, t=t, eos=eos)
        exp_resid = q - expected_state
        err_norms = [discr.norm(v, np.inf) for v in exp_resid]
        maxerr = max(err_norms)

    if do_viz:
        io_fields = [
            ("cv", cv),
            ("dv", dependent_vars),
        ]
        if exact_soln is not None:
            exact_list = [
                ("exact_soln", expected_state),
            ]
            io_fields.extend(exact_list)

        if viz_fields is not None:
            io_fields.extend(viz_fields)

        if s0 is not None and kappa is not None:
            tagged_list = [
                ("tagged", tagedcells),
            ]
            io_fields.extend(tagged_list)

        from mirgecom.io import make_rank_fname, make_par_fname
        rank_fn = make_rank_fname(basename=vizname, rank=rank, step=step, t=t)

        from contextlib import nullcontext

        if vis_timer:
            ctm = vis_timer.start_sub_timer()
        else:
            ctm = nullcontext()

        with ctm:
            visualizer.write_parallel_vtk_file(comm, rank_fn, io_fields,
                overwrite=overwrite, par_manifest_filename=make_par_fname(
                    basename=vizname, step=step, t=t))

    if do_status is True:
        #        if constant_cfl is False:
        #            current_cfl = get_inviscid_cfl(discr=discr, q=q,
        #                                           eos=eos, dt=dt)
        statusmesg = make_status_message(discr=discr, t=t, step=step, dt=dt,
                                         cfl=cfl, dependent_vars=dependent_vars)
        if exact_soln is not None:
            statusmesg += (
                "\n------- errors="
                + ", ".join("%.3g" % en for en in err_norms))

        if rank == 0:
            logger.info(statusmesg)

    if maxerr > exittol:
        raise ExactSolutionMismatch(step, t=t, state=q)


def create_parallel_grid(comm, generate_grid):
    """Create and partition a grid.

    Create a grid with the user-supplied grid generation function
    *generate_grid*, partition the grid, and distribute it to every
    rank in the provided MPI communicator *comm*.

    Parameters
    ----------
    comm:
        MPI communicator over which to partition the grid
    generate_grid:
        Callable of zero arguments returning a :class:`meshmode.mesh.Mesh`.
        Will only be called on one (undetermined) rank.

    Returns
    -------
    local_mesh : :class:`meshmode.mesh.Mesh`
        The local partition of the the mesh returned by *generate_grid*.
    global_nelements : :class:`int`
        The number of elements in the serial grid
    """
    from meshmode.distributed import (
        MPIMeshDistributor,
        get_partition_by_pymetis,
    )
    num_parts = comm.Get_size()
    mesh_dist = MPIMeshDistributor(comm)
    global_nelements = 0

    if mesh_dist.is_mananger_rank():

        mesh = generate_grid()

        global_nelements = mesh.nelements

        part_per_element = get_partition_by_pymetis(mesh, num_parts)
        local_mesh = mesh_dist.send_mesh_parts(mesh, part_per_element, num_parts)
        del mesh

    else:
        local_mesh = mesh_dist.receive_mesh_part()

    return local_mesh, global_nelements<|MERGE_RESOLUTION|>--- conflicted
+++ resolved
@@ -93,13 +93,8 @@
 
 def sim_checkpoint(discr, visualizer, eos, q, vizname, exact_soln=None,
                    step=0, t=0, dt=0, cfl=1.0, nstatus=-1, nviz=-1, exittol=1e-16,
-<<<<<<< HEAD
-                   viz_fields=None, s0=None, kappa=None, constant_cfl=False, 
-                   comm=None, overwrite=False, vis_timer=None):
-=======
->>>>>>> ec868afa
-                   constant_cfl=False, comm=None, viz_fields=None, overwrite=False,
-                   vis_timer=None):
+                   s0=None, kappa=None, constant_cfl=False, 
+                   comm=None, overwrite=False, viz_fields=None vis_timer=None):
     """Check simulation health, status, viz dumps, and restart."""
     do_viz = check_step(step=step, interval=nviz)
     do_status = check_step(step=step, interval=nstatus)
