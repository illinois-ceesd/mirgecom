"""Provide some utilities for building simulation applications.

General utilities
-----------------

.. autofunction:: check_step
.. autofunction:: get_sim_timestep
.. autofunction:: write_visfile
.. autofunction:: global_reduce

Diagnostic utilities
--------------------

.. autofunction:: compare_fluid_solutions
.. autofunction:: componentwise_norms
.. autofunction:: max_component_norm
.. autofunction:: check_naninf_local
.. autofunction:: check_range_local
.. autofunction:: boundary_report

Mesh utilities
--------------

.. autofunction:: distribute_mesh

Simulation support utilities
----------------------------

.. autofunction:: limit_species_mass_fractions
.. autofunction:: species_fraction_anomaly_relaxation

Lazy eval utilities
-------------------

.. autofunction:: force_evaluation

File comparison utilities
-------------------------

.. autofunction:: compare_files_vtu
.. autofunction:: compare_files_xdmf
.. autofunction:: compare_files_hdf5
"""

__copyright__ = """
Copyright (C) 2021 University of Illinois Board of Trustees
"""

__license__ = """
Permission is hereby granted, free of charge, to any person obtaining a copy
of this software and associated documentation files (the "Software"), to deal
in the Software without restriction, including without limitation the rights
to use, copy, modify, merge, publish, distribute, sublicense, and/or sell
copies of the Software, and to permit persons to whom the Software is
furnished to do so, subject to the following conditions:

The above copyright notice and this permission notice shall be included in
all copies or substantial portions of the Software.

THE SOFTWARE IS PROVIDED "AS IS", WITHOUT WARRANTY OF ANY KIND, EXPRESS OR
IMPLIED, INCLUDING BUT NOT LIMITED TO THE WARRANTIES OF MERCHANTABILITY,
FITNESS FOR A PARTICULAR PURPOSE AND NONINFRINGEMENT. IN NO EVENT SHALL THE
AUTHORS OR COPYRIGHT HOLDERS BE LIABLE FOR ANY CLAIM, DAMAGES OR OTHER
LIABILITY, WHETHER IN AN ACTION OF CONTRACT, TORT OR OTHERWISE, ARISING FROM,
OUT OF OR IN CONNECTION WITH THE SOFTWARE OR THE USE OR OTHER DEALINGS IN
THE SOFTWARE.
"""
import logging
import numpy as np
from functools import partial

import grudge.op as op
# from grudge.op import nodal_min, elementwise_min
from arraycontext import map_array_container, flatten
from meshmode.dof_array import DOFArray
from mirgecom.viscous import get_viscous_timestep

from typing import List
from grudge.discretization import DiscretizationCollection, PartID
from grudge.dof_desc import DD_VOLUME_ALL


logger = logging.getLogger(__name__)


def check_step(step, interval):
    """
    Check step number against a user-specified interval.

    Utility is used typically for visualization.

    - Negative numbers mean 'never visualize'.
    - Zero means 'always visualize'.

    Useful for checking whether the current step is an output step,
    or anyting else that occurs on fixed intervals.
    """
    if interval == 0:
        return True
    elif interval < 0:
        return False
    elif step % interval == 0:
        return True
    return False


<<<<<<< HEAD
def get_sim_timestep(
        discr, state, t, dt, cfl, t_final, constant_cfl=False,
        fluid_volume_dd=DD_VOLUME_ALL):
    """Return the maximum stable timestep for a typical fluid simulation.
=======
def get_sim_timestep(discr, state, t, dt, cfl, t_final=0.0,
                            constant_cfl=False, local_dt=False):
    r"""Return the maximum stable timestep for a typical fluid simulation.
>>>>>>> 6fa85420

    This routine returns a constraint-limited timestep size for a fluid
    simulation.  The returned timestep will be constrained by the specified
    Courant-Friedrichs-Lewy number, *cfl*, and the simulation max simulated time
    limit, *t_final*, and subject to the user's optional settings.

    The local fluid timestep, $\delta{t}_l$, is computed by
    :func:`~mirgecom.viscous.get_viscous_timestep`.  Users are referred to that
    routine for the details of the local timestep.

    With the remaining simulation time $\Delta{t}_r =
    \left(\mathit{t\_final}-\mathit{t}\right)$, three modes are supported
    for the returned timestep, $\delta{t}$:

    - "Constant DT" mode (default): $\delta{t} = \mathbf{\text{min}}
      \left(\textit{dt},~\Delta{t}_r\right)$
    - "Constant CFL" mode (constant_cfl=True): $\delta{t} =
      \mathbf{\text{min}}\left(\mathbf{\text{global\_min}}\left(\delta{t}\_l\right)
      ,~\Delta{t}_r\right)$
    - "Local DT" mode (local_dt=True): $\delta{t} = \mathbf{\text{cell\_local\_min}}
      \left(\delta{t}_l\right)$

    Note that for "Local DT" mode, *t_final* is ignored, and a
    :class:`~meshmode.dof_array.DOFArray` containing the local *cfl*-limited
    timestep, where $\mathbf{\text{cell\_local\_min}}\left(\delta{t}\_l\right)$ is
    defined as the minimum over the cell collocation points. This mode is useful for
    stepping to convergence of steady-state solutions.

    .. important::
        For "Constant CFL" mode, this routine calls the collective
        :func:`~grudge.op.nodal_min` on the inside which involves MPI collective
        functions.  Thus all MPI ranks on the
        :class:`~grudge.discretization.DiscretizationCollection` must call this
        routine collectively when using "Constant CFL" mode.

    Parameters
    ----------
    discr: :class:`~grudge.discretization.DiscretizationCollection`
        The grudge DG discretization to use
    state: :class:`~mirgecom.gas_model.FluidState`
        The full fluid conserved and thermal state
    t: float
        Current time
    t_final: float
        Final time
    dt: float
        The current timestep
    cfl: float
        The current CFL number
    constant_cfl: bool
        True if running constant CFL mode
    local_dt: bool
        True if running local DT mode. False by default.

    Returns
    -------
    float or :class:`~meshmode.dof_array.DOFArray`
        The global maximum stable DT based on a viscous fluid.
    """
    if local_dt:
        actx = state.array_context
        data_shape = (state.cv.mass[0]).shape
        if actx.supports_nonscalar_broadcasting:
            return cfl * actx.np.broadcast_to(
                op.elementwise_min(discr, get_viscous_timestep(discr, state)),
                data_shape)
        else:
            return cfl * op.elementwise_min(discr,
                                            get_viscous_timestep(discr, state))

    my_dt = dt
    t_remaining = max(0, t_final - t)
    if constant_cfl:
<<<<<<< HEAD
        from mirgecom.viscous import get_viscous_timestep
        from grudge.op import nodal_min
        mydt = state.array_context.to_numpy(
            cfl * nodal_min(
                discr, fluid_volume_dd,
=======
        my_dt = state.array_context.to_numpy(
            cfl * op.nodal_min(
                discr, "vol",
>>>>>>> 6fa85420
                get_viscous_timestep(discr=discr, state=state)))[()]

    return min(t_remaining, my_dt)


def write_visfile(discr, io_fields, visualizer, vizname,
                  step=0, t=0, overwrite=False, vis_timer=None,
                  comm=None):
    """Write parallel VTK output for the fields specified in *io_fields*.

    This routine writes a parallel-compatible unstructured VTK visualization
    file set in (vtu/pvtu) format. One file per MPI rank is written with the
    following naming convention: *vizname*_*step*_<mpi-rank>.vtu, and a single
    file manifest with naming convention: *vizname*_*step*.pvtu.  Users are
    advised to visualize the data using _Paraview_, _VisIt_, or other
    VTU-compatible visualization software by opening the PVTU files.

    .. note::
        This is a collective routine and must be called by all MPI ranks.

    Parameters
    ----------
    visualizer:
        A :class:`meshmode.discretization.visualization.Visualizer`
        VTK output object.
    io_fields:
        List of tuples indicating the (name, data) for each field to write.
    vizname: str
        Root part of the visualization file name to write
    step: int
        The step number to use in the file names
    t: float
        The simulation time to write into the visualization files
    overwrite: bool
        Option whether to overwrite existing files (True) or fail if files
        exist (False=default).
    comm:
        An MPI Communicator is required for parallel writes. If no
        mpi_communicator is provided, then the write is assumed to be serial.
        (deprecated behavior: pull an MPI communicator from the discretization
        collection.  This will stop working in Fall 2022.)
    """
    from contextlib import nullcontext
    from mirgecom.io import make_rank_fname, make_par_fname

    if comm is None:  # None is OK for serial writes!
        comm = discr.mpi_communicator
        if comm is not None:  # It's *not* OK to get comm from discr
            from warnings import warn
            warn("Using `write_visfile` in parallel without an MPI communicator is "
                 "deprecated and will stop working in Fall 2022. For parallel "
                 "writes, specify an MPI communicator with the `mpi_communicator` "
                 "argument.")
    rank = 0

    if comm is not None:
        rank = comm.Get_rank()

    rank_fn = make_rank_fname(basename=vizname, rank=rank, step=step, t=t)

    if rank == 0:
        import os
        viz_dir = os.path.dirname(rank_fn)
        if viz_dir and not os.path.exists(viz_dir):
            os.makedirs(viz_dir)

    if comm is not None:
        comm.barrier()

    if vis_timer:
        ctm = vis_timer.start_sub_timer()
    else:
        ctm = nullcontext()

    with ctm:
        visualizer.write_parallel_vtk_file(
            comm, rank_fn, io_fields,
            overwrite=overwrite,
            par_manifest_filename=make_par_fname(
                basename=vizname, step=step, t=t
            )
        )


def global_reduce(local_values, op, *, comm=None):
    """Perform a global reduction (allreduce if MPI comm is provided).

    This routine is a convenience wrapper for the MPI AllReduce operation
    that also works outside of an MPI context.

    .. note::
        This is a collective routine and must be called by all MPI ranks.

    Parameters
    ----------
    local_values:
        The (:mod:`mpi4py`-compatible) value or array of values on which the
        reduction operation is to be performed.

    op: str
        Reduction operation to be performed. Must be one of "min", "max", "sum",
        "prod", "lor", or "land".

    comm:
        Optional parameter specifying the MPI communicator on which the
        reduction operation (if any) is to be performed

    Returns
    -------
    Any ( like *local_values* )
        Returns the result of the reduction operation on *local_values*
    """
    if comm is not None:
        from mpi4py import MPI
        op_to_mpi_op = {
            "min": MPI.MIN,
            "max": MPI.MAX,
            "sum": MPI.SUM,
            "prod": MPI.PROD,
            "lor": MPI.LOR,
            "land": MPI.LAND,
        }
        return comm.allreduce(local_values, op=op_to_mpi_op[op])
    else:
        if np.ndim(local_values) == 0:
            return local_values
        else:
            op_to_numpy_func = {
                "min": np.minimum,
                "max": np.maximum,
                "sum": np.add,
                "prod": np.multiply,
                "lor": np.logical_or,
                "land": np.logical_and,
            }
            from functools import reduce
            return reduce(op_to_numpy_func[op], local_values)


def allsync(local_values, comm=None, op=None):
    """
    Perform allreduce if MPI comm is provided.

    Deprecated. Do not use in new code.
    """
    from warnings import warn
    warn("allsync is deprecated and will disappear in Q1 2022. "
         "Use global_reduce instead.", DeprecationWarning, stacklevel=2)

    if comm is None:
        return local_values

    from mpi4py import MPI

    if op is None:
        op = MPI.MAX

    if op == MPI.MIN:
        op_string = "min"
    elif op == MPI.MAX:
        op_string = "max"
    elif op == MPI.SUM:
        op_string = "sum"
    elif op == MPI.PROD:
        op_string = "prod"
    elif op == MPI.LOR:
        op_string = "lor"
    elif op == MPI.LAND:
        op_string = "land"
    else:
        raise ValueError(f"Unrecognized MPI reduce op {op}.")

    return global_reduce(local_values, op_string, comm=comm)


def check_range_local(discr: DiscretizationCollection, dd: str, field: DOFArray,
                      min_value: float, max_value: float) -> List[float]:
    """Return the values that are outside the range [min_value, max_value]."""
    actx = field.array_context
    local_min = actx.to_numpy(op.nodal_min_loc(discr, dd, field)).item()
    local_max = actx.to_numpy(op.nodal_max_loc(discr, dd, field)).item()

    failing_values = []

    if local_min < min_value:
        failing_values.append(local_min)
    if local_max > max_value:
        failing_values.append(local_max)

    return failing_values


def check_naninf_local(discr: DiscretizationCollection, dd: str,
                       field: DOFArray) -> bool:
    """Return True if there are any NaNs or Infs in the field."""
    actx = field.array_context
    s = actx.to_numpy(op.nodal_sum_loc(discr, dd, field))
    return not np.isfinite(s)


def compare_fluid_solutions(discr, red_state, blue_state, *, dd=DD_VOLUME_ALL):
    """Return inf norm of (*red_state* - *blue_state*) for each component.

    .. note::
        This is a collective routine and must be called by all MPI ranks.
    """
    actx = red_state.array_context
    resid = red_state - blue_state
    resid_errs = actx.to_numpy(
        flatten(componentwise_norms(discr, resid, order=np.inf, dd=dd), actx))

    return resid_errs.tolist()


def componentwise_norms(discr, fields, order=np.inf, *, dd=DD_VOLUME_ALL):
    """Return the *order*-norm for each component of *fields*.

    .. note::
        This is a collective routine and must be called by all MPI ranks.
    """
    if not isinstance(fields, DOFArray):
        return map_array_container(
            partial(componentwise_norms, discr, order=order, dd=dd), fields)
    if len(fields) > 0:
        return op.norm(discr, fields, order, dd=dd)
    else:
        # FIXME: This work-around for #575 can go away after #569
        return 0


def max_component_norm(discr, fields, order=np.inf, *, dd=DD_VOLUME_ALL):
    """Return the max *order*-norm over the components of *fields*.

    .. note::
        This is a collective routine and must be called by all MPI ranks.
    """
    actx = fields.array_context
    return max(actx.to_numpy(flatten(
        componentwise_norms(discr, fields, order, dd=dd), actx)))


def generate_and_distribute_mesh(comm, generate_mesh):
    """Generate a mesh and distribute it among all ranks in *comm*.

    Generate the mesh with the user-supplied mesh generation function
    *generate_mesh*, partition the mesh, and distribute it to every
    rank in the provided MPI communicator *comm*.

    .. note::
        This is a collective routine and must be called by all MPI ranks.

    Parameters
    ----------
    comm:
        MPI communicator over which to partition the mesh
    generate_mesh:
        Callable of zero arguments returning a :class:`meshmode.mesh.Mesh`.
        Will only be called on one (undetermined) rank.

    Returns
    -------
    local_mesh : :class:`meshmode.mesh.Mesh`
        The local partition of the the mesh returned by *generate_mesh*.
    global_nelements : :class:`int`
        The number of elements in the serial mesh
    """
    from warnings import warn
    warn(
        "generate_and_distribute_mesh is deprecated and will go away Q4 2022. "
        "Use distribute_mesh instead.", DeprecationWarning, stacklevel=2)
    return distribute_mesh(comm, generate_mesh)


def distribute_mesh(comm, get_mesh_data, partition_generator_func=None):
    # FIXME: Out of date
    """Distribute a mesh among all ranks in *comm*.

    Retrieve the global mesh data with the user-supplied function *get_mesh_data*,
    partition the mesh, and distribute it to every rank in the provided MPI
    communicator *comm*.

    .. note::
        This is a collective routine and must be called by all MPI ranks.

    Parameters
    ----------
    comm:
        MPI communicator over which to partition the mesh
    get_mesh_data:
        Callable of zero arguments returning *mesh* or *(mesh, volume_to_elements)*,
        where *mesh* is a :class:`meshmode.mesh.Mesh` and *volume_to_elements* is a
        :class:`dict` mapping volume tags to :class:`numpy.ndarray`s of element
        numbers.

    Returns
    -------
    local_mesh_data : :class:`meshmode.mesh.Mesh` or :class:`dict`
        If *get_mesh_data* returns only a mesh, *local_mesh_data* is the local mesh.
        If *get_mesh_data* also returns *volume_to_elements*, *local_mesh_data* will
        be a :class:`dict` mapping volume tags to corresponding local meshes.
    global_nelements : :class:`int`
        The number of elements in the global mesh
    """
    from meshmode.distributed import mpi_distribute

    num_ranks = comm.Get_size()

    if partition_generator_func is None:
        def partition_generator_func(mesh, tag_to_elements, num_ranks):
            from meshmode.distributed import get_partition_by_pymetis
            return get_partition_by_pymetis(mesh, num_ranks)

    if comm.Get_rank() == 0:
        global_data = get_mesh_data()

        from meshmode.mesh import Mesh
        if isinstance(global_data, Mesh):
            mesh = global_data
            tag_to_elements = None
            volume_to_tags = None
        elif isinstance(global_data, tuple) and len(global_data) == 3:
            mesh, tag_to_elements, volume_to_tags = global_data
        else:
            raise TypeError("Unexpected result from get_mesh_data")

        from meshmode.mesh.processing import partition_mesh

        rank_per_element = partition_generator_func(mesh, tag_to_elements, num_ranks)

        if tag_to_elements is None:
            rank_to_elements = {
                rank: np.where(rank_per_element == rank)[0]
                for rank in range(num_ranks)}

            rank_to_mesh_data = partition_mesh(mesh, rank_to_elements)

        else:
            tag_to_volume = {
                tag: vol
                for vol, tags in volume_to_tags.items()
                for tag in tags}

            volumes = list(volume_to_tags.keys())

            volume_index_per_element = np.full(mesh.nelements, -1, dtype=int)
            for tag, elements in tag_to_elements.items():
                volume_index_per_element[elements] = volumes.index(
                    tag_to_volume[tag])

            if np.any(volume_index_per_element < 0):
                raise ValueError("Missing volume specification for some elements.")

            part_id_to_elements = {
                PartID(volumes[vol_idx], rank):
                    np.where(
                        (volume_index_per_element == vol_idx)
                        & (rank_per_element == rank))[0]
                for vol_idx in range(len(volumes))
                for rank in range(num_ranks)}

            # FIXME: Find a better way to do this
            part_id_to_part_index = {
                part_id: part_index
                for part_index, part_id in enumerate(part_id_to_elements.keys())}
            from meshmode.mesh.processing import _compute_global_elem_to_part_elem
            global_elem_to_part_elem = _compute_global_elem_to_part_elem(
                mesh.nelements, part_id_to_elements, part_id_to_part_index,
                mesh.element_id_dtype)

            tag_to_global_to_part = {
                tag: global_elem_to_part_elem[elements, :]
                for tag, elements in tag_to_elements.items()}

            part_id_to_tag_to_elements = {}
            for part_id in part_id_to_elements.keys():
                part_idx = part_id_to_part_index[part_id]
                part_tag_to_elements = {}
                for tag, global_to_part in tag_to_global_to_part.items():
                    part_tag_to_elements[tag] = global_to_part[
                        global_to_part[:, 0] == part_idx, 1]
                part_id_to_tag_to_elements[part_id] = part_tag_to_elements

            part_id_to_mesh = partition_mesh(mesh, part_id_to_elements)

            rank_to_mesh_data = {
                rank: {
                    vol: (
                        part_id_to_mesh[PartID(vol, rank)],
                        part_id_to_tag_to_elements[PartID(vol, rank)])
                    for vol in volumes}
                for rank in range(num_ranks)}

        local_mesh_data = mpi_distribute(
            comm, source_rank=0, source_data=rank_to_mesh_data)

        global_nelements = comm.bcast(mesh.nelements, root=0)

    else:
        local_mesh_data = mpi_distribute(comm, source_rank=0)

        global_nelements = comm.bcast(None, root=0)

    return local_mesh_data, global_nelements


def boundary_report(discr, boundaries, outfile_name, volume_dd=DD_VOLUME_ALL):
    """Generate a report of the grid boundaries."""
    comm = discr.mpi_communicator
    nproc = 1
    rank = 0
    if comm is not None:
        nproc = comm.Get_size()
        rank = comm.Get_rank()

    local_header = f"nproc: {nproc}\nrank: {rank}\n"
    from io import StringIO
    local_report = StringIO(local_header)
    local_report.seek(0, 2)

    for bdtag in boundaries:
        boundary_discr = discr.discr_from_dd(bdtag)
        nnodes = sum([grp.ndofs for grp in boundary_discr.groups])
        local_report.write(f"{bdtag}: {nnodes}\n")

    from meshmode.mesh import BTAG_PARTITION
    from meshmode.distributed import get_connected_partitions
    connected_part_ids = get_connected_partitions(
        discr.discr_from_dd(volume_dd).mesh)
    local_report.write(f"connected_part_ids: {connected_part_ids}\n")
    part_nodes = []
    for connected_part_id in connected_part_ids:
        boundary_discr = discr.discr_from_dd(BTAG_PARTITION(connected_part_id))
        nnodes = sum([grp.ndofs for grp in boundary_discr.groups])
        part_nodes.append(nnodes)
    if part_nodes:
        local_report.write(f"nnodes_pb: {part_nodes}\n")

    local_report.write("-----\n")
    local_report.seek(0)

    for irank in range(nproc):
        if irank == rank:
            f = open(outfile_name, "a+")
            f.write(local_report.read())
            f.close()
        if comm is not None:
            comm.barrier()


def limit_species_mass_fractions(cv):
    """Keep the species mass fractions from going negative."""
    from mirgecom.fluid import make_conserved
    if cv.nspecies > 0:
        y = cv.species_mass_fractions
        actx = cv.array_context
        new_y = 1.*y
        zero = 0 * y[0]
        one = zero + 1.

        for i in range(cv.nspecies):
            new_y[i] = actx.np.where(actx.np.less(new_y[i], 1e-14),
                                     zero, new_y[i])
            new_y[i] = actx.np.where(actx.np.greater(new_y[i], 1.),
                                     one, new_y[i])
        new_rho_y = cv.mass*new_y

        for i in range(cv.nspecies):
            new_rho_y[i] = actx.np.where(actx.np.less(new_rho_y[i], 1e-16),
                                         zero, new_rho_y[i])
            new_rho_y[i] = actx.np.where(actx.np.greater(new_rho_y[i], 1.),
                                         one, new_rho_y[i])

        return make_conserved(dim=cv.dim, mass=cv.mass,
                              momentum=cv.momentum, energy=cv.energy,
                              species_mass=new_rho_y)
    return cv


def species_fraction_anomaly_relaxation(cv, alpha=1.):
    """Pull negative species fractions back towards 0 with a RHS contribution."""
    from mirgecom.fluid import make_conserved
    if cv.nspecies > 0:
        y = cv.species_mass_fractions
        actx = cv.array_context
        new_y = 1.*y
        zero = 0. * y[0]
        for i in range(cv.nspecies):
            new_y[i] = actx.np.where(actx.np.less(new_y[i], 0.),
                                     -new_y[i], zero)
            # y_spec = actx.np.where(y_spec > 1., y_spec-1., zero)
        return make_conserved(dim=cv.dim, mass=0.*cv.mass,
                              momentum=0.*cv.momentum, energy=0.*cv.energy,
                              species_mass=alpha*cv.mass*new_y)
    return 0.*cv


def force_evaluation(actx, expn):
    """Wrap freeze/thaw forcing evaluation of expressions."""
    return actx.thaw(actx.freeze(expn))


def compare_files_vtu(
        first_file: str,
        second_file: str,
        file_type: str,
        tolerance: float = 1e-12
        ):
    """Compare files of vtu type.

    Parameters
    ----------
    first_file:
        First file to compare
    second_file:
        Second file to compare
    file_type:
        Vtu files
    tolerance:
        Max acceptable absolute difference

    Returns
    -------
    True:
        If it passes the files contain data within the given tolerance.
    False:
        If it fails the files contain data outside the given tolerance.
    """
    import vtk

    # read files:
    if file_type == "vtu":
        reader1 = vtk.vtkXMLUnstructuredGridReader()  # pylint: disable=no-member
        reader2 = vtk.vtkXMLUnstructuredGridReader()  # pylint: disable=no-member
    else:
        reader1 = vtk.vtkXMLPUnstructuredGridReader()  # pylint: disable=no-member
        reader2 = vtk.vtkXMLPUnstructuredGridReader()  # pylint: disable=no-member

    reader1.SetFileName(first_file)
    reader1.Update()
    output1 = reader1.GetOutput()

    reader2.SetFileName(second_file)
    reader2.Update()
    output2 = reader2.GetOutput()

    # check fidelity
    point_data1 = output1.GetPointData()
    point_data2 = output2.GetPointData()

    # verify same number of PointData arrays in both files
    if point_data1.GetNumberOfArrays() != point_data2.GetNumberOfArrays():
        print("File 1:", point_data1.GetNumberOfArrays(), "\n",
              "File 2:", point_data2.GetNumberOfArrays())
        raise ValueError("Fidelity test failed: Mismatched data array count")

    nfields = point_data1.GetNumberOfArrays()
    max_field_errors = [0 for _ in range(nfields)]
    for i in range(nfields):
        arr1 = point_data1.GetArray(i)
        arr2 = point_data2.GetArray(i)

        # verify both files contain same arrays
        if point_data1.GetArrayName(i) != point_data2.GetArrayName(i):
            print("File 1:", point_data1.GetArrayName(i), "\n",
                  "File 2:", point_data2.GetArrayName(i))
            raise ValueError("Fidelity test failed: Mismatched data array names")

        # verify arrays are same sizes in both files
        if arr1.GetSize() != arr2.GetSize():
            print("File 1, DataArray", i, ":", arr1.GetSize(), "\n",
                  "File 2, DataArray", i, ":", arr2.GetSize())
            raise ValueError("Fidelity test failed: Mismatched data array sizes")

        # verify individual values w/in given tolerance
        print(f"Field: {point_data2.GetArrayName(i)}", end=" ")
        for j in range(arr1.GetSize()):
            test_err = abs(arr1.GetValue(j) - arr2.GetValue(j))
            if test_err > max_field_errors[i]:
                max_field_errors[i] = test_err
        print(f"Max Error: {max_field_errors[i]}")

    violation = any([max_field_errors[i] > tolerance for i in range(nfields)])
    if violation:
        raise ValueError("Fidelity test failed: Mismatched data array "
                                 f"values {tolerance=}.")

    print("VTU Fidelity test completed successfully with tolerance", tolerance)


class _Hdf5Reader:
    def __init__(self, filename):
        import h5py

        self.file_obj = h5py.File(filename, "r")

    def read_specific_data(self, datapath):
        return self.file_obj[datapath]


class _XdmfReader:
    # CURRENTLY DOES NOT SUPPORT MULTIPLE Grids

    def __init__(self, filename):
        from xml.etree import ElementTree

        tree = ElementTree.parse(filename)
        root = tree.getroot()

        domains = tuple(root)
        self.domain = domains[0]
        self.grids = tuple(self.domain)
        self.uniform_grid = self.grids[0]

    def get_topology(self):
        connectivity = None

        for a in self.uniform_grid:
            if a.tag == "Topology":
                connectivity = a

        if connectivity is None:
            raise ValueError("File is missing grid connectivity data")

        return connectivity

    def get_geometry(self):
        geometry = None

        for a in self.uniform_grid:
            if a.tag == "Geometry":
                geometry = a

        if geometry is None:
            raise ValueError("File is missing grid node location data")

        return geometry

    def read_data_item(self, data_item):
        # CURRENTLY DOES NOT SUPPORT 'DataItem' THAT STORES VALUES DIRECTLY

        # check that data stored as separate hdf5 file
        if data_item.get("Format") != "HDF":
            raise TypeError("Data stored in unrecognized format")

        # get corresponding hdf5 file
        source_info = data_item.text
        split_source_info = source_info.partition(":")

        h5_filename = split_source_info[0]
        # TODO: change file name to match actual mirgecom output directory later
        h5_filename = "examples/" + h5_filename
        h5_datapath = split_source_info[2]

        # read data from corresponding hdf5 file
        h5_reader = _Hdf5Reader(h5_filename)
        return h5_reader.read_specific_data(h5_datapath)


def compare_files_xdmf(first_file: str, second_file: str, tolerance: float = 1e-12):
    """Compare files of xdmf type.

    Parameters
    ----------
    first_file:
        First file to compare
    second_file:
        Second file to compare
    file_type:
        Xdmf files
    tolerance:
        Max acceptable absolute difference

    Returns
    -------
    True:
        If it passes the file type test or contains same data.
    False:
        If it fails the file type test or contains different data.
    """
    # read files
    file_reader1 = _XdmfReader(first_file)
    file_reader2 = _XdmfReader(second_file)

    # check same number of grids
    if len(file_reader1.grids) != len(file_reader2.grids):
        print("File 1:", len(file_reader1.grids), "\n",
              "File 2:", len(file_reader2.grids))
        raise ValueError("Fidelity test failed: Mismatched grid count")

    # check same number of cells in gridTrue:
    if len(file_reader1.uniform_grid) != len(file_reader2.uniform_grid):
        print("File 1:", len(file_reader1.uniform_grid), "\n",
              "File 2:", len(file_reader2.uniform_grid))
        raise ValueError("Fidelity test failed: Mismatched cell count in "
                         "uniform grid")

    # compare Topology:
    top1 = file_reader1.get_topology()
    top2 = file_reader2.get_topology()

    # check TopologyType
    if top1.get("TopologyType") != top2.get("TopologyType"):
        print("File 1:", top1.get("TopologyType"), "\n",
              "File 2:", top2.get("TopologyType"))
        raise ValueError("Fidelity test failed: Mismatched topology type")

    # check number of connectivity values
    connectivities1 = file_reader1.read_data_item(tuple(top1)[0])
    connectivities2 = file_reader2.read_data_item(tuple(top2)[0])

    connectivities1 = np.array(connectivities1)
    connectivities2 = np.array(connectivities2)

    if connectivities1.shape != connectivities2.shape:
        print("File 1:", connectivities1.shape, "\n",
              "File 2:", connectivities2.shape)
        raise ValueError("Fidelity test failed: Mismatched connectivities count")

    if not np.allclose(connectivities1, connectivities2, atol=tolerance):
        print("Tolerance:", tolerance)
        raise ValueError("Fidelity test failed: Mismatched connectivity values "
                         "with given tolerance")

    # compare Geometry:
    geo1 = file_reader1.get_geometry()
    geo2 = file_reader2.get_geometry()

    # check GeometryType
    if geo1.get("GeometryType") != geo2.get("GeometryType"):
        print("File 1:", geo1.get("GeometryType"), "\n",
              "File 2:", geo2.get("GeometryType"))
        raise ValueError("Fidelity test failed: Mismatched geometry type")

    # check number of node values
    nodes1 = file_reader1.read_data_item(tuple(geo1)[0])
    nodes2 = file_reader2.read_data_item(tuple(geo2)[0])

    nodes1 = np.array(nodes1)
    nodes2 = np.array(nodes2)

    if nodes1.shape != nodes2.shape:
        print("File 1:", nodes1.shape, "\n", "File 2:", nodes2.shape)
        raise ValueError("Fidelity test failed: Mismatched nodes count")

    if not np.allclose(nodes1, nodes2, atol=tolerance):
        print("Tolerance:", tolerance)
        raise ValueError("Fidelity test failed: Mismatched node values with "
                         "given tolerance")

    # compare other Attributes:
    maxerrorvalue = 0
    for i in range(len(file_reader1.uniform_grid)):
        curr_cell1 = file_reader1.uniform_grid[i]
        curr_cell2 = file_reader2.uniform_grid[i]

        # skip already checked cells
        if curr_cell1.tag == "Geometry" or curr_cell1.tag == "Topology":
            continue

        # check AttributeType
        if curr_cell1.get("AttributeType") != curr_cell2.get("AttributeType"):
            print("File 1:", curr_cell1.get("AttributeType"), "\n",
                  "File 2:", curr_cell2.get("AttributeType"))
            raise ValueError("Fidelity test failed: Mismatched cell type")

        # check Attribtue name
        if curr_cell1.get("Name") != curr_cell2.get("Name"):
            print("File 1:", curr_cell1.get("Name"), "\n",
                  "File 2:", curr_cell2.get("Name"))
            raise ValueError("Fidelity test failed: Mismatched cell name")

        # check number of Attribute values
        values1 = file_reader1.read_data_item(tuple(curr_cell1)[0])
        values2 = file_reader2.read_data_item(tuple(curr_cell2)[0])

        if len(values1) != len(values2):
            print("File 1,", curr_cell1.get("Name"), ":", len(values1), "\n",
                  "File 2,", curr_cell2.get("Name"), ":", len(values2))
            raise ValueError("Fidelity test failed: Mismatched data values count")

        # check values w/in tolerance
        for i in range(len(values1)):
            if abs(values1[i] - values2[i]) > tolerance:
                print("Tolerance:", tolerance, "\n", "Cell:", curr_cell1.get("Name"))
                if maxerrorvalue < abs(values1[i] - values2[i]):
                    maxerrorvalue = abs(values1[i] - values2[i])

    if not maxerrorvalue == 0:
        raise ValueError("Fidelity test failed: Mismatched data array "
                                 "values with given tolerance. "
                                 "Max Error Value:", maxerrorvalue)

    print("XDMF Fidelity test completed successfully with tolerance", tolerance)


def compare_files_hdf5(first_file: str, second_file: str, tolerance: float = 1e-12):
    """Compare files of hdf5 type.

    Parameters
    ----------
    first_file:
        First file to compare
    second_file:
        Second file to compare
    file_type:
        Hdf5 files
    tolerance:
        Max acceptable absolute difference

    Returns
    -------
    True:
        If it passes the file type test or contains same data.
    False:
        If it fails the file type test or contains different data.
    """
    file_reader1 = _Hdf5Reader(first_file)
    file_reader2 = _Hdf5Reader(second_file)
    f1 = file_reader1.file_obj
    f2 = file_reader2.file_obj

    objects1 = list(f1.keys())
    objects2 = list(f2.keys())

    # check number of Grids
    if len(objects1) != len(objects2):
        print("File 1:", len(objects1), "\n", "File 2:", len(objects2))
        raise ValueError("Fidelity test failed: Mismatched grid count")

    # loop through Grids
    maxvalueerror = 0
    for i in range(len(objects1)):
        obj_name1 = objects1[i]
        obj_name2 = objects2[i]

        if obj_name1 != obj_name2:
            print("File 1:", obj_name1, "\n", "File 2:", obj_name2)
            raise ValueError("Fidelity test failed: Mismatched grid names")

        curr_o1 = list(f1[obj_name1])
        curr_o2 = list(f2[obj_name2])

        if len(curr_o1) != len(curr_o2):
            print("File 1,", obj_name1, ":", len(curr_o1), "\n",
                  "File 2,", obj_name2, ":", len(curr_o2))
            raise ValueError("Fidelity test failed: Mismatched group count")

        # loop through Groups
        for j in range(len(curr_o1)):
            subobj_name1 = curr_o1[j]
            subobj_name2 = curr_o2[j]

            if subobj_name1 != subobj_name2:
                print("File 1:", subobj_name1, "\n", "File 2:", subobj_name2)
                raise ValueError("Fidelity test failed: Mismatched group names")

            subpath1 = obj_name1 + "/" + subobj_name1
            subpath2 = obj_name2 + "/" + subobj_name2

            data_arrays_list1 = list(f1[subpath1])
            data_arrays_list2 = list(f2[subpath2])

            if len(data_arrays_list1) != len(data_arrays_list2):
                print("File 1,", subobj_name1, ":", len(data_arrays_list1), "\n",
                      "File 2,", subobj_name2, ":", len(data_arrays_list2))
                raise ValueError("Fidelity test failed: Mismatched data list count")

            # loop through data arrays
            for k in range(len(data_arrays_list1)):
                curr_listname1 = data_arrays_list1[k]
                curr_listname2 = data_arrays_list2[k]

                if curr_listname1 != curr_listname2:
                    print("File 1:", curr_listname1, "\n", "File 2:", curr_listname2)
                    raise ValueError("Fidelity test failed: Mismatched data "
                                     "list names")

                curr_listname1 = subpath1 + "/" + curr_listname1
                curr_listname2 = subpath2 + "/" + curr_listname2

                curr_datalist1 = np.array(list(f1[curr_listname1]))
                curr_datalist2 = np.array(list(f2[curr_listname2]))

                if curr_datalist1.shape != curr_datalist2.shape:
                    print("File 1,", curr_listname1, ":", curr_datalist1.shape, "\n",
                          "File 2,", curr_listname2, ":", curr_datalist2.shape)
                    raise ValueError("Fidelity test failed: Mismatched data "
                                     "list size")

                if not np.allclose(curr_datalist1, curr_datalist2, atol=tolerance):
                    print("Tolerance:", tolerance, "\n",
                          "Data List:", curr_listname1)
                    if maxvalueerror < abs(curr_datalist1 - curr_datalist2):
                        maxvalueerror = abs(curr_datalist1 - curr_datalist2)

    if not maxvalueerror == 0:
        raise ValueError("Fidelity test failed: Mismatched data "
                             "values with given tolerance. "
                             "Max Value Error: ", maxvalueerror)

    print("HDF5 Fidelity test completed successfully with tolerance", tolerance)<|MERGE_RESOLUTION|>--- conflicted
+++ resolved
@@ -104,16 +104,10 @@
     return False
 
 
-<<<<<<< HEAD
 def get_sim_timestep(
-        discr, state, t, dt, cfl, t_final, constant_cfl=False,
-        fluid_volume_dd=DD_VOLUME_ALL):
-    """Return the maximum stable timestep for a typical fluid simulation.
-=======
-def get_sim_timestep(discr, state, t, dt, cfl, t_final=0.0,
-                            constant_cfl=False, local_dt=False):
+        discr, state, t, dt, cfl, t_final=0.0, constant_cfl=False,
+        local_dt=False, fluid_volume_dd=DD_VOLUME_ALL):
     r"""Return the maximum stable timestep for a typical fluid simulation.
->>>>>>> 6fa85420
 
     This routine returns a constraint-limited timestep size for a fluid
     simulation.  The returned timestep will be constrained by the specified
@@ -187,17 +181,9 @@
     my_dt = dt
     t_remaining = max(0, t_final - t)
     if constant_cfl:
-<<<<<<< HEAD
-        from mirgecom.viscous import get_viscous_timestep
-        from grudge.op import nodal_min
-        mydt = state.array_context.to_numpy(
-            cfl * nodal_min(
-                discr, fluid_volume_dd,
-=======
         my_dt = state.array_context.to_numpy(
             cfl * op.nodal_min(
-                discr, "vol",
->>>>>>> 6fa85420
+                discr, fluid_volume_dd,
                 get_viscous_timestep(discr=discr, state=state)))[()]
 
     return min(t_remaining, my_dt)
