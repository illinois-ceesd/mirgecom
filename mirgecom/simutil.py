--- conflicted
+++ resolved
@@ -74,22 +74,9 @@
     return False
 
 
-<<<<<<< HEAD
-def inviscid_sim_timestep(discr, state, t, dt, cfl, eos,
-                          t_final, constant_cfl=False):
-    """Return the maximum stable dt."""
-    mydt = dt
-    if constant_cfl is True:
-        mydt = cfl * get_inviscid_timestep(discr=discr, cv=state,
-                                           eos=eos)
-    if (t + mydt) > t_final:
-        mydt = t_final - t
-    return mydt
-=======
 def get_sim_timestep(discr, state, t, dt, cfl, eos,
                      t_final, constant_cfl=False):
     """Return the maximum stable timestep for a typical fluid simulation.
->>>>>>> 798d6623
 
     This routine returns *dt*, the users defined constant timestep, or
     *max_dt*, the maximum domain-wide stability-limited
