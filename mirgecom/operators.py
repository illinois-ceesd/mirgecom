r""":mod:`mirgecom.operators` provides helper functions for composing DG operators.

.. autofunction:: grad_operator
.. autofunction:: div_operator
"""

__copyright__ = """
Copyright (C) 2021 University of Illinois Board of Trustees
"""

__license__ = """
Permission is hereby granted, free of charge, to any person obtaining a copy
of this software and associated documentation files (the "Software"), to deal
in the Software without restriction, including without limitation the rights
to use, copy, modify, merge, publish, distribute, sublicense, and/or sell
copies of the Software, and to permit persons to whom the Software is
furnished to do so, subject to the following conditions:

The above copyright notice and this permission notice shall be included in
all copies or substantial portions of the Software.

THE SOFTWARE IS PROVIDED "AS IS", WITHOUT WARRANTY OF ANY KIND, EXPRESS OR
IMPLIED, INCLUDING BUT NOT LIMITED TO THE WARRANTIES OF MERCHANTABILITY,
FITNESS FOR A PARTICULAR PURPOSE AND NONINFRINGEMENT. IN NO EVENT SHALL THE
AUTHORS OR COPYRIGHT HOLDERS BE LIABLE FOR ANY CLAIM, DAMAGES OR OTHER
LIABILITY, WHETHER IN AN ACTION OF CONTRACT, TORT OR OTHERWISE, ARISING FROM,
OUT OF OR IN CONNECTION WITH THE SOFTWARE OR THE USE OR OTHER DEALINGS IN
THE SOFTWARE.
"""

import grudge.op as op


<<<<<<< HEAD
def grad_operator(discr, dd_vol, dd_faces, volume_fluxes, boundary_fluxes):
=======
def grad_operator(discr, dd_vol, dd_faces, u, flux):
>>>>>>> e77554a6
    r"""Compute a DG gradient for the input *u* with flux given by *flux*.

    Parameters
    ----------
    discr: grudge.eager.EagerDGDiscretization
        the discretization to use
    dd_vol: grudge.dof_desc.DOFDesc
        the degree-of-freedom tag associated with the volume discrezation.
        This determines the type of quadrature to be used.
    dd_faces: grudge.dof_desc.DOFDesc
        the degree-of-freedom tag associated with the surface discrezation.
        This determines the type of quadrature to be used.
<<<<<<< HEAD
    volume_fluxes: :class:`mirgecom.fluid.ConservedVars`
        the vector-valued function for which divergence is to be calculated
    boundary_fluxes: :class:`mirgecom.fluid.ConservedVars`
        the boundary fluxes across the faces of the element
=======
    u: meshmode.dof_array.DOFArray or numpy.ndarray
        the function (or container of functions) for which gradient is to be
        calculated
    flux: numpy.ndarray
        the boundary flux across the faces of the element for each component
        of *u*

>>>>>>> e77554a6
    Returns
    -------
    meshmode.dof_array.DOFArray or numpy.ndarray
        the dg gradient operator applied to *u*
    """
    return -discr.inverse_mass(
<<<<<<< HEAD
        op.weak_local_grad(discr, dd_vol, volume_fluxes)
        - op.face_mass(discr, dd_faces, boundary_fluxes)
    )


def div_operator(discr, dd_vol, dd_faces, volume_fluxes, boundary_fluxes):
    r"""Compute a DG divergence of vector-valued function *u* with flux given by *flux*.
=======
        op.weak_local_grad(discr, dd_vol, u)
        - op.face_mass(discr, dd_faces, flux)
    )


def div_operator(discr, dd_vol, dd_faces, v, flux):
    r"""Compute a DG divergence of vector-valued function *v* with flux given by *flux*.
>>>>>>> e77554a6

    Parameters
    ----------
    discr: grudge.eager.EagerDGDiscretization
        the discretization to use
    dd_vol: grudge.dof_desc.DOFDesc
        the degree-of-freedom tag associated with the volume discrezation.
        This determines the type of quadrature to be used.
    dd_faces: grudge.dof_desc.DOFDesc
        the degree-of-freedom tag associated with the surface discrezation.
        This determines the type of quadrature to be used.
<<<<<<< HEAD
    volume_fluxes: :class:`mirgecom.fluid.ConservedVars`
        the vector-valued function for which divergence is to be calculated
    boundary_fluxes: :class:`mirgecom.fluid.ConservedVars`
        the boundary fluxes across the faces of the element
    Returns
    -------
    :class:`mirgecom.fluid.ConservedVars`
        the dg divergence operator applied to vector-valued function *u*.
    """
    return -discr.inverse_mass(
        op.weak_local_div(discr, dd_vol, volume_fluxes)
        - op.face_mass(discr, dd_faces, boundary_fluxes)
=======
    v: numpy.ndarray
        obj array of :class:`~meshmode.dof_array.DOFArray` (or container of such)
        representing the vector-valued functions for which divergence is to be
        calculated
    flux: numpy.ndarray
        the boundary flux for each function in v

    Returns
    -------
    float or numpy.ndarray
        the dg divergence operator applied to vector-valued function(s) *v*.
    """
    return -discr.inverse_mass(
        op.weak_local_div(discr, dd_vol, v)
        - op.face_mass(discr, dd_faces, flux)
>>>>>>> e77554a6
    )<|MERGE_RESOLUTION|>--- conflicted
+++ resolved
@@ -31,11 +31,7 @@
 import grudge.op as op
 
 
-<<<<<<< HEAD
-def grad_operator(discr, dd_vol, dd_faces, volume_fluxes, boundary_fluxes):
-=======
 def grad_operator(discr, dd_vol, dd_faces, u, flux):
->>>>>>> e77554a6
     r"""Compute a DG gradient for the input *u* with flux given by *flux*.
 
     Parameters
@@ -48,12 +44,6 @@
     dd_faces: grudge.dof_desc.DOFDesc
         the degree-of-freedom tag associated with the surface discrezation.
         This determines the type of quadrature to be used.
-<<<<<<< HEAD
-    volume_fluxes: :class:`mirgecom.fluid.ConservedVars`
-        the vector-valued function for which divergence is to be calculated
-    boundary_fluxes: :class:`mirgecom.fluid.ConservedVars`
-        the boundary fluxes across the faces of the element
-=======
     u: meshmode.dof_array.DOFArray or numpy.ndarray
         the function (or container of functions) for which gradient is to be
         calculated
@@ -61,22 +51,12 @@
         the boundary flux across the faces of the element for each component
         of *u*
 
->>>>>>> e77554a6
     Returns
     -------
     meshmode.dof_array.DOFArray or numpy.ndarray
         the dg gradient operator applied to *u*
     """
     return -discr.inverse_mass(
-<<<<<<< HEAD
-        op.weak_local_grad(discr, dd_vol, volume_fluxes)
-        - op.face_mass(discr, dd_faces, boundary_fluxes)
-    )
-
-
-def div_operator(discr, dd_vol, dd_faces, volume_fluxes, boundary_fluxes):
-    r"""Compute a DG divergence of vector-valued function *u* with flux given by *flux*.
-=======
         op.weak_local_grad(discr, dd_vol, u)
         - op.face_mass(discr, dd_faces, flux)
     )
@@ -84,7 +64,6 @@
 
 def div_operator(discr, dd_vol, dd_faces, v, flux):
     r"""Compute a DG divergence of vector-valued function *v* with flux given by *flux*.
->>>>>>> e77554a6
 
     Parameters
     ----------
@@ -96,20 +75,6 @@
     dd_faces: grudge.dof_desc.DOFDesc
         the degree-of-freedom tag associated with the surface discrezation.
         This determines the type of quadrature to be used.
-<<<<<<< HEAD
-    volume_fluxes: :class:`mirgecom.fluid.ConservedVars`
-        the vector-valued function for which divergence is to be calculated
-    boundary_fluxes: :class:`mirgecom.fluid.ConservedVars`
-        the boundary fluxes across the faces of the element
-    Returns
-    -------
-    :class:`mirgecom.fluid.ConservedVars`
-        the dg divergence operator applied to vector-valued function *u*.
-    """
-    return -discr.inverse_mass(
-        op.weak_local_div(discr, dd_vol, volume_fluxes)
-        - op.face_mass(discr, dd_faces, boundary_fluxes)
-=======
     v: numpy.ndarray
         obj array of :class:`~meshmode.dof_array.DOFArray` (or container of such)
         representing the vector-valued functions for which divergence is to be
@@ -125,5 +90,4 @@
     return -discr.inverse_mass(
         op.weak_local_div(discr, dd_vol, v)
         - op.face_mass(discr, dd_faces, flux)
->>>>>>> e77554a6
     )