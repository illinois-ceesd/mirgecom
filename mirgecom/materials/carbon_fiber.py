r""":mod:`mirgecom.materials.carbon_fiber` evaluate carbon fiber data.

.. autoclass:: Oxidation
.. autoclass:: FiberEOS
"""

__copyright__ = """
Copyright (C) 2023 University of Illinois Board of Trustees
"""

__license__ = """
Permission is hereby granted, free of charge, to any person obtaining a copy
of this software and associated documentation files (the "Software"), to deal
in the Software without restriction, including without limitation the rights
to use, copy, modify, merge, publish, distribute, sublicense, and/or sell
copies of the Software, and to permit persons to whom the Software is
furnished to do so, subject to the following conditions:

The above copyright notice and this permission notice shall be included in
all copies or substantial portions of the Software.

THE SOFTWARE IS PROVIDED "AS IS", WITHOUT WARRANTY OF ANY KIND, EXPRESS OR
IMPLIED, INCLUDING BUT NOT LIMITED TO THE WARRANTIES OF MERCHANTABILITY,
FITNESS FOR A PARTICULAR PURPOSE AND NONINFRINGEMENT. IN NO EVENT SHALL THE
AUTHORS OR COPYRIGHT HOLDERS BE LIABLE FOR ANY CLAIM, DAMAGES OR OTHER
LIABILITY, WHETHER IN AN ACTION OF CONTRACT, TORT OR OTHERWISE, ARISING FROM,
OUT OF OR IN CONNECTION WITH THE SOFTWARE OR THE USE OR OTHER DEALINGS IN
THE SOFTWARE.
"""

from typing import Optional
from abc import abstractmethod
import numpy as np
from meshmode.dof_array import DOFArray
from mirgecom.wall_model import PorousWallEOS


class Oxidation:
    """Abstract interface for wall oxidation model.

    .. automethod:: get_source_terms
    """

    @abstractmethod
    def get_source_terms(self, temperature: DOFArray,
            tau: DOFArray, rhoY_o2: DOFArray) -> DOFArray:  # noqa N803
        r"""Source terms of fiber oxidation."""
        raise NotImplementedError()


# TODO per MTC review, can we generalize the oxidation model?
# should we keep this in the driver?
class Y2_Oxidation_Model(Oxidation):  # noqa N801
    """Evaluate the source terms for the Y2 model of carbon fiber oxidation.

    .. automethod:: puma_effective_surface_area
    .. automethod:: get_source_terms
    """

    def puma_effective_surface_area(self, progress) -> DOFArray:
        """Polynomial fit based on PUMA data.

        Parameters
        ----------
        progress: meshmode.dof_array.DOFArray
            the rate of decomposition of the fibers
        """
        # Original fit function: -1.1012e5*x**2 - 0.0646e5*x + 1.1794e5
        # Rescale by x==0 value and rearrange
        return 1.1794e5*(1.0 - 0.0547736137*progress - 0.9336950992*progress**2)

    def _get_wall_effective_surface_area_fiber(self, progress) -> DOFArray:
        """Evaluate the effective surface of the fibers.

        Parameters
        ----------
        progress: meshmode.dof_array.DOFArray
            the rate of decomposition of the fibers
        """
        return self.puma_effective_surface_area(progress)

    def get_source_terms(self, temperature, tau, rhoY_o2) -> DOFArray:  # noqa N803
        """Return the effective source terms for the oxidation.

        Parameters
        ----------
        temperature: meshmode.dof_array.DOFArray
        tau: meshmode.dof_array.DOFArray
            the progress ratio of the oxidation
        ox_mass: meshmode.dof_array.DOFArray
            the mass fraction of oxygen
        """
        actx = temperature.array_context

        mw_o = 15.999
        mw_o2 = mw_o*2
        mw_co = 28.010
        univ_gas_const = 8314.46261815324

        eff_surf_area = self._get_wall_effective_surface_area_fiber(1.0-tau)
        alpha = (
            (0.00143+0.01*actx.np.exp(-1450.0/temperature))
            / (1.0+0.0002*actx.np.exp(13000.0/temperature)))
        k = alpha*actx.np.sqrt(
            (univ_gas_const*temperature)/(2.0*np.pi*mw_o2))
        return (mw_co/mw_o2 + mw_o/mw_o2 - 1)*rhoY_o2*k*eff_surf_area


<<<<<<< HEAD
# TODO per MTC review, can we generalize the oxidation model?
# should we keep this in the driver?
class Y3_Oxidation_Model(Oxidation):  # noqa N801
    r"""Evaluate the source terms for the Y3 model of carbon fiber oxidation.

    Follows ``A. Martin, AIAA 2013-2636'', using a single reaction given by
    .. math::
        C_{(s)} + O_2 \to CO_2

    .. automethod:: get_source_terms
    """

    def __init__(self, wall_material):
        self._material = wall_material

    def _get_wall_effective_surface_area_fiber(self, tau) -> DOFArray:
        r"""Evaluate the effective surface of the fibers.

        The fiber radius as a function of mass loss $\tau$ is given by
        .. math::
            \tau = \frac{m}{m_0} = \frac{\pi r^2/L}{\pi r_0^2/L} = \frac{r^2}{r_0^2}
        """
        actx = tau.array_context

        original_fiber_radius = 5e-6  # half the diameter
        fiber_radius = original_fiber_radius*actx.np.sqrt(tau)

        epsilon_0 = self._material.volume_fraction(tau=1.0)
        return 2.0*epsilon_0/original_fiber_radius**2*fiber_radius

    def get_source_terms(self, temperature, tau, rhoY_o2):  # noqa N803
        r"""Return the effective source terms for the oxidation.

        Parameters
        ----------
        temperature: meshmode.dof_array.DOFArray
        tau: meshmode.dof_array.DOFArray
            the progress ratio of the oxidation
        ox_mass: meshmode.dof_array.DOFArray
            the mass fraction of oxygen

        Returns
        -------
        meshmode.dof_array.DOFArray
            The tuple (\omega_{C}, \omega_{O_2}, \omega_{CO_2})
        """
        actx = temperature.array_context

        mw_c = 12.011
        mw_o = 15.999
        mw_o2 = mw_o*2
        mw_co2 = 44.010
        univ_gas_const = 8.31446261815324  # J/(K-mol)

        eff_surf_area = self._get_wall_effective_surface_area_fiber(tau)

        k_f = 1.0e5*actx.np.exp(-120000.0/(univ_gas_const*temperature))

        m_dot_c = - rhoY_o2/mw_o2 * mw_c * eff_surf_area * k_f
        m_dot_o2 = - rhoY_o2/mw_o2 * mw_o2 * eff_surf_area * k_f
        m_dot_co2 = + rhoY_o2/mw_o2 * mw_co2 * eff_surf_area * k_f

        return m_dot_c, m_dot_o2, m_dot_co2


class FiberProperties(PorousWallProperties):
=======
class FiberEOS(PorousWallEOS):
>>>>>>> 4a74d2ff
    """Evaluate the properties of the solid state containing only fibers.

    .. automethod:: void_fraction
    .. automethod:: enthalpy
    .. automethod:: heat_capacity
    .. automethod:: thermal_conductivity
    .. automethod:: volume_fraction
    .. automethod:: permeability
    .. automethod:: emissivity
    .. automethod:: tortuosity
    .. automethod:: decomposition_progress
    """

    def __init__(self, char_mass, virgin_mass):
        """Bulk density considering the porosity and intrinsic density."""
        self._char_mass = char_mass
        self._virgin_mass = virgin_mass

    def void_fraction(self, tau: DOFArray) -> DOFArray:
        r"""Return the volumetric fraction $\epsilon$ filled with gas.

        The fractions of gas and solid phases must sum to one,
        $\epsilon_g + \epsilon_s = 1$. Both depend only on the oxidation
        progress ratio $\tau$.
        """
        return 1.0 - self.volume_fraction(tau)

    def enthalpy(self, temperature: DOFArray, tau: Optional[DOFArray]) -> DOFArray:
        r"""Evaluate the solid enthalpy $h_s$ of the fibers."""
        return (
            - 1.279887694729e-11*temperature**5 + 1.491175465285e-07*temperature**4
            - 6.994595296860e-04*temperature**3 + 1.691564018108e+00*temperature**2
            - 3.441837408320e+01*temperature - 1.235438104496e+05)

    def heat_capacity(self, temperature: DOFArray,
                      tau: Optional[DOFArray]) -> DOFArray:
        r"""Evaluate the heat capacity $C_{p_s}$ of the fibers."""
        return (
            + 1.461303669323e-14*temperature**5 - 1.862489701581e-10*temperature**4
            + 9.685398830530e-07*temperature**3 - 2.599755262540e-03*temperature**2
            + 3.667295510844e+00*temperature - 7.816218435655e+01)

    # ~~~~~~~~ fiber conductivity
    def _experimental_kappa(self, temperature: DOFArray) -> DOFArray:
        """Experimental data of thermal conductivity."""
        return (
            1.766e-10 * temperature**3
            - 4.828e-7 * temperature**2
            + 6.252e-4 * temperature
            + 6.707e-3)

    def _puma_kappa(self, progress: DOFArray) -> DOFArray:
        """Numerical data of thermal conductivity evaluated by PUMA."""
        # FIXME the fully decomposed conductivity is given by the air, which
        # is already accounted for in our model.
        return 0.0988*progress**2 - 0.2751*progress + 0.201

    def thermal_conductivity(self, temperature: DOFArray,
                                   tau: DOFArray) -> DOFArray:
        r"""Evaluate the thermal conductivity $\kappa$ of the fibers.

        It employs a rescaling of the experimental data based on the fiber
        shrinkage during the oxidation.
        """
        progress = 1.0-tau
        return (
            self._experimental_kappa(temperature)
            * self._puma_kappa(progress) / self._puma_kappa(progress=0.0)
        )

    # ~~~~~~~~ other properties
    def volume_fraction(self, tau: DOFArray) -> DOFArray:
        r"""Fraction $\phi$ occupied by the solid."""
        # FIXME Should this be a quadratic function?
        return 0.10*tau

    def permeability(self, tau: DOFArray) -> DOFArray:
        r"""Permeability $K$ of the porous material."""
        # FIXME find a relation to make it change as a function of "tau"
        actx = tau.array_context
        return 6.0e-11 + actx.np.zeros_like(tau)

    def emissivity(self, tau: DOFArray) -> DOFArray:
        """Emissivity for energy radiation."""
        actx = tau.array_context
        return 0.9 + actx.np.zeros_like(tau)

    def tortuosity(self, tau: DOFArray) -> DOFArray:
        r"""Tortuosity $\eta$ affects the species diffusivity."""
        # FIXME find a relation to make it change as a function of "tau"
        actx = tau.array_context
        return 1.1 + actx.np.zeros_like(tau)

    def decomposition_progress(self, mass: DOFArray) -> DOFArray:
        r"""Evaluate the mass loss progress ratio $\tau$ of the oxidation.

        Where $\tau=1$, the material is locally virgin. On the other hand, if
        $\tau=0$, then the oxidation is locally complete and the fibers were
        all consumed.
        """
        return 1.0 - (self._virgin_mass - mass)/self._virgin_mass<|MERGE_RESOLUTION|>--- conflicted
+++ resolved
@@ -106,7 +106,6 @@
         return (mw_co/mw_o2 + mw_o/mw_o2 - 1)*rhoY_o2*k*eff_surf_area
 
 
-<<<<<<< HEAD
 # TODO per MTC review, can we generalize the oxidation model?
 # should we keep this in the driver?
 class Y3_Oxidation_Model(Oxidation):  # noqa N801
@@ -172,10 +171,7 @@
         return m_dot_c, m_dot_o2, m_dot_co2
 
 
-class FiberProperties(PorousWallProperties):
-=======
 class FiberEOS(PorousWallEOS):
->>>>>>> 4a74d2ff
     """Evaluate the properties of the solid state containing only fibers.
 
     .. automethod:: void_fraction
