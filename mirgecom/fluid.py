""":mod:`mirgecom.fluid` provides common utilities for fluid simulation.

Conserved Quantities Handling
^^^^^^^^^^^^^^^^^^^^^^^^^^^^^

.. autoclass:: ConservedVars
.. autofunction:: make_conserved

Helper Functions
^^^^^^^^^^^^^^^^

.. autofunction:: velocity_gradient
.. autofunction:: species_mass_fraction_gradient
"""

__copyright__ = """
Copyright (C) 2021 University of Illinois Board of Trustees
"""

__license__ = """
Permission is hereby granted, free of charge, to any person obtaining a copy
of this software and associated documentation files (the "Software"), to deal
in the Software without restriction, including without limitation the rights
to use, copy, modify, merge, publish, distribute, sublicense, and/or sell
copies of the Software, and to permit persons to whom the Software is
furnished to do so, subject to the following conditions:

The above copyright notice and this permission notice shall be included in
all copies or substantial portions of the Software.

THE SOFTWARE IS PROVIDED "AS IS", WITHOUT WARRANTY OF ANY KIND, EXPRESS OR
IMPLIED, INCLUDING BUT NOT LIMITED TO THE WARRANTIES OF MERCHANTABILITY,
FITNESS FOR A PARTICULAR PURPOSE AND NONINFRINGEMENT. IN NO EVENT SHALL THE
AUTHORS OR COPYRIGHT HOLDERS BE LIABLE FOR ANY CLAIM, DAMAGES OR OTHER
LIABILITY, WHETHER IN AN ACTION OF CONTRACT, TORT OR OTHERWISE, ARISING FROM,
OUT OF OR IN CONNECTION WITH THE SOFTWARE OR THE USE OR OTHER DEALINGS IN
THE SOFTWARE.
"""
import numpy as np  # noqa
from meshmode.dof_array import DOFArray  # noqa
from dataclasses import dataclass, fields
from arraycontext import (
    dataclass_array_container,
    with_container_arithmetic,
)


@with_container_arithmetic(bcast_obj_array=False,
                           bcast_container_types=(DOFArray, np.ndarray),
                           matmul=True,
                           rel_comparison=True)
@dataclass_array_container
@dataclass(frozen=True)
class ConservedVars:
    r"""Store and resolve quantities according to the fluid conservation equations.

    Store and resolve quantities that correspond to the fluid conservation equations
    for the canonical conserved quantities (mass, energy, momentum,
    and species masses) per unit volume: $(\rho,\rho{E},\rho\vec{V},
    \rho{Y_s})$ from an agglomerated object array.  This data structure is intimately
    related to the helper function :func:`make_conserved` which forms CV objects from
    flat object array representations of the data.

    .. attribute:: dim

        Integer indicating spatial dimension of the simulation

    .. attribute:: mass

        :class:`~meshmode.dof_array.DOFArray` for scalars or object array of
        :class:`~meshmode.dof_array.DOFArray` for vector quantities corresponding
        to the mass continuity equation.

    .. attribute:: energy

        :class:`~meshmode.dof_array.DOFArray` for scalars or object array of
        :class:`~meshmode.dof_array.DOFArray` for vector quantities corresponding
        to the energy conservation equation.

    .. attribute:: momentum

        Object array (:class:`numpy.ndarray`) with shape ``(ndim,)``
        of :class:`~meshmode.dof_array.DOFArray` , or an object array with shape
        ``(ndim, ndim)`` respectively for scalar or vector quantities corresponding
        to the ndim equations of momentum conservation.

    .. attribute:: species_mass

        Object array (:class:`numpy.ndarray`) with shape ``(nspecies,)``
        of :class:`~meshmode.dof_array.DOFArray`, or an object array with shape
        ``(nspecies, ndim)`` respectively for scalar or vector quantities
        corresponding to the `nspecies` species mass conservation equations.

    :example::

        Use `ConservedVars` to access the fluid conserved variables (CV).

        The vector of fluid CV is commonly denoted as $\mathbf{Q}$, and for a
        fluid mixture with `nspecies` species and in `ndim` spatial dimensions takes
        the form:

        .. math::

            \mathbf{Q} &=
            \begin{bmatrix}\rho\\\rho{E}\\\rho{v}_{i}\\\rho{Y}_{\alpha}\end{bmatrix},

        with the `ndim`-vector components of fluid velocity ($v_i$), and the
        `nspecies`-vector of species mass fractions ($Y_\alpha$). In total, the
        fluid system has $N_{\text{eq}}$ = (`ndim + 2 + nspecies`) equations.

        Internally to `MIRGE-Com`, $\mathbf{Q}$ is stored as an object array
        (:class:`numpy.ndarray`) of :class:`~meshmode.dof_array.DOFArray`, one for
        each component of the fluid $\mathbf{Q}$, i.e. a flat object array of
        $N_{\text{eq}}$ :class:`~meshmode.dof_array.DOFArray`.

        To use this dataclass for a fluid CV-specific view on the content of
        $\mathbf{Q}$, one can call :func:`make_conserved` to get a `ConservedVars`
        dataclass object that resolves the fluid CV associated with each conservation
        equation::

            fluid_cv = make_conserved(dim=ndim, q=Q),

        after which::

            fluid_mass_density = fluid_cv.mass  # a DOFArray with fluid density
            fluid_momentum_density = fluid_cv.momentum  # ndim-vector obj array
            fluid_species_mass_density = fluid_cv.species_mass  # nspecies-vector

        Examples of using `ConservedVars` as in this example can be found in:

        - :mod:`~mirgecom.boundary`
        - :mod:`~mirgecom.euler`
        - :mod:`~mirgecom.initializers`
        - :mod:`~mirgecom.simutil`

    :example::

        Use `join` to create an agglomerated $\mathbf{Q}$ array from the
        fluid conserved quantities (CV).

        See the first example for the definition of CV, $\mathbf{Q}$, `ndim`,
        `nspecies`, and $N_{\text{eq}}$.

        Often, a user starts with the fluid conserved quantities like mass and
        energy densities, and it is desired to glom those quantities together into
        a *MIRGE*-compatible $\mathbf{Q}$ data structure.

        For example, a solution initialization routine may set the fluid
        quantities::

            rho = ... # rho is a DOFArray with fluid density
            v = ... # v is an ndim-vector of DOFArray with components of velocity
            e = ... # e is a DOFArray with fluid energy

        An agglomerated array of fluid independent variables can then be
        created with::

            q = cv.join()

        after which *q* will be an obj array of $N_{\text{eq}}$ DOFArrays containing
        the fluid conserved state data.

        Examples of this sort of use for `join` can be found in:

        - :mod:`~mirgecom.initializers`

    :example::

        Use `ConservedVars` to access a vector quantity for each fluid equation.

        See the first example for the definition of CV, $\mathbf{Q}$, `ndim`,
        `nspecies`, and $N_{\text{eq}}$.

        Suppose the user wants to access the gradient of the fluid state,
        $\nabla\mathbf{Q}$, in a fluid-specific way. For a fluid $\mathbf{Q}$,
        such an object would be:

        .. math::

            \nabla\mathbf{Q} &=
            \begin{bmatrix}(\nabla\rho)_j\\(\nabla\rho{E})_j\\(\nabla\rho{v}_{i})_j
            \\(\nabla\rho{Y}_{\alpha})_j\end{bmatrix},

        where $1 \le j \le \text{ndim}$, such that the first component of
        $\mathbf{Q}$ is an `ndim`-vector corresponding to the gradient of the fluid
        density, i.e. object array of `ndim` `DOFArray`. Similarly for the energy
        term. The momentum part of $\nabla\mathbf{Q}$ is a 2D array with shape
        ``(ndim, ndim)`` with each row corresponding to the gradient of a component
        of the `ndim`-vector of fluid momentum.  The species portion of
        $\nabla\mathbf{Q}$ is a 2D array with shape ``(nspecies, ndim)`` with each
        row being the gradient of a component of the `nspecies`-vector corresponding
        to the species mass.

        Presuming that `grad_q` is the agglomerated *MIRGE* data structure with the
        gradient data, this dataclass can be used to get a fluid CV-specific view on
        the content of $\nabla\mathbf{Q}$. One can call :func:`make_conserved` to
        get a `ConservedVars` dataclass object that resolves the vector quantity
        associated with each conservation equation::

            grad_q = gradient_operator(discr, q)
            grad_cv = make_conserved(ndim, q=grad_q),

        after which::

            grad_mass = grad_cv.mass  # an `ndim`-vector grad(fluid density)
            grad_momentum = grad_cv.momentum  # 2D array shape=(ndim, ndim)
            grad_spec = grad_cv.species_mass  # 2D (nspecies, ndim)

        Examples of this type of use for `ConservedVars` can be found in:

        - :func:`~mirgecom.inviscid.inviscid_flux`

    .. automethod:: join
    .. automethod:: replace
    """

    mass: DOFArray
    energy: DOFArray
    momentum: np.ndarray
    species_mass: np.ndarray = np.empty((0,), dtype=object)  # empty = immutable

    @property
    def array_context(self):
        """Return an array context for the :class:`ConservedVars` object."""
        return self.mass.array_context

    @property
    def dim(self):
        """Return the number of physical dimensions."""
        return len(self.momentum)

    @property
    def velocity(self):
        """Return the fluid velocity = momentum / mass."""
        return self.momentum / self.mass

    @property
    def speed(self):
        """Return the fluid velocity = momentum / mass."""
<<<<<<< HEAD
        return self.mass.array_context.np.sqrt(np.dot(self.velocity, self.velocity))
=======
        return self.array_context.np.sqrt(np.dot(self.velocity, self.velocity))
>>>>>>> 50d01591

    @property
    def nspecies(self):
        """Return the number of mixture species."""
        return len(self.species_mass)

    @property
    def species_mass_fractions(self):
        """Return the species mass fractions y = species_mass / mass."""
        return self.species_mass / self.mass

    def join(self):
        """Return a flat object array representation of the conserved quantities."""
        return _join_conserved(
            dim=self.dim,
            mass=self.mass,
            energy=self.energy,
            momentum=self.momentum,
            species_mass=self.species_mass)

    def __reduce__(self):
        """Return a tuple reproduction of self for pickling."""
        return (ConservedVars, tuple(getattr(self, f.name)
                                    for f in fields(ConservedVars)))

    def replace(self, **kwargs):
        """Return a copy of *self* with the attributes in *kwargs* replaced."""
        from dataclasses import replace
        return replace(self, **kwargs)


def _aux_shape(ary, leading_shape):
    """:arg leading_shape: a tuple with which ``ary.shape`` is expected to begin."""
    from meshmode.dof_array import DOFArray
    if (isinstance(ary, np.ndarray) and ary.dtype == object
            and not isinstance(ary, DOFArray)):
        naxes = len(leading_shape)
        if ary.shape[:naxes] != leading_shape:
            raise ValueError("array shape does not start with expected leading "
                    "dimensions")
        return ary.shape[naxes:]
    else:
        if leading_shape != ():
            raise ValueError("array shape does not start with expected leading "
                    "dimensions")
        return ()


def get_num_species(dim, q):
    """Return number of mixture species."""
    return len(q) - (dim + 2)


def _split_conserved(dim, q):
    """Get quantities corresponding to fluid conservation equations.

    Return a :class:`ConservedVars` with quantities corresponding to the
    canonical conserved quantities, mass, energy, momentum, and any species'
    masses, from an agglomerated object array, *q*. For single component gases,
    i.e. for those state vectors *q* that do not contain multi-species mixtures, the
    returned dataclass :attr:`ConservedVars.species_mass` will be set to an empty
    array.
    """
    nspec = get_num_species(dim, q)
    return ConservedVars(mass=q[0], energy=q[1], momentum=q[2:2+dim],
                         species_mass=q[2+dim:2+dim+nspec])


def _join_conserved(dim, mass, energy, momentum, species_mass=None):
    if species_mass is None:  # empty: immutable
        species_mass = np.empty((0,), dtype=object)

    nspec = len(species_mass)
    aux_shapes = [
        _aux_shape(mass, ()),
        _aux_shape(energy, ()),
        _aux_shape(momentum, (dim,)),
        _aux_shape(species_mass, (nspec,))]

    from pytools import single_valued
    aux_shape = single_valued(aux_shapes)

    result = np.empty((2+dim+nspec,) + aux_shape, dtype=object)
    result[0] = mass
    result[1] = energy
    result[2:dim+2] = momentum
    result[dim+2:] = species_mass

    return result


def make_conserved(dim, mass=None, energy=None, momentum=None, species_mass=None,
                   q=None, scalar_quantities=None, vector_quantities=None):
    """Create :class:`ConservedVars` from separated conserved quantities."""
    if scalar_quantities is not None:
        return _split_conserved(dim, q=scalar_quantities)
    if vector_quantities is not None:
        return _split_conserved(dim, q=vector_quantities)
    if q is not None:
        return _split_conserved(dim, q=q)
    if mass is None or energy is None or momentum is None:
        raise ValueError("Must have one of *q* or *mass, energy, momentum*.")
    return _split_conserved(
        dim, _join_conserved(dim, mass=mass, energy=energy,
                             momentum=momentum, species_mass=species_mass)
    )


def velocity_gradient(cv, grad_cv):
    r"""
    Compute the gradient of fluid velocity.

    Computes the gradient of fluid velocity from:

    .. math::

        \nabla{v_i} = \frac{1}{\rho}(\nabla(\rho{v_i})-v_i\nabla{\rho}),

    where $v_i$ is ith velocity component.

    .. note::
        The product rule is used to evaluate gradients of the primitive variables
        from the existing data of the gradient of the fluid solution,
        $\nabla\mathbf{Q}$, following [Hesthaven_2008]_, section 7.5.2. If something
        like BR1 ([Bassi_1997]_) is done to treat the viscous terms, then
        $\nabla{\mathbf{Q}}$ should be naturally available.

        Some advantages of doing it this way:

        * avoids an additional DG gradient computation
        * enables the use of a quadrature discretization for computation
        * jibes with the already-applied bcs of $\mathbf{Q}$

    Parameters
    ----------
    cv: ConservedVars
        the fluid conserved variables
    grad_cv: ConservedVars
        the gradients of the fluid conserved variables

    Returns
    -------
    numpy.ndarray
        object array of :class:`~meshmode.dof_array.DOFArray`
        for each row of $\partial_j{v_i}$. e.g. for 2D:
        $\left( \begin{array}{cc}
        \partial_{x}\mathbf{v}_{x}&\partial_{y}\mathbf{v}_{x} \\
        \partial_{x}\mathbf{v}_{y}&\partial_{y}\mathbf{v}_{y} \end{array} \right)$

    """
    return (grad_cv.momentum - np.outer(cv.velocity, grad_cv.mass))/cv.mass


def species_mass_fraction_gradient(cv, grad_cv):
    r"""
    Compute the gradient of species mass fractions.

    Computes the gradient of species mass fractions from:

    .. math::

        \nabla{Y}_{\alpha} =
        \frac{1}{\rho}\left(\nabla(\rho{Y}_{\alpha})-{Y_\alpha}(\nabla{\rho})\right),

    where ${Y}_{\alpha}$ is the mass fraction for species ${\alpha}$.

    Parameters
    ----------
    cv: ConservedVars
        the fluid conserved variables
    grad_cv: ConservedVars
        the gradients of the fluid conserved variables

    Returns
    -------
    numpy.ndarray
        object array of :class:`~meshmode.dof_array.DOFArray`
        representing $\partial_j{Y}_{\alpha}$.
    """
    return (grad_cv.species_mass
            - np.outer(cv.species_mass_fractions, grad_cv.mass))/cv.mass<|MERGE_RESOLUTION|>--- conflicted
+++ resolved
@@ -237,11 +237,7 @@
     @property
     def speed(self):
         """Return the fluid velocity = momentum / mass."""
-<<<<<<< HEAD
-        return self.mass.array_context.np.sqrt(np.dot(self.velocity, self.velocity))
-=======
         return self.array_context.np.sqrt(np.dot(self.velocity, self.velocity))
->>>>>>> 50d01591
 
     @property
     def nspecies(self):
