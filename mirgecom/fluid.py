""":mod:`mirgecom.fluid` provides common utilities for fluid simulation.

State Vector Handling
^^^^^^^^^^^^^^^^^^^^^

.. autoclass:: ConservedVars
.. autofunction:: split_conserved
.. autofunction:: join_conserved

Helper Functions
^^^^^^^^^^^^^^^^

.. autofunction:: compute_wavespeed
<<<<<<< HEAD
.. autofunction:: species_mass_fraction_gradient
.. autofunction:: velocity_gradient
=======
.. autofunction:: velocity_gradient
.. autofunction:: species_mass_fraction_gradient
>>>>>>> 16013eda
"""

__copyright__ = """
Copyright (C) 2021 University of Illinois Board of Trustees
"""

__license__ = """
Permission is hereby granted, free of charge, to any person obtaining a copy
of this software and associated documentation files (the "Software"), to deal
in the Software without restriction, including without limitation the rights
to use, copy, modify, merge, publish, distribute, sublicense, and/or sell
copies of the Software, and to permit persons to whom the Software is
furnished to do so, subject to the following conditions:

The above copyright notice and this permission notice shall be included in
all copies or substantial portions of the Software.

THE SOFTWARE IS PROVIDED "AS IS", WITHOUT WARRANTY OF ANY KIND, EXPRESS OR
IMPLIED, INCLUDING BUT NOT LIMITED TO THE WARRANTIES OF MERCHANTABILITY,
FITNESS FOR A PARTICULAR PURPOSE AND NONINFRINGEMENT. IN NO EVENT SHALL THE
AUTHORS OR COPYRIGHT HOLDERS BE LIABLE FOR ANY CLAIM, DAMAGES OR OTHER
LIABILITY, WHETHER IN AN ACTION OF CONTRACT, TORT OR OTHERWISE, ARISING FROM,
OUT OF OR IN CONNECTION WITH THE SOFTWARE OR THE USE OR OTHER DEALINGS IN
THE SOFTWARE.
"""
import numpy as np  # noqa
from pytools.obj_array import make_obj_array
from meshmode.dof_array import DOFArray  # noqa
from dataclasses import dataclass
from pytools.obj_array import make_obj_array


@dataclass(frozen=True)
class ConservedVars:
    r"""Resolve the canonical conserved quantities.

    Get the canonical conserved quantities (mass, energy, momentum,
    and species masses) per unit volume = $(\rho,\rho{E},\rho\vec{V},
    \rho{Y_s})$ from an agglomerated object array.

    .. attribute:: dim

        Integer indicating spatial dimension of the state

    .. attribute:: mass

        :class:`~meshmode.dof_array.DOFArray` for the fluid mass per unit volume

    .. attribute:: energy

        :class:`~meshmode.dof_array.DOFArray` for total energy per unit volume

    .. attribute:: momentum

        Object array (:class:`~numpy.ndarray`) with shape ``(ndim,)``
        of :class:`~meshmode.dof_array.DOFArray` for momentum per unit volume.

    .. attribute:: species_mass

        Object array (:class:`~numpy.ndarray`) with shape ``(nspecies,)``
        of :class:`~meshmode.dof_array.DOFArray` for species mass per unit volume.
        The species mass vector has components, $\rho~Y_\alpha$, where $Y_\alpha$
        is the vector of species mass fractions.

    .. automethod:: join
    .. automethod:: replace
    """

    mass: DOFArray
    energy: DOFArray
    momentum: np.ndarray
    species_mass: np.ndarray = np.empty((0,), dtype=object)  # empty = immutable

    @property
    def dim(self):
        """Return the number of physical dimensions."""
        return len(self.momentum)

    def join(self):
        """Call :func:`join_conserved` on *self*."""
        return join_conserved(
            dim=self.dim,
            mass=self.mass,
            energy=self.energy,
            momentum=self.momentum,
            species_mass=self.species_mass)

    def replace(self, **kwargs):
        """Return a copy of *self* with the attributes in *kwargs* replaced."""
        from dataclasses import replace
        return replace(self, **kwargs)


def _aux_shape(ary, leading_shape):
    """:arg leading_shape: a tuple with which ``ary.shape`` is expected to begin."""
    from meshmode.dof_array import DOFArray
    if (isinstance(ary, np.ndarray) and ary.dtype == np.object
            and not isinstance(ary, DOFArray)):
        naxes = len(leading_shape)
        if ary.shape[:naxes] != leading_shape:
            raise ValueError("array shape does not start with expected leading "
                    "dimensions")
        return ary.shape[naxes:]
    else:
        if leading_shape != ():
            raise ValueError("array shape does not start with expected leading "
                    "dimensions")
        return ()


def get_num_species(dim, q):
    """Return number of mixture species."""
    return len(q) - (dim + 2)


def split_conserved(dim, q):
    """Get the canonical conserved quantities.

    Return a :class:`ConservedVars` that is the canonical conserved quantities,
    mass, energy, momentum, and any species' masses, from the agglomerated
    object array extracted from the state vector *q*. For single component gases,
    i.e. for those state vectors *q* that do not contain multi-species mixtures, the
    returned dataclass :attr:`ConservedVars.species_mass` will be set to an empty
    array.
    """
    nspec = get_num_species(dim, q)
    return ConservedVars(mass=q[0], energy=q[1], momentum=q[2:2+dim],
                         species_mass=q[2+dim:2+dim+nspec])


def join_conserved(dim, mass, energy, momentum,
        # empty: immutable
        species_mass=np.empty((0,), dtype=object)):
    """Create an agglomerated solution array from the conserved quantities."""
    nspec = len(species_mass)
    aux_shapes = [
        _aux_shape(mass, ()),
        _aux_shape(energy, ()),
        _aux_shape(momentum, (dim,)),
        _aux_shape(species_mass, (nspec,))]

    from pytools import single_valued
    aux_shape = single_valued(aux_shapes)

    result = np.empty((2+dim+nspec,) + aux_shape, dtype=object)
    result[0] = mass
    result[1] = energy
    result[2:dim+2] = momentum
    result[dim+2:] = species_mass

    return result


<<<<<<< HEAD
def velocity_gradient(discr, cv, grad_q):
=======
def velocity_gradient(discr, cv, grad_cv):
>>>>>>> 16013eda
    r"""
    Compute the gradient of fluid velocity.

    Computes the gradient of fluid velocity from:

    .. math::

        \nabla{v_i} = \frac{1}{\rho}(\nabla(\rho{v_i})-v_i\nabla{\rho}),

    where $v_i$ is ith velocity component.

    .. note::
        The product rule is used to evaluate gradients of the primitive variables
        from the existing data of the gradient of the fluid solution,
        $\nabla\mathbf{Q}$, following [Hesthaven_2008]_, section 7.5.2. If something
        like BR1 ([Bassi_1997]_) is done to treat the viscous terms, then
        $\nabla{\mathbf{Q}}$ should be naturally available.

        Some advantages of doing it this way:

        * avoids an additional DG gradient computation
        * enables the use of a quadrature discretization for computation
        * jibes with the already-applied bcs of $\mathbf{Q}$

    Parameters
    ----------
    discr: grudge.eager.EagerDGDiscretization
        the discretization to use
    cv: ConservedVars
        the fluid conserved variables
    grad_cv: ConservedVars
        the gradients of the fluid conserved variables

    Returns
    -------
    numpy.ndarray
        object array of :class:`~meshmode.dof_array.DOFArray`
        for each row of $\partial_j{v_i}$. e.g. for 2D:
        $\left( \begin{array}{cc}
        \partial_{x}\mathbf{v}_{x}&\partial_{y}\mathbf{v}_{x} \\
        \partial_{x}\mathbf{v}_{y}&\partial_{y}\mathbf{v}_{y} \end{array} \right)$

    """
    velocity = cv.momentum / cv.mass
    return (1/cv.mass)*make_obj_array([grad_cv.momentum[i]
                                       - velocity[i]*grad_cv.mass
                                       for i in range(discr.dim)])


def species_mass_fraction_gradient(discr, cv, grad_cv):
    r"""
    Compute the gradient of species mass fractions.

    Computes the gradient of species mass fractions from:

    .. math::

        \nabla{Y}_{\alpha} =
        \frac{1}{\rho}\left(\nabla(\rho{Y}_{\alpha})-{Y_\alpha}(\nabla{\rho})\right),

    where ${Y}_{\alpha}$ is the mass fraction for species ${\alpha}$.

    Parameters
    ----------
    discr: grudge.eager.EagerDGDiscretization
        the discretization to use
    cv: ConservedVars
        the fluid conserved variables
    grad_cv: ConservedVars
        the gradients of the fluid conserved variables

    Returns
    -------
    numpy.ndarray
        object array of :class:`~meshmode.dof_array.DOFArray`
        representing $\partial_j{Y}_{\alpha}$.
    """
<<<<<<< HEAD
    velocity = cv.momentum / cv.mass
    return (1/cv.mass)*make_obj_array([grad_q[i+2] - velocity[i]*grad_q[0]
                                       for i in range(discr.dim)])


def species_mass_fraction_gradient(discr, cv, grad_q):
    r"""
    Compute the gradient of species mass fractions.

    Computes the gradient of species mass fractions from:

    .. math::

        \nabla{Y}_{\alpha} =
        \frac{1}{\rho}\left(\nabla(\rho{Y}_{\alpha})-{Y_\alpha}(\nabla{\rho})\right),

    where ${Y}_{\alpha}$ is the mass fraction for species ${\alpha}$.

    Parameters
    ----------
    discr: grudge.eager.EagerDGDiscretization
        the discretization to use
    cv: mirgecom.fluid.ConservedVars
        the fluid conserved variables
    Returns
    -------
    numpy.ndarray
        object array of :class:`~meshmode.dof_array.DOFArray`
        representing $\partial_j{v_i}$.
    """
    nspecies = len(cv.species_mass)
    y = cv.species_mass / cv.mass
    ind = discr.dim + 1
    return (1/cv.mass)*make_obj_array([grad_q[i+ind] - y[i]*grad_q[0]
=======
    nspecies = len(cv.species_mass)
    y = cv.species_mass / cv.mass
    return (1/cv.mass)*make_obj_array([grad_cv.species_mass[i]
                                       - y[i]*grad_cv.mass
>>>>>>> 16013eda
                                       for i in range(nspecies)])


def compute_wavespeed(dim, eos, cv: ConservedVars):
    r"""Return the wavespeed in the flow.

    The wavespeed is calculated as:

    .. math::

        s_w = \|\mathbf{v}\| + c,

    where $\mathbf{v}$ is the flow velocity and c is the speed of sound in the fluid.
    """
    actx = cv.mass.array_context

    v = cv.momentum / cv.mass
    return actx.np.sqrt(np.dot(v, v)) + eos.sound_speed(cv)<|MERGE_RESOLUTION|>--- conflicted
+++ resolved
@@ -11,13 +11,8 @@
 ^^^^^^^^^^^^^^^^
 
 .. autofunction:: compute_wavespeed
-<<<<<<< HEAD
-.. autofunction:: species_mass_fraction_gradient
-.. autofunction:: velocity_gradient
-=======
 .. autofunction:: velocity_gradient
 .. autofunction:: species_mass_fraction_gradient
->>>>>>> 16013eda
 """
 
 __copyright__ = """
@@ -47,7 +42,6 @@
 from pytools.obj_array import make_obj_array
 from meshmode.dof_array import DOFArray  # noqa
 from dataclasses import dataclass
-from pytools.obj_array import make_obj_array
 
 
 @dataclass(frozen=True)
@@ -171,11 +165,7 @@
     return result
 
 
-<<<<<<< HEAD
-def velocity_gradient(discr, cv, grad_q):
-=======
 def velocity_gradient(discr, cv, grad_cv):
->>>>>>> 16013eda
     r"""
     Compute the gradient of fluid velocity.
 
@@ -253,47 +243,10 @@
         object array of :class:`~meshmode.dof_array.DOFArray`
         representing $\partial_j{Y}_{\alpha}$.
     """
-<<<<<<< HEAD
-    velocity = cv.momentum / cv.mass
-    return (1/cv.mass)*make_obj_array([grad_q[i+2] - velocity[i]*grad_q[0]
-                                       for i in range(discr.dim)])
-
-
-def species_mass_fraction_gradient(discr, cv, grad_q):
-    r"""
-    Compute the gradient of species mass fractions.
-
-    Computes the gradient of species mass fractions from:
-
-    .. math::
-
-        \nabla{Y}_{\alpha} =
-        \frac{1}{\rho}\left(\nabla(\rho{Y}_{\alpha})-{Y_\alpha}(\nabla{\rho})\right),
-
-    where ${Y}_{\alpha}$ is the mass fraction for species ${\alpha}$.
-
-    Parameters
-    ----------
-    discr: grudge.eager.EagerDGDiscretization
-        the discretization to use
-    cv: mirgecom.fluid.ConservedVars
-        the fluid conserved variables
-    Returns
-    -------
-    numpy.ndarray
-        object array of :class:`~meshmode.dof_array.DOFArray`
-        representing $\partial_j{v_i}$.
-    """
-    nspecies = len(cv.species_mass)
-    y = cv.species_mass / cv.mass
-    ind = discr.dim + 1
-    return (1/cv.mass)*make_obj_array([grad_q[i+ind] - y[i]*grad_q[0]
-=======
     nspecies = len(cv.species_mass)
     y = cv.species_mass / cv.mass
     return (1/cv.mass)*make_obj_array([grad_cv.species_mass[i]
                                        - y[i]*grad_cv.mass
->>>>>>> 16013eda
                                        for i in range(nspecies)])
 
 
