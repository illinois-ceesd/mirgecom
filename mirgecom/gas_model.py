""":mod:`mirgecom.gas_model` provides utilities to deal with gases.

Physical Gas Model Encapsulation
^^^^^^^^^^^^^^^^^^^^^^^^^^^^^^^^

.. autoclass:: GasModel

Fluid State Encapsulation
^^^^^^^^^^^^^^^^^^^^^^^^^

.. autoclass:: FluidState
.. autoclass:: ViscousFluidState

Fluid State Handling Utilities
^^^^^^^^^^^^^^^^^^^^^^^^^^^^^^

.. autofunction:: make_fluid_state
.. autofunction:: project_fluid_state
.. autofunction:: make_fluid_state_trace_pairs
.. autofunction:: make_operator_fluid_states
"""

__copyright__ = """
Copyright (C) 2021 University of Illinois Board of Trustees
"""

__license__ = """
Permission is hereby granted, free of charge, to any person obtaining a copy
of this software and associated documentation files (the "Software"), to deal
in the Software without restriction, including without limitation the rights
to use, copy, modify, merge, publish, distribute, sublicense, and/or sell
copies of the Software, and to permit persons to whom the Software is
furnished to do so, subject to the following conditions:

The above copyright notice and this permission notice shall be included in
all copies or substantial portions of the Software.

THE SOFTWARE IS PROVIDED "AS IS", WITHOUT WARRANTY OF ANY KIND, EXPRESS OR
IMPLIED, INCLUDING BUT NOT LIMITED TO THE WARRANTIES OF MERCHANTABILITY,
FITNESS FOR A PARTICULAR PURPOSE AND NONINFRINGEMENT. IN NO EVENT SHALL THE
AUTHORS OR COPYRIGHT HOLDERS BE LIABLE FOR ANY CLAIM, DAMAGES OR OTHER
LIABILITY, WHETHER IN AN ACTION OF CONTRACT, TORT OR OTHERWISE, ARISING FROM,
OUT OF OR IN CONNECTION WITH THE SOFTWARE OR THE USE OR OTHER DEALINGS IN
THE SOFTWARE.
"""
import numpy as np  # noqa
from functools import partial
from meshmode.dof_array import DOFArray  # noqa
from dataclasses import dataclass
from arraycontext import dataclass_array_container
from mirgecom.fluid import ConservedVars
from mirgecom.eos import (
    GasEOS,
    GasDependentVars,
    MixtureDependentVars,
    MixtureEOSNeededError
)
from mirgecom.transport import (
    TransportModel,
    GasTransportVars
)
<<<<<<< HEAD
from grudge.dof_desc import DD_VOLUME_ALL, DISCR_TAG_BASE
=======
from grudge.dof_desc import DOFDesc, as_dofdesc
import grudge.op as op
>>>>>>> f8a0b475
from grudge.trace_pair import (
    interior_trace_pairs,
    tracepair_with_discr_tag
)


@dataclass(frozen=True)
class GasModel:
    r"""Physical gas model for calculating fluid state-dependent quantities.

    .. attribute:: eos

        A gas equation of state to provide thermal properties.

    .. attribute:: transport_model

        A gas transport model to provide transport properties.  None for inviscid
        models.
    """

    eos: GasEOS
    transport: TransportModel = None


@dataclass_array_container
@dataclass(frozen=True)
class FluidState:
    r"""Gas model-consistent fluid state.

    .. attribute:: cv

        Fluid conserved quantities

    .. attribute:: dv

        Fluid state-dependent quantities corresponding to the chosen equation of
        state.

    .. autoattribute:: array_context
    .. autoattribute:: dim
    .. autoattribute:: nspecies
    .. autoattribute:: pressure
    .. autoattribute:: temperature
    .. autoattribute:: velocity
    .. autoattribute:: speed
    .. autoattribute:: wavespeed
    .. autoattribute:: speed_of_sound
    .. autoattribute:: mass_density
    .. autoattribute:: momentum_density
    .. autoattribute:: energy_density
    .. autoattribute:: species_mass_density
    .. autoattribute:: species_mass_fractions
    .. autoattribute:: species_enthalpies
    """

    cv: ConservedVars
    dv: GasDependentVars

    @property
    def array_context(self):
        """Return the relevant array context for this object."""
        return self.cv.array_context

    @property
    def dim(self):
        """Return the number of physical dimensions."""
        return self.cv.dim

    @property
    def nspecies(self):
        """Return the number of physical dimensions."""
        return self.cv.nspecies

    @property
    def pressure(self):
        """Return the gas pressure."""
        return self.dv.pressure

    @property
    def temperature(self):
        """Return the gas temperature."""
        return self.dv.temperature

    @property
    def mass_density(self):
        """Return the gas density."""
        return self.cv.mass

    @property
    def momentum_density(self):
        """Return the gas momentum density."""
        return self.cv.momentum

    @property
    def energy_density(self):
        """Return the gas total energy density."""
        return self.cv.energy

    @property
    def species_mass_density(self):
        """Return the gas species densities."""
        return self.cv.species_mass

    @property
    def velocity(self):
        """Return the gas velocity."""
        return self.cv.velocity

    @property
    def speed(self):
        """Return the gas speed."""
        return self.cv.speed

    @property
    def species_mass_fractions(self):
        """Return the species mass fractions y = species_mass / mass."""
        return self.cv.species_mass_fractions

    @property
    def speed_of_sound(self):
        """Return the speed of sound in the gas."""
        return self.dv.speed_of_sound

    @property
    def wavespeed(self):
        """Return the characteristic wavespeed."""
        return self.cv.speed + self.dv.speed_of_sound

    @property
    def is_viscous(self):
        """Indicate if this is a viscous state."""
        return isinstance(self, ViscousFluidState)

    @property
    def is_mixture(self):
        """Indicate if this is a state resulting from a mixture gas model."""
        return isinstance(self.dv, MixtureDependentVars)

    def _get_mixture_property(self, name):
        """Grab a mixture property if EOS is a :class:`~mirgecom.eos.MixtureEOS`."""
        if not self.is_mixture:
            raise \
                MixtureEOSNeededError("Mixture EOS required for mixture properties.")
        return getattr(self.dv, name)

    @property
    def species_enthalpies(self):
        """Return the fluid species enthalpies."""
        return self._get_mixture_property("species_enthalpies")


@dataclass_array_container
@dataclass(frozen=True)
class ViscousFluidState(FluidState):
    r"""Gas model-consistent fluid state for viscous gas models.

    .. attribute:: tv

        Viscous fluid state-dependent transport properties.

    .. autoattribute:: viscosity
    .. autoattribute:: bulk_viscosity
    .. autoattribute:: species_diffusivity
    .. autoattribute:: thermal_conductivity
    """

    tv: GasTransportVars

    @property
    def viscosity(self):
        """Return the fluid viscosity."""
        return self.tv.viscosity

    @property
    def bulk_viscosity(self):
        """Return the fluid bulk viscosity."""
        return self.tv.bulk_viscosity

    @property
    def thermal_conductivity(self):
        """Return the fluid thermal conductivity."""
        return self.tv.thermal_conductivity

    @property
    def species_diffusivity(self):
        """Return the fluid species diffusivities."""
        return self.tv.species_diffusivity


def make_fluid_state(cv, gas_model, temperature_seed=None):
    """Create a fluid state from the conserved vars and physical gas model.

    Parameters
    ----------
    cv: :class:`~mirgecom.fluid.ConservedVars`

        The gas conserved state

    gas_model: :class:`~mirgecom.gas_model.GasModel`

        The physical model for the gas/fluid.

    temperature_seed: :class:`~meshmode.dof_array.DOFArray` or float

        An optional array or number with the temperature to use as a seed
        for a temperature evaluation for the created fluid state

    Returns
    -------
    :class:`~mirgecom.gas_model.FluidState`

        Thermally consistent fluid state
    """
    dv = gas_model.eos.dependent_vars(cv, temperature_seed=temperature_seed)
    if gas_model.transport is not None:
        tv = gas_model.transport.transport_vars(cv=cv, dv=dv, eos=gas_model.eos)
        return ViscousFluidState(cv=cv, dv=dv, tv=tv)
    return FluidState(cv=cv, dv=dv)


def project_fluid_state(discr, src, tgt, state, gas_model):
    """Project a fluid state onto a boundary consistent with the gas model.

    If required by the gas model, (e.g. gas is a mixture), this routine will
    ensure that the returned state is thermally consistent.

    Parameters
    ----------
    discr: :class:`~grudge.eager.EagerDGDiscretization`

        A discretization collection encapsulating the DG elements

    src:

        A :class:`~grudge.dof_desc.DOFDesc`, or a value convertible to one
        indicating where the state is currently defined
        (e.g. "vol" or "all_faces")

    tgt:

        A :class:`~grudge.dof_desc.DOFDesc`, or a value convertible to one
        indicating where to interpolate/project the state
        (e.g. "all_faces" or a boundary tag *btag*)

    state: :class:`~mirgecom.gas_model.FluidState`

        The full fluid conserved and thermal state

    gas_model: :class:`~mirgecom.gas_model.GasModel`

        The physical model constructs for the gas_model

    Returns
    -------
    :class:`~mirgecom.gas_model.FluidState`

        Thermally consistent fluid state
    """
    cv_sd = op.project(discr, src, tgt, state.cv)
    temperature_seed = None
    if state.is_mixture:
        temperature_seed = op.project(discr, src, tgt, state.dv.temperature)
    return make_fluid_state(cv=cv_sd, gas_model=gas_model,
                            temperature_seed=temperature_seed)


def _getattr_ish(obj, name):
    if obj is None:
        return None
    else:
        return getattr(obj, name)


def make_fluid_state_trace_pairs(cv_pairs, gas_model, temperature_seed_pairs=None):
    """Create a fluid state from the conserved vars and equation of state.

    This routine helps create a thermally consistent fluid state out of a collection
    of  CV (:class:`~mirgecom.fluid.ConservedVars`) pairs.  It is useful for creating
    consistent boundary states for partition boundaries.

    Parameters
    ----------
    cv_pairs: list of :class:`~grudge.trace_pair.TracePair`

        List of tracepairs of fluid CV (:class:`~mirgecom.fluid.ConservedVars`) for
        each boundary on which the thermally consistent state is desired

    gas_model: :class:`~mirgecom.gas_model.GasModel`

        The physical model constructs for the gas_model

    temperature_seed_pairs: list of :class:`~grudge.trace_pair.TracePair`

        List of tracepairs of :class:`~meshmode.dof_array.DOFArray` with the
        temperature seeds to use in creation of the thermally consistent states.

    Returns
    -------
    List of :class:`~grudge.trace_pair.TracePair`

        List of tracepairs of thermally consistent states
        (:class:`~mirgecom.gas_model.FluidState`) for each boundary in the input set
    """
    from grudge.trace_pair import TracePair
    if temperature_seed_pairs is None:
        temperature_seed_pairs = [None] * len(cv_pairs)
    return [TracePair(
        cv_pair.dd,
        interior=make_fluid_state(cv_pair.int, gas_model,
                                  temperature_seed=_getattr_ish(tseed_pair, "int")),
        exterior=make_fluid_state(cv_pair.ext, gas_model,
                                  temperature_seed=_getattr_ish(tseed_pair, "ext")))
        for cv_pair, tseed_pair in zip(cv_pairs, temperature_seed_pairs)]


class _FluidCVTag:
    pass


class _FluidTemperatureTag:
    pass


def make_operator_fluid_states(
        discr, volume_state, gas_model, boundaries, quadrature_tag=DISCR_TAG_BASE,
        volume_dd=DD_VOLUME_ALL):
    """Prepare gas model-consistent fluid states for use in fluid operators.

    This routine prepares a model-consistent fluid state for each of the volume and
    all interior and domain boundaries, using the quadrature representation if
    one is given. The input *volume_state* is projected to the quadrature domain
    (if any), along with the model-consistent dependent quantities.

    .. note::

        When running MPI-distributed, volume state conserved quantities
        (ConservedVars), and for mixtures, temperatures will be communicated over
        partition boundaries inside this routine.

    Parameters
    ----------
    discr: :class:`~grudge.eager.EagerDGDiscretization`

        A discretization collection encapsulating the DG elements

    volume_state: :class:`~mirgecom.gas_model.FluidState`

        The full fluid conserved and thermal state

    gas_model: :class:`~mirgecom.gas_model.GasModel`

        The physical model constructs for the gas_model

    boundaries
        Dictionary of boundary functions, one for each valid
        :class:`~grudge.dof_desc.BoundaryDomainTag`.

    quadrature_tag
        An identifier denoting a particular quadrature discretization to use during
        operator evaluations.

    volume_dd: grudge.dof_desc.DOFDesc
        the DOF descriptor of the volume on which to construct the states

    Returns
    -------
    (:class:`~mirgecom.gas_model.FluidState`, :class:`~grudge.trace_pair.TracePair`,
     dict)

        Thermally consistent fluid state for the volume, fluid state trace pairs
        for the internal boundaries, and a dictionary of fluid states keyed by
        boundary domain tags in *boundaries*, all on the quadrature grid (if
        specified).
    """
    dd_base_vol = volume_dd
    dd_quad_vol = dd_base_vol.with_discr_tag(quadrature_tag)

    # project pair to the quadrature discretization and update dd to quad
<<<<<<< HEAD
    def _interp_to_surf_quad(utpair):
        dd_trace = utpair.dd
        dd_trace_quad = dd_trace.with_discr_tag(quadrature_tag)
        return TracePair(
            dd_trace_quad,
            interior=op.project(discr, dd_trace, dd_trace_quad, utpair.int),
            exterior=op.project(discr, dd_trace, dd_trace_quad, utpair.ext)
        )
=======
    interp_to_surf_quad = partial(tracepair_with_discr_tag, discr, quadrature_tag)
>>>>>>> f8a0b475

    domain_boundary_states_quad = {
        bdtag: project_fluid_state(discr, dd_base_vol,
                                  dd_quad_vol.with_domain_tag(bdtag),
                                  volume_state, gas_model)
        for bdtag in boundaries
    }

    # performs MPI communication of CV if needed
    cv_interior_pairs = [
        # Get the interior trace pairs onto the surface quadrature
        # discretization (if any)
<<<<<<< HEAD
        _interp_to_surf_quad(tpair)
        for tpair in interior_trace_pairs(
            discr, volume_state.cv, volume_dd=dd_base_vol, tag=_FluidCVTag)
=======
        interp_to_surf_quad(tpair=tpair)
        for tpair in interior_trace_pairs(discr, volume_state.cv, tag=_FluidCVTag)
>>>>>>> f8a0b475
    ]

    tseed_interior_pairs = None
    if volume_state.is_mixture:
        # If this is a mixture, we need to exchange the temperature field because
        # mixture pressure (used in the inviscid flux calculations) depends on
        # temperature and we need to seed the temperature calculation for the
        # (+) part of the partition boundary with the remote temperature data.
        tseed_interior_pairs = [
            # Get the interior trace pairs onto the surface quadrature
            # discretization (if any)
<<<<<<< HEAD
            _interp_to_surf_quad(tpair)
            for tpair in interior_trace_pairs(
                discr, volume_state.temperature, volume_dd=dd_base_vol,
                tag=_FluidTemperatureTag)
        ]
=======
            interp_to_surf_quad(tpair=tpair)
            for tpair in interior_trace_pairs(discr, volume_state.temperature,
                                              tag=_FluidTemperatureTag)]
>>>>>>> f8a0b475

    interior_boundary_states_quad = \
        make_fluid_state_trace_pairs(cv_interior_pairs, gas_model,
                                     tseed_interior_pairs)

    # Interpolate the fluid state to the volume quadrature grid
    # (this includes the conserved and dependent quantities)
    volume_state_quad = project_fluid_state(discr, dd_base_vol, dd_quad_vol,
                                            volume_state, gas_model)

    return \
        volume_state_quad, interior_boundary_states_quad, domain_boundary_states_quad<|MERGE_RESOLUTION|>--- conflicted
+++ resolved
@@ -59,12 +59,8 @@
     TransportModel,
     GasTransportVars
 )
-<<<<<<< HEAD
 from grudge.dof_desc import DD_VOLUME_ALL, DISCR_TAG_BASE
-=======
-from grudge.dof_desc import DOFDesc, as_dofdesc
 import grudge.op as op
->>>>>>> f8a0b475
 from grudge.trace_pair import (
     interior_trace_pairs,
     tracepair_with_discr_tag
@@ -443,18 +439,7 @@
     dd_quad_vol = dd_base_vol.with_discr_tag(quadrature_tag)
 
     # project pair to the quadrature discretization and update dd to quad
-<<<<<<< HEAD
-    def _interp_to_surf_quad(utpair):
-        dd_trace = utpair.dd
-        dd_trace_quad = dd_trace.with_discr_tag(quadrature_tag)
-        return TracePair(
-            dd_trace_quad,
-            interior=op.project(discr, dd_trace, dd_trace_quad, utpair.int),
-            exterior=op.project(discr, dd_trace, dd_trace_quad, utpair.ext)
-        )
-=======
     interp_to_surf_quad = partial(tracepair_with_discr_tag, discr, quadrature_tag)
->>>>>>> f8a0b475
 
     domain_boundary_states_quad = {
         bdtag: project_fluid_state(discr, dd_base_vol,
@@ -467,14 +452,9 @@
     cv_interior_pairs = [
         # Get the interior trace pairs onto the surface quadrature
         # discretization (if any)
-<<<<<<< HEAD
-        _interp_to_surf_quad(tpair)
+        interp_to_surf_quad(tpair=tpair)
         for tpair in interior_trace_pairs(
             discr, volume_state.cv, volume_dd=dd_base_vol, tag=_FluidCVTag)
-=======
-        interp_to_surf_quad(tpair=tpair)
-        for tpair in interior_trace_pairs(discr, volume_state.cv, tag=_FluidCVTag)
->>>>>>> f8a0b475
     ]
 
     tseed_interior_pairs = None
@@ -486,17 +466,10 @@
         tseed_interior_pairs = [
             # Get the interior trace pairs onto the surface quadrature
             # discretization (if any)
-<<<<<<< HEAD
-            _interp_to_surf_quad(tpair)
+            interp_to_surf_quad(tpair=tpair)
             for tpair in interior_trace_pairs(
                 discr, volume_state.temperature, volume_dd=dd_base_vol,
-                tag=_FluidTemperatureTag)
-        ]
-=======
-            interp_to_surf_quad(tpair=tpair)
-            for tpair in interior_trace_pairs(discr, volume_state.temperature,
-                                              tag=_FluidTemperatureTag)]
->>>>>>> f8a0b475
+                tag=_FluidTemperatureTag)]
 
     interior_boundary_states_quad = \
         make_fluid_state_trace_pairs(cv_interior_pairs, gas_model,
