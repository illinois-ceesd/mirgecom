--- conflicted
+++ resolved
@@ -329,16 +329,12 @@
     cv_sd = op.project(dcoll, src, tgt, state.cv)
     temperature_seed = None
     if state.is_mixture:
-<<<<<<< HEAD
-        temperature_seed = op.project(discr, src, tgt, state.dv.temperature)
+        temperature_seed = op.project(dcoll, src, tgt, state.dv.temperature)
 
     smoothness = None
     if state.dv.smoothness is not None:
-        smoothness = op.project(discr, src, tgt, state.dv.smoothness)
-
-=======
-        temperature_seed = op.project(dcoll, src, tgt, state.dv.temperature)
->>>>>>> 10aa2fd5
+        smoothness = op.project(dcoll, src, tgt, state.dv.smoothness)
+
     return make_fluid_state(cv=cv_sd, gas_model=gas_model,
                             temperature_seed=temperature_seed, smoothness=smoothness)
 
@@ -407,15 +403,11 @@
     pass
 
 
-<<<<<<< HEAD
 class _FluidSmoothnessTag:
     pass
 
 
-def make_operator_fluid_states(discr, volume_state, gas_model, boundaries,
-=======
 def make_operator_fluid_states(dcoll, volume_state, gas_model, boundaries,
->>>>>>> 10aa2fd5
                                quadrature_tag=None):
     """Prepare gas model-consistent fluid states for use in fluid operators.
 
@@ -499,7 +491,7 @@
     if volume_state.smoothness is not None:
         smoothness_interior_pairs = [
             interp_to_surf_quad(tpair=tpair)
-            for tpair in interior_trace_pairs(discr, volume_state.smoothness,
+            for tpair in interior_trace_pairs(dcoll, volume_state.smoothness,
                                                tag=_FluidSmoothnessTag)]
 
     interior_boundary_states_quad = \
