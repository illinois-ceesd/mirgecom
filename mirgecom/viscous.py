--- conflicted
+++ resolved
@@ -91,7 +91,6 @@
     return _compute_viscous_stress_tensor(
         dim=state.dim, mu=state.viscosity, mu_b=state.bulk_viscosity,
         grad_v=velocity_gradient(state.cv, grad_cv))
-<<<<<<< HEAD
 
 
 # low level routine works with numpy arrays and can be tested without
@@ -100,16 +99,6 @@
     return -density*d_alpha.reshape(-1, 1)*grad_y
 
 
-=======
-
-
-# low level routine works with numpy arrays and can be tested without
-# a full grid + fluid state, etc
-def _compute_diffusive_flux(density, d_alpha, grad_y):
-    return -density*d_alpha.reshape(-1, 1)*grad_y
-
-
->>>>>>> f5186523
 def diffusive_flux(state, grad_cv):
     r"""Compute the species diffusive flux vector, ($\mathbf{J}_{\alpha}$).
 
@@ -141,26 +130,14 @@
     """
     return _compute_diffusive_flux(state.mass_density, state.species_diffusivity,
                                    species_mass_fraction_gradient(state.cv, grad_cv))
-<<<<<<< HEAD
-
-=======
 
 
 # low level routine works with numpy arrays and can be tested without
 # a full grid + fluid state, etc
 def _compute_conductive_heat_flux(grad_t, kappa):
     return -kappa*grad_t
->>>>>>> f5186523
-
-# low level routine works with numpy arrays and can be tested without
-# a full grid + fluid state, etc
-def _compute_conductive_heat_flux(grad_t, kappa):
-    return -kappa*grad_t
-
-<<<<<<< HEAD
-
-=======
->>>>>>> f5186523
+
+
 def conductive_heat_flux(state, grad_t):
     r"""Compute the conductive heat flux, ($\mathbf{q}_{c}$).
 
@@ -189,24 +166,17 @@
         The conductive heat flux vector
     """
     return _compute_conductive_heat_flux(grad_t, state.thermal_conductivity)
-<<<<<<< HEAD
-=======
-
->>>>>>> f5186523
 
 # low level routine works with numpy arrays and can be tested without
 # a full grid + fluid state, etc
 def _compute_diffusive_heat_flux(j, h_alpha):
     return sum(h_alpha.reshape(-1, 1) * j)
 
-<<<<<<< HEAD
 # low level routine works with numpy arrays and can be tested without
 # a full grid + fluid state, etc
 def _compute_diffusive_heat_flux(j, h_alpha):
     return sum(h_alpha.reshape(-1, 1) * j)
 
-=======
->>>>>>> f5186523
 
 def diffusive_heat_flux(state, j):
     r"""Compute the diffusive heat flux, ($\mathbf{q}_{d}$).
@@ -310,7 +280,6 @@
             momentum=tau, species_mass=-j)
 
 
-<<<<<<< HEAD
 def viscous_flux_central(discr, state_pair, grad_cv_pair, grad_t_pair, **kwargs):
     r"""Return a central viscous facial flux for the divergence operator.
 
@@ -323,11 +292,6 @@
 
     with viscous fluxes ($\mathbf{f}_v$), and the outward pointing
     face normal ($\hat{\mathbf{n}}$).
-=======
-def viscous_facial_flux(discr, state_tpair, grad_cv_tpair, grad_t_tpair,
-                        local=False):
-    """Return the viscous flux across a face given the solution on both sides.
->>>>>>> f5186523
 
     Parameters
     ----------
@@ -335,25 +299,16 @@
 
         The discretization to use
 
-<<<<<<< HEAD
     state_pair: :class:`~grudge.trace_pair.TracePair`
-=======
-    state_tpair: :class:`~grudge.trace_pair.TracePair`
->>>>>>> f5186523
 
         Trace pair of :class:`~mirgecom.gas_model.FluidState` with the full fluid
         conserved and thermal state on the faces
 
-<<<<<<< HEAD
     grad_cv_pair: :class:`~grudge.trace_pair.TracePair`
-=======
-    grad_cv_tpair: :class:`~grudge.trace_pair.TracePair`
->>>>>>> f5186523
 
         Trace pair of :class:`~mirgecom.fluid.ConservedVars` with the gradient of the
         fluid solution on the faces
 
-<<<<<<< HEAD
     grad_t_pair: :class:`~grudge.trace_pair.TracePair`
 
         Trace pair of temperature gradient on the faces.
@@ -401,12 +356,6 @@
 
         Trace pair of temperature gradient on the faces.
 
-=======
-    grad_t_tpair: :class:`~grudge.trace_pair.TracePair`
-
-        Trace pair of temperature gradient on the faces.
-
->>>>>>> f5186523
     local: bool
 
         Indicates whether to skip projection of fluxes to "all_faces" or not. If
@@ -421,7 +370,6 @@
         The viscous transport flux in the face-normal direction on "all_faces" or
         local to the sub-discretization depending on *local* input parameter
     """
-<<<<<<< HEAD
     num_flux = numerical_flux_func(discr=discr, gas_model=gas_model,
                                    state_pair=state_pair,
                                    grad_cv_pair=grad_cv_pair,
@@ -429,26 +377,8 @@
     dd = state_pair.dd
     dd_allfaces = dd.with_dtag("all_faces")
     return num_flux if local else discr.project(dd, dd_allfaces, num_flux)
-=======
-    actx = state_tpair.int.array_context
-    normal = thaw(actx, discr.normal(state_tpair.dd))
-
-    f_int = viscous_flux(state_tpair.int, grad_cv_tpair.int,
-                         grad_t_tpair.int)
-    f_ext = viscous_flux(state_tpair.ext, grad_cv_tpair.ext,
-                         grad_t_tpair.ext)
-    f_tpair = TracePair(state_tpair.dd, interior=f_int, exterior=f_ext)
->>>>>>> f5186523
-
-
-<<<<<<< HEAD
-=======
-    if not local:
-        return discr.project(state_tpair.dd, "all_faces", flux_weak)
-    return flux_weak
-
-
->>>>>>> f5186523
+
+
 def get_viscous_timestep(discr, state):
     """Routine returns the the node-local maximum stable viscous timestep.
 
