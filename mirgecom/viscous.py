r""":mod:`mirgecom.viscous` provides helper functions for viscous flow.

Flux Calculation
^^^^^^^^^^^^^^^^

.. autofunction:: viscous_flux
.. autofunction:: viscous_stress_tensor
.. autofunction:: diffusive_flux
.. autofunction:: conductive_heat_flux
.. autofunction:: diffusive_heat_flux
.. autofunction:: viscous_facial_flux

Time Step Computation
^^^^^^^^^^^^^^^^^^^^^

.. autofunction:: get_viscous_timestep
.. autofunction:: get_viscous_cfl
"""

__copyright__ = """
Copyright (C) 2021 University of Illinois Board of Trustees
"""

__license__ = """
Permission is hereby granted, free of charge, to any person obtaining a copy
of this software and associated documentation files (the "Software"), to deal
in the Software without restriction, including without limitation the rights
to use, copy, modify, merge, publish, distribute, sublicense, and/or sell
copies of the Software, and to permit persons to whom the Software is
furnished to do so, subject to the following conditions:

The above copyright notice and this permission notice shall be included in
all copies or substantial portions of the Software.

THE SOFTWARE IS PROVIDED "AS IS", WITHOUT WARRANTY OF ANY KIND, EXPRESS OR
IMPLIED, INCLUDING BUT NOT LIMITED TO THE WARRANTIES OF MERCHANTABILITY,
FITNESS FOR A PARTICULAR PURPOSE AND NONINFRINGEMENT. IN NO EVENT SHALL THE
AUTHORS OR COPYRIGHT HOLDERS BE LIABLE FOR ANY CLAIM, DAMAGES OR OTHER
LIABILITY, WHETHER IN AN ACTION OF CONTRACT, TORT OR OTHERWISE, ARISING FROM,
OUT OF OR IN CONNECTION WITH THE SOFTWARE OR THE USE OR OTHER DEALINGS IN
THE SOFTWARE.
"""

import numpy as np
from pytools.obj_array import make_obj_array
from mirgecom.fluid import (
    velocity_gradient,
    species_mass_fraction_gradient,
    make_conserved
)
from meshmode.dof_array import thaw

import pyopencl as cl
import arraycontext


def viscous_stress_tensor(discr, eos, cv, grad_cv):
    """Compute the viscous stress tensor."""
    dim = cv.dim
    transport = eos.transport_model()

    mu_b = transport.bulk_viscosity(eos, cv)
    mu = transport.viscosity(eos, cv)

    grad_v = velocity_gradient(discr, cv, grad_cv)
    div_v = np.trace(grad_v)

    return mu*(grad_v + grad_v.T) + (mu_b - 2*mu/3)*div_v*np.eye(dim)


def diffusive_flux(discr, eos, cv, grad_cv):
    r"""Compute the species diffusive flux vector, ($\mathbf{J}_{\alpha}$).

    The species diffussive flux is defined by:

    .. math::

        \mathbf{J}_{\alpha} = -\rho{d}_{(\alpha)}\nabla{Y_{\alpha}}~~
        (\mathtt{no~implied~sum}),

    with species diffusivities ${d}_{\alpha}$, and species mass
    fractions ${Y}_{\alpha}$.
    """
    nspecies = len(cv.species_mass)
    transport = eos.transport_model()

    grad_y = species_mass_fraction_gradient(discr, cv, grad_cv)
    d = transport.species_diffusivity(eos, cv)

    # TODO: Better way?
    obj_ary = -make_obj_array([cv.mass*d[i]*grad_y[i] for i in range(nspecies)])
    diffusive_flux = np.empty(shape=(nspecies, discr.dim), dtype=object)
    for idx, v in enumerate(obj_ary):
        diffusive_flux[idx] = v

    return diffusive_flux


def conductive_heat_flux(discr, eos, cv, grad_t):
    r"""Compute the conductive heat flux, ($\mathbf{q}_{c}$).

    The conductive heat flux is defined by:

    .. math::

        \mathbf{q}_{c} = \kappa\nabla{T},

    with thermal conductivity $\kappa$, and gas temperature $T$.
    """
    transport = eos.transport_model()
    return transport.thermal_conductivity(eos, cv)*grad_t


def diffusive_heat_flux(discr, eos, cv, j):
    r"""Compute the diffusive heat flux, ($\mathbf{q}_{d}$).

    The diffusive heat flux is defined by:

    .. math::

        \mathbf{q}_{d} = \sum_{\alpha=1}^{\mathtt{Nspecies}}{h}_{\alpha}
        \mathbf{J}_{\alpha},

    with species specific enthalpy ${h}_{\alpha} and diffusive flux
    ($\mathbf{J}_{\alpha}$) defined as:

    .. math::

        \mathbf{J}_{\alpha} = -\rho{d}_{\alpha}\nabla{Y}_{\alpha},

    where ${Y}_{\alpha}$ is the vector of species mass fractions.
    """
    numspecies = len(cv.species_mass)
    transport = eos.transport_model()
    d = transport.species_diffusivity(eos, cv)
    return sum(d[i]*j[i] for i in range(numspecies))


def viscous_flux(discr, eos, cv, grad_cv, t, grad_t):
    r"""Compute the viscous flux vectors.

    The viscous fluxes are:

    .. math::

        \mathbf{F}_V = [0,\tau\cdot\mathbf{v} - \mathbf{q},
        \tau_{:i},-\mathbf{j}_\alpha],

    with fluid velocity ($\mathbf{v}$), viscous stress tensor
    ($\mathbf{\tau}$), and diffusive flux for each species
    ($\mathbf{j}_\alpha$).

    .. note::

        The fluxes are returned as a :class:`mirgecom.fluid.ConservedVars`
        object with a *dim-vector* for each conservation equation. See
        :class:`mirgecom.fluid.ConservedVars` for more information about
        how the fluxes are represented.
    """
    dim = cv.dim

    j = diffusive_flux(discr, eos, cv, grad_cv)
    heat_flux = conductive_heat_flux(discr, eos, cv, grad_t)
    #    heat_flux = (conductive_heat_flux(discr, eos, q, grad_t)
    #                 + diffusive_heat_flux(discr, eos, q, j))
    vel = cv.momentum / cv.mass
    tau = viscous_stress_tensor(discr, eos, cv, grad_cv)
    viscous_mass_flux = 0 * cv.momentum
    viscous_energy_flux = np.dot(tau, vel) - heat_flux

    # passes the right (empty) shape for diffusive flux when no species
    # TODO: fix single gas join_conserved for vectors at each cons eqn
    if len(j) == 0:
        j = cv.momentum * cv.species_mass.reshape(-1, 1)

    return make_conserved(dim,
            mass=viscous_mass_flux,
            energy=viscous_energy_flux,
            momentum=tau, species_mass=-j)


def viscous_facial_flux(discr, eos, cv_tpair, grad_cv_tpair,
                        t_tpair, grad_t_tpair, local=False):
    """Return the viscous flux across a face given the solution on both sides.

    Parameters
    ----------
    eos: mirgecom.eos.GasEOS
        Implementing the pressure and temperature functions for
        returning pressure and temperature as a function of the state q.

    cv_tpair: :class:`grudge.trace_pair.TracePair`
        Trace pair of :class:`~mirgecom.fluid.ConservedVars` with the fluid solution
        on the faces

    grad_cv_tpair: :class:`grudge.trace_pair.TracePair`
        Trace pair of :class:`~mirgecom.fluid.ConservedVars` with the gradient of the
        fluid solution on the faces

    t_tpair: :class:`grudge.trace_pair.TracePair`
        Trace pair of temperatures on the faces

    grad_t_tpair: :class:`grudge.trace_pair.TracePair`
        Trace pair of temperature gradient on the faces.

    local: bool
        Indicates whether to skip projection of fluxes to "all_faces" or not. If
        set to *False* (the default), the returned fluxes are projected to
        "all_faces."  If set to *True*, the returned fluxes are not projected to
        "all_faces"; remaining instead on the boundary restriction.
    """
    actx = cv_tpair.int.array_context
    normal = thaw(actx, discr.normal(cv_tpair.dd))

    # todo: user-supplied flux routine
    f_int = viscous_flux(discr, eos, cv_tpair.int, grad_cv_tpair.int, t_tpair.int,
                         grad_t_tpair.int)
    f_ext = viscous_flux(discr, eos, cv_tpair.ext, grad_cv_tpair.ext, t_tpair.ext,
                         grad_t_tpair.ext)
    f_avg = 0.5*(f_int + f_ext)
    flux_weak = make_conserved(cv_tpair.int.dim, q=(f_avg.join() @ normal))

    if local is False:
        return discr.project(cv_tpair.dd, "all_faces", flux_weak)
    return flux_weak


def get_viscous_timestep(discr, eos, cv):
    """Routine returns the the node-local maximum stable viscous timestep.

    Parameters
    ----------
    discr: grudge.eager.EagerDGDiscretization
        the discretization to use
    eos: mirgecom.eos.GasEOS
        An equation of state implementing the speed_of_sound method
    cv: :class:`~mirgecom.fluid.ConservedVars`
        Fluid solution

    Returns
    -------
    class:`~meshmode.dof_array.DOFArray`
        The maximum stable timestep at each node.
    """
    from grudge.dt_utils import characteristic_lengthscales
    from mirgecom.fluid import compute_wavespeed

    length_scales = characteristic_lengthscales(cv.array_context, discr)

    mu = 0
    transport = eos.transport_model()
    if transport:
        mu = transport.viscosity(eos, cv)

    return(
        length_scales / (compute_wavespeed(eos, cv) + mu / length_scales)
    )


def get_viscous_cfl(discr, eos, dt, cv):
    """Calculate and return node-local CFL based on current state and timestep.

    Parameters
    ----------
    discr: :class:`grudge.eager.EagerDGDiscretization`
        the discretization to use
    eos: mirgecom.eos.GasEOS
        Implementing the pressure and temperature functions for
        returning pressure and temperature as a function of the state q.
    dt: float or :class:`~meshmode.dof_array.DOFArray`
        A constant scalar dt or node-local dt
    cv: :class:`~mirgecom.fluid.ConservedVars`
        The fluid conserved variables

    Returns
    -------
    :class:`meshmode.dof_array.DOFArray`
        The CFL at each node.
    """
<<<<<<< HEAD
    dim = discr.dim
    mesh = discr.mesh
    order = max([grp.order for grp in discr.discr_from_dd("vol").groups])
    nelements = mesh.nelements
    nel_1d = nelements ** (1.0 / (1.0 * dim))

    # This roughly reproduces the timestep AK used in wave toy
    dt = (1.0 - 0.25 * (dim - 1)) / (nel_1d * order ** 2)
    return cfl * dt
#    dt_ngf = dt_non_geometric_factor(discr.mesh)
#    dt_gf  = dt_geometric_factor(discr.mesh)
#    wavespeeds = compute_wavespeed(w,eos=eos)
#    max_v = clmath.max(wavespeeds)
#    return c*dt_ngf*dt_gf/max_v


def get_local_max_species_diffusivity(actx, transport, eos, cv):
    """Return the maximum species diffusivity at every point.

    Parameters
    ----------
    transport: mirgecom.transport.TransportModel
        A model representing thermo-diffusive transport
    eos: mirgecom.eos.GasEOS
        An equation of state implementing the speed_of_sound method
    cv: :class:`~mirgecom.fluid.ConservedVars`
        Fluid solution
    """
    species_diffusivity = transport.species_diffusivity(eos, cv)
    stacked_diffusivity = cl.array.stack([x[0] for x in species_diffusivity])

    n_species, ni1, ni0 = stacked_diffusivity.shape

    # fun fact: arraycontext needs these exact loop names to work (even though a
    # loopy kernel can have whatever iterator names the user wants)
    knl = arraycontext.make_loopy_program(
        "{ [i1,i0,i2]: 0<=i1<ni1 and 0<=i0<ni0 and 0<=i2<n_species}",
        "out[i1,i0] = max(i2, a[i2,i1,i0])"
    )

    return actx.call_loopy(knl, a=stacked_diffusivity)["out"]
=======
    return dt / get_viscous_timestep(discr, eos=eos, cv=cv)
>>>>>>> 6807f2b3
<|MERGE_RESOLUTION|>--- conflicted
+++ resolved
@@ -277,21 +277,7 @@
     :class:`meshmode.dof_array.DOFArray`
         The CFL at each node.
     """
-<<<<<<< HEAD
-    dim = discr.dim
-    mesh = discr.mesh
-    order = max([grp.order for grp in discr.discr_from_dd("vol").groups])
-    nelements = mesh.nelements
-    nel_1d = nelements ** (1.0 / (1.0 * dim))
-
-    # This roughly reproduces the timestep AK used in wave toy
-    dt = (1.0 - 0.25 * (dim - 1)) / (nel_1d * order ** 2)
-    return cfl * dt
-#    dt_ngf = dt_non_geometric_factor(discr.mesh)
-#    dt_gf  = dt_geometric_factor(discr.mesh)
-#    wavespeeds = compute_wavespeed(w,eos=eos)
-#    max_v = clmath.max(wavespeeds)
-#    return c*dt_ngf*dt_gf/max_v
+    return dt / get_viscous_timestep(discr, eos=eos, cv=cv)
 
 
 def get_local_max_species_diffusivity(actx, transport, eos, cv):
@@ -318,7 +304,4 @@
         "out[i1,i0] = max(i2, a[i2,i1,i0])"
     )
 
-    return actx.call_loopy(knl, a=stacked_diffusivity)["out"]
-=======
-    return dt / get_viscous_timestep(discr, eos=eos, cv=cv)
->>>>>>> 6807f2b3
+    return actx.call_loopy(knl, a=stacked_diffusivity)["out"]