r""":mod:`mirgecom.viscous` provides helper functions for viscous flow.

Viscous Flux Calculation
^^^^^^^^^^^^^^^^^^^^^^^^

.. autofunction:: viscous_flux
.. autofunction:: viscous_stress_tensor
.. autofunction:: diffusive_flux
.. autofunction:: conductive_heat_flux
.. autofunction:: diffusive_heat_flux
.. autofunction:: viscous_facial_flux_central
.. autofunction:: viscous_flux_on_element_boundary

Viscous Time Step Computation
^^^^^^^^^^^^^^^^^^^^^^^^^^^^^

.. autofunction:: get_viscous_timestep
.. autofunction:: get_viscous_cfl
.. autofunction:: get_local_max_species_diffusivity
"""

__copyright__ = """
Copyright (C) 2021 University of Illinois Board of Trustees
"""

__license__ = """
Permission is hereby granted, free of charge, to any person obtaining a copy
of this software and associated documentation files (the "Software"), to deal
in the Software without restriction, including without limitation the rights
to use, copy, modify, merge, publish, distribute, sublicense, and/or sell
copies of the Software, and to permit persons to whom the Software is
furnished to do so, subject to the following conditions:

The above copyright notice and this permission notice shall be included in
all copies or substantial portions of the Software.

THE SOFTWARE IS PROVIDED "AS IS", WITHOUT WARRANTY OF ANY KIND, EXPRESS OR
IMPLIED, INCLUDING BUT NOT LIMITED TO THE WARRANTIES OF MERCHANTABILITY,
FITNESS FOR A PARTICULAR PURPOSE AND NONINFRINGEMENT. IN NO EVENT SHALL THE
AUTHORS OR COPYRIGHT HOLDERS BE LIABLE FOR ANY CLAIM, DAMAGES OR OTHER
LIABILITY, WHETHER IN AN ACTION OF CONTRACT, TORT OR OTHERWISE, ARISING FROM,
OUT OF OR IN CONNECTION WITH THE SOFTWARE OR THE USE OR OTHER DEALINGS IN
THE SOFTWARE.
"""

import numpy as np
from grudge.trace_pair import TracePair
from meshmode.dof_array import DOFArray
from meshmode.discretization.connection import FACE_RESTR_ALL
from grudge.dof_desc import DD_VOLUME_ALL, DISCR_TAG_BASE

import grudge.op as op

from mirgecom.fluid import (
    velocity_gradient,
    species_mass_fraction_gradient,
    make_conserved
)


# low level routine works with numpy arrays and can be tested without
# a full grid + fluid state, etc
def _compute_viscous_stress_tensor(dim, mu, mu_b, grad_v):
    return mu*(grad_v + grad_v.T) + (mu_b - 2*mu/3)*np.trace(grad_v)*np.eye(dim)


def viscous_stress_tensor(state, grad_cv):
    r"""Compute the viscous stress tensor.

    The viscous stress tensor $\tau$ is defined by:

    .. math::

        \mathbf{\tau} = \mu\left(\nabla{\mathbf{v}}
        +\left(\nabla{\mathbf{v}}\right)^T\right) + (\mu_B - \frac{2\mu}{3})
        \left(\nabla\cdot\mathbf{v}\right)

    Parameters
    ----------
    state: :class:`~mirgecom.gas_model.FluidState`

        Full conserved and thermal state of fluid

    grad_cv: :class:`~mirgecom.fluid.ConservedVars`

        Gradient of the fluid state

    Returns
    -------
    numpy.ndarray

        The viscous stress tensor
    """
    return _compute_viscous_stress_tensor(
        dim=state.dim, mu=state.viscosity, mu_b=state.bulk_viscosity,
        grad_v=velocity_gradient(state.cv, grad_cv))


# low level routine works with numpy arrays and can be tested without
# a full grid + fluid state, etc
def _compute_diffusive_flux(density, d_alpha, grad_y):
    return -density*d_alpha.reshape(-1, 1)*grad_y


def diffusive_flux(state, grad_cv):
    r"""Compute the species diffusive flux vector, ($\mathbf{J}_{\alpha}$).

    The species diffusive flux is defined by:

    .. math::

        \mathbf{J}_{\alpha} = -\rho{d}_{(\alpha)}\nabla{Y_{\alpha}}~~
        (\mathtt{no~implied~sum}),

    with species diffusivities ${d}_{\alpha}$, and species mass
    fractions ${Y}_{\alpha}$.

    Parameters
    ----------
    state: :class:`~mirgecom.gas_model.FluidState`

        Full fluid conserved and thermal state

    grad_cv: :class:`~mirgecom.fluid.ConservedVars`

        Gradient of the fluid state

    Returns
    -------
    numpy.ndarray

        The species diffusive flux vector, $\mathbf{J}_{\alpha}$
    """
    return _compute_diffusive_flux(state.mass_density, state.species_diffusivity,
                                   species_mass_fraction_gradient(state.cv, grad_cv))


# low level routine works with numpy arrays and can be tested without
# a full grid + fluid state, etc
def _compute_conductive_heat_flux(grad_t, kappa):
    return -kappa*grad_t


def conductive_heat_flux(state, grad_t):
    r"""Compute the conductive heat flux, ($\mathbf{q}_{c}$).

    The conductive heat flux is defined by:

    .. math::

        \mathbf{q}_{c} = -\kappa\nabla{T},

    with thermal conductivity $\kappa$, and gas temperature $T$.

    Parameters
    ----------
    state: :class:`~mirgecom.gas_model.FluidState`

        Full fluid conserved and thermal state

    grad_t: numpy.ndarray

        Gradient of the fluid temperature

    Returns
    -------
    numpy.ndarray

        The conductive heat flux vector
    """
    return _compute_conductive_heat_flux(grad_t, state.thermal_conductivity)


# low level routine works with numpy arrays and can be tested without
# a full grid + fluid state, etc
def _compute_diffusive_heat_flux(j, h_alpha):
    return sum(h_alpha.reshape(-1, 1) * j)


def diffusive_heat_flux(state, j):
    r"""Compute the diffusive heat flux, ($\mathbf{q}_{d}$).

    The diffusive heat flux is defined by:

    .. math::

        \mathbf{q}_{d} = \sum_{\alpha=1}^{\mathtt{Nspecies}}{h}_{\alpha}
        \mathbf{J}_{\alpha},

    with species specific enthalpy ${h}_{\alpha}$ and diffusive flux
    ($\mathbf{J}_{\alpha}$) defined as:

    .. math::

        \mathbf{J}_{\alpha} = -\rho{d}_{\alpha}\nabla{Y}_{\alpha},

    where ${Y}_{\alpha}$ is the vector of species mass fractions.

    Parameters
    ----------
    state: :class:`~mirgecom.gas_model.FluidState`

        Full fluid conserved and thermal state

    j: numpy.ndarray

        The species diffusive flux vector

    Returns
    -------
    numpy.ndarray

        The total diffusive heat flux vector
    """
    if state.is_mixture:
        return _compute_diffusive_heat_flux(j, state.species_enthalpies)
    return 0


def viscous_flux(state, grad_cv, grad_t):
    r"""Compute the viscous flux vectors.

    The viscous fluxes are:

    .. math::

        \mathbf{F}_V = [0,\tau\cdot\mathbf{v} - \mathbf{q},
        \tau,-\mathbf{J}_\alpha],

    with fluid velocity ($\mathbf{v}$), viscous stress tensor
    ($\mathbf{\tau}$), heat flux ($\mathbf{q}$), and diffusive flux
    for each species ($\mathbf{J}_\alpha$).

    .. note::

        The fluxes are returned as a :class:`mirgecom.fluid.ConservedVars`
        object with a *dim-vector* for each conservation equation. See
        :class:`mirgecom.fluid.ConservedVars` for more information about
        how the fluxes are represented.

    Parameters
    ----------
    state: :class:`~mirgecom.gas_model.FluidState`

        Full fluid conserved and thermal state

    grad_cv: :class:`~mirgecom.fluid.ConservedVars`

        Gradient of the fluid state

    grad_t: numpy.ndarray

        Gradient of the fluid temperature

    Returns
    -------
    :class:`~mirgecom.fluid.ConservedVars` or float

        The viscous transport flux vector if viscous transport properties
        are provided, scalar zero otherwise.
    """
    if not state.is_viscous:
        import warnings
        warnings.warn("Viscous fluxes requested for inviscid state.")
        return 0

    viscous_mass_flux = 0 * state.momentum_density
    tau = viscous_stress_tensor(state, grad_cv)
    j = diffusive_flux(state, grad_cv)

    viscous_energy_flux = (
        np.dot(tau, state.velocity) - diffusive_heat_flux(state, j)
        - conductive_heat_flux(state, grad_t)
    )

    return make_conserved(state.dim,
            mass=viscous_mass_flux,
            energy=viscous_energy_flux,
            momentum=tau, species_mass=-j)


def viscous_facial_flux_central(discr, state_pair, grad_cv_pair, grad_t_pair,
                                gas_model=None):
    r"""Return a central facial flux for the divergence operator.

    The flux is defined as:

    .. math::

        f_{\text{face}} = \frac{1}{2}\left(\mathbf{f}_v^+
        + \mathbf{f}_v^-\right)\cdot\hat{\mathbf{n}},

    with viscous fluxes ($\mathbf{f}_v$), and the outward pointing
    face normal ($\hat{\mathbf{n}}$).

    Parameters
    ----------
    discr: :class:`~grudge.discretization.DiscretizationCollection`

        The discretization to use

    gas_model: :class:`~mirgecom.gas_model.GasModel`
        The physical model for the gas. Unused for this numerical flux function.

    state_pair: :class:`~grudge.trace_pair.TracePair`

        Trace pair of :class:`~mirgecom.gas_model.FluidState` with the full fluid
        conserved and thermal state on the faces

    grad_cv_pair: :class:`~grudge.trace_pair.TracePair`

        Trace pair of :class:`~mirgecom.fluid.ConservedVars` with the gradient of the
        fluid solution on the faces

    grad_t_pair: :class:`~grudge.trace_pair.TracePair`

        Trace pair of temperature gradient on the faces.

    Returns
    -------
    :class:`~mirgecom.fluid.ConservedVars`

        The viscous transport flux in the face-normal direction on "all_faces" or
        local to the sub-discretization depending on *local* input parameter
    """
    from mirgecom.flux import num_flux_central
    actx = state_pair.int.array_context
    normal = actx.thaw(discr.normal(state_pair.dd))

    def harmonic_mean(x, y):
        x_plus_y = actx.np.where(actx.np.greater(x + y, 0*x), x + y, 0*x+1)
        return 2*x*y/x_plus_y

    # TODO: Do this for other coefficients too?
    def replace_coefs(state, *, kappa):
        from dataclasses import replace
        new_tv = replace(state.tv, thermal_conductivity=kappa)
        return replace(state, tv=new_tv)

    kappa_harmonic_mean = harmonic_mean(
        state_pair.int.tv.thermal_conductivity,
        state_pair.ext.tv.thermal_conductivity)

    state_pair_with_harmonic_mean_coefs = TracePair(
        state_pair.dd,
        interior=replace_coefs(state_pair.int, kappa=kappa_harmonic_mean),
        exterior=replace_coefs(state_pair.ext, kappa=kappa_harmonic_mean))

    f_int = viscous_flux(
        state_pair_with_harmonic_mean_coefs.int, grad_cv_pair.int, grad_t_pair.int)
    f_ext = viscous_flux(
        state_pair_with_harmonic_mean_coefs.ext, grad_cv_pair.ext, grad_t_pair.ext)

    return num_flux_central(f_int, f_ext)@normal


def viscous_flux_on_element_boundary(
        discr, gas_model, boundaries, interior_state_pairs,
        domain_boundary_states, grad_cv, interior_grad_cv_pairs,
        grad_t, interior_grad_t_pairs, quadrature_tag=DISCR_TAG_BASE,
        numerical_flux_func=viscous_facial_flux_central, time=0.0,
        volume_dd=DD_VOLUME_ALL):
    """Compute the viscous boundary fluxes for the divergence operator.

    This routine encapsulates the computation of the viscous contributions
    to the boundary fluxes for use by the divergence operator.

    Parameters
    ----------
    discr: :class:`~grudge.discretization.DiscretizationCollection`
        A discretization collection encapsulating the DG elements

    gas_model: :class:`~mirgecom.gas_model.GasModel`
        The physical model constructs for the gas model

    boundaries
        Dictionary of boundary functions, one for each valid
        :class:`~grudge.dof_desc.BoundaryDomainTag`

    interior_state_pairs
        Trace pairs of :class:`~mirgecom.gas_model.FluidState` for the interior faces

    domain_boundary_states
       A dictionary of boundary-restricted :class:`~mirgecom.gas_model.FluidState`,
       keyed by boundary domain tags in *boundaries*.

    grad_cv: :class:`~mirgecom.fluid.ConservedVars`
       The gradient of the fluid conserved quantities.

    interior_grad_cv_pairs
       Trace pairs of :class:`~mirgecom.fluid.ConservedVars` for the interior faces

    grad_t
       Object array of :class:`~meshmode.dof_array.DOFArray` with the components of
       the gradient of the fluid temperature

    interior_grad_t_pairs
       Trace pairs for the temperature gradient on interior faces

    quadrature_tag
        An identifier denoting a particular quadrature discretization to use during
        operator evaluations.

    numerical_flux_func
        The numerical flux function to use in computing the boundary flux.

    time: float
        Time

    volume_dd: grudge.dof_desc.DOFDesc
        The DOF descriptor of the volume on which to compute the flux.
    """
    dd_base = volume_dd
    dd_vol_quad = dd_base.with_discr_tag(quadrature_tag)
    dd_allfaces_quad = dd_vol_quad.trace(FACE_RESTR_ALL)

    # {{{ - Viscous flux helpers -

    # viscous fluxes across interior faces (including partition and periodic bnd)
    def _fvisc_divergence_flux_interior(state_pair, grad_cv_pair, grad_t_pair):
        return op.project(discr,
            state_pair.dd, dd_allfaces_quad,
            numerical_flux_func(
                discr=discr, gas_model=gas_model, state_pair=state_pair,
                grad_cv_pair=grad_cv_pair, grad_t_pair=grad_t_pair))

    # viscous part of bcs applied here
    def _fvisc_divergence_flux_boundary(bdtag, boundary, state_minus):
        dd_bdry = dd_vol_quad.with_domain_tag(bdtag)
        return op.project(
            discr, dd_bdry, dd_allfaces_quad,
            boundary.viscous_divergence_flux(
                discr=discr, dd_bdry=dd_bdry, gas_model=gas_model,
                state_minus=state_minus,
                grad_cv_minus=op.project(discr, dd_base, dd_bdry, grad_cv),
                grad_t_minus=op.project(discr, dd_base, dd_bdry, grad_t),
                time=time, numerical_flux_func=numerical_flux_func))

    # }}} viscous flux helpers

    # Compute the boundary terms for the divergence operator
    bnd_term = (

        # All surface contributions from the viscous fluxes
        (
            # Domain boundary contributions for the viscous terms
            sum(_fvisc_divergence_flux_boundary(
                bdtag,
                boundary,
                domain_boundary_states[bdtag])
                for bdtag, boundary in boundaries.items())

            # Interior interface contributions for the viscous terms
            + sum(
                _fvisc_divergence_flux_interior(q_p, dq_p, dt_p)
                for q_p, dq_p, dt_p in zip(interior_state_pairs,
                                           interior_grad_cv_pairs,
                                           interior_grad_t_pairs))
        )
    )

    return bnd_term


<<<<<<< HEAD
def get_viscous_timestep(discr, state, *, volume_dd=DD_VOLUME_ALL):
    """Routine returns the the node-local maximum stable viscous timestep.
=======
def get_viscous_timestep(discr, state):
    r"""Routine returns the the node-local maximum stable viscous timestep.

    The locally required timestep $\delta{t}_l$ is calculated from the fluid
    local wavespeed $s_f$, fluid viscosity $\mu$, fluid density $\rho$, and
    species diffusivities $d_\alpha$ as:

    .. math::
        \delta{t}_l =  \frac{\Delta{x}_l}{s_l + \left(\frac{\mu}{\rho} +
        \mathbf{\text{max}}_\alpha(d_\alpha)\right)\left(\Delta{x}_l\right)^{-1}},

    where $\Delta{x}_l$ is given by
    :func:`grudge.dt_utils.characteristic_lengthscales`, and the rest are
    fluid state-dependent quantities. For non-mixture states, species
    diffusivities $d_\alpha=0$.
>>>>>>> 6fa85420

    Parameters
    ----------
    discr: :class:`~grudge.discretization.DiscretizationCollection`

        the discretization to use

    state: :class:`~mirgecom.gas_model.FluidState`

        Full fluid conserved and thermal state

    Returns
    -------
    :class:`~meshmode.dof_array.DOFArray`

        The maximum stable timestep at each node.
    """
    from grudge.dt_utils import characteristic_lengthscales

    length_scales = characteristic_lengthscales(
        state.array_context, discr, dd=volume_dd)

    nu = 0
    d_alpha_max = 0
    if state.is_viscous:
        nu = state.viscosity / state.mass_density
        d_alpha_max = \
            get_local_max_species_diffusivity(
                state.array_context,
                state.species_diffusivity
            )

    return(
        length_scales / (state.wavespeed
        + ((nu + d_alpha_max) / length_scales))
    )


def get_viscous_cfl(discr, dt, state, *, volume_dd=DD_VOLUME_ALL):
    """Calculate and return node-local CFL based on current state and timestep.

    Parameters
    ----------
    discr: :class:`~grudge.discretization.DiscretizationCollection`

        the discretization to use

    dt: float or :class:`~meshmode.dof_array.DOFArray`

        A constant scalar dt or node-local dt

    state: :class:`~mirgecom.gas_model.FluidState`

        The full fluid conserved and thermal state

    Returns
    -------
    :class:`~meshmode.dof_array.DOFArray`

        The CFL at each node.
    """
    return dt / get_viscous_timestep(discr, state=state, volume_dd=volume_dd)


def get_local_max_species_diffusivity(actx, d_alpha):
    """Return the maximum species diffusivity at every point.

    Parameters
    ----------
    actx: :class:`~arraycontext.ArrayContext`

        Array context to use

    d_alpha: numpy.ndarray

        Species diffusivities

    Returns
    -------
    :class:`~meshmode.dof_array.DOFArray`

        The maximum species diffusivity
    """
    if len(d_alpha) == 0:
        return 0
    if not isinstance(d_alpha[0], DOFArray):
        return max(d_alpha)

    from functools import reduce
    return reduce(actx.np.maximum, d_alpha)<|MERGE_RESOLUTION|>--- conflicted
+++ resolved
@@ -462,11 +462,7 @@
     return bnd_term
 
 
-<<<<<<< HEAD
 def get_viscous_timestep(discr, state, *, volume_dd=DD_VOLUME_ALL):
-    """Routine returns the the node-local maximum stable viscous timestep.
-=======
-def get_viscous_timestep(discr, state):
     r"""Routine returns the the node-local maximum stable viscous timestep.
 
     The locally required timestep $\delta{t}_l$ is calculated from the fluid
@@ -481,7 +477,6 @@
     :func:`grudge.dt_utils.characteristic_lengthscales`, and the rest are
     fluid state-dependent quantities. For non-mixture states, species
     diffusivities $d_\alpha=0$.
->>>>>>> 6fa85420
 
     Parameters
     ----------
