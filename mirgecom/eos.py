__copyright__ = """
Copyright (C) 2020 University of Illinois Board of Trustees
"""

__license__ = """
Permission is hereby granted, free of charge, to any person obtaining a copy
of this software and associated documentation files (the "Software"), to deal
in the Software without restriction, including without limitation the rights
to use, copy, modify, merge, publish, distribute, sublicense, and/or sell
copies of the Software, and to permit persons to whom the Software is
furnished to do so, subject to the following conditions:

The above copyright notice and this permission notice shall be included in
all copies or substantial portions of the Software.

THE SOFTWARE IS PROVIDED "AS IS", WITHOUT WARRANTY OF ANY KIND, EXPRESS OR
IMPLIED, INCLUDING BUT NOT LIMITED TO THE WARRANTIES OF MERCHANTABILITY,
FITNESS FOR A PARTICULAR PURPOSE AND NONINFRINGEMENT. IN NO EVENT SHALL THE
AUTHORS OR COPYRIGHT HOLDERS BE LIABLE FOR ANY CLAIM, DAMAGES OR OTHER
LIABILITY, WHETHER IN AN ACTION OF CONTRACT, TORT OR OTHERWISE, ARISING FROM,
OUT OF OR IN CONNECTION WITH THE SOFTWARE OR THE USE OR OTHER DEALINGS IN
THE SOFTWARE.
"""

import numpy as np
import numpy.linalg as la  # noqa
from pytools.obj_array import flat_obj_array
<<<<<<< HEAD
import pyopencl.clmath as clmath
=======
>>>>>>> 3773e154
from meshmode.mesh import BTAG_ALL, BTAG_NONE  # noqa


class IdealSingleGas:
    """ Implements the ideal gas law (p = rhoRT)
    for a single monatomic gas.
    """

<<<<<<< HEAD
    def __init__(self, gamma=1.4, gas_const=287.1):
        self._gamma = gamma
        self._gas_const = gas_const
=======
    def __init__(self, gamma=1.4, r=287.1):
        self._gamma = gamma
        self._gas_const = r
>>>>>>> 3773e154

    def gamma(self):
        return self._gamma

    def gas_const(self):
        return self._gas_const

    def internal_energy(self, w):

        mass = w[0]
<<<<<<< HEAD
        energy = w[1]
        mom = w[2:]

        e = energy - 0.5 * np.dot(mom, mom) / mass
=======
        ener = w[1]
        mom = w[2:]

        e = ener - 0.5 * np.dot(mom, mom) / mass
>>>>>>> 3773e154
        return e

    def pressure(self, w):
        p = (self._gamma - 1.0) * self.internal_energy(w)
        return p

    def sound_speed(self, w):
        mass = w[0]
<<<<<<< HEAD
        p = self.pressure(w)
        c2 = self._gamma / mass * p
        c = clmath.sqrt(c2)
=======
        actx = mass.array_context
        p = self.pressure(w)
        c2 = self._gamma / mass * p
        c = actx.np.sqrt(c2)
>>>>>>> 3773e154
        return c

    def temperature(self, w):
        mass = w[0]
        temper = (
            ((self._gamma - 1.0) / self._gas_const)
<<<<<<< HEAD
            * self.internal_energy(w)
            / mass
        )
=======
            * self.internal_energy(w) / mass)
>>>>>>> 3773e154
        return temper

    def __call__(self, w):
        return flat_obj_array(self.pressure(w), self.temperature(w))<|MERGE_RESOLUTION|>--- conflicted
+++ resolved
@@ -25,10 +25,6 @@
 import numpy as np
 import numpy.linalg as la  # noqa
 from pytools.obj_array import flat_obj_array
-<<<<<<< HEAD
-import pyopencl.clmath as clmath
-=======
->>>>>>> 3773e154
 from meshmode.mesh import BTAG_ALL, BTAG_NONE  # noqa
 
 
@@ -37,15 +33,9 @@
     for a single monatomic gas.
     """
 
-<<<<<<< HEAD
     def __init__(self, gamma=1.4, gas_const=287.1):
         self._gamma = gamma
         self._gas_const = gas_const
-=======
-    def __init__(self, gamma=1.4, r=287.1):
-        self._gamma = gamma
-        self._gas_const = r
->>>>>>> 3773e154
 
     def gamma(self):
         return self._gamma
@@ -56,17 +46,10 @@
     def internal_energy(self, w):
 
         mass = w[0]
-<<<<<<< HEAD
         energy = w[1]
         mom = w[2:]
 
         e = energy - 0.5 * np.dot(mom, mom) / mass
-=======
-        ener = w[1]
-        mom = w[2:]
-
-        e = ener - 0.5 * np.dot(mom, mom) / mass
->>>>>>> 3773e154
         return e
 
     def pressure(self, w):
@@ -75,29 +58,19 @@
 
     def sound_speed(self, w):
         mass = w[0]
-<<<<<<< HEAD
-        p = self.pressure(w)
-        c2 = self._gamma / mass * p
-        c = clmath.sqrt(c2)
-=======
         actx = mass.array_context
         p = self.pressure(w)
         c2 = self._gamma / mass * p
         c = actx.np.sqrt(c2)
->>>>>>> 3773e154
         return c
 
     def temperature(self, w):
         mass = w[0]
         temper = (
             ((self._gamma - 1.0) / self._gas_const)
-<<<<<<< HEAD
             * self.internal_energy(w)
             / mass
         )
-=======
-            * self.internal_energy(w) / mass)
->>>>>>> 3773e154
         return temper
 
     def __call__(self, w):
