--- conflicted
+++ resolved
@@ -92,16 +92,10 @@
     """
     actx = field.array_context
 
-<<<<<<< HEAD
-    @memoize_in(dcoll, (bound_preserving_limiter, "cell_volume", dd))
-    def cell_volumes(dcoll):
-        return op.elementwise_integral(dcoll, dd, dcoll.zeros(actx, dd=dd) + 1.0)
-=======
     # Compute cell averages of the state
     def cancel_polynomials(grp):
         return actx.from_numpy(np.asarray([1 if sum(mode_id) == 0
                                            else 0 for mode_id in grp.mode_ids()]))
->>>>>>> 57bd9cac
 
     # map from nodal to modal
     if dd is None:
