"""
:mod:`mirgecom.limiter` is for limiters and limiter-related constructs.

Field limiter functions
^^^^^^^^^^^^^^^^^^^^^^^

.. autofunction:: bound_preserving_limiter

"""

__copyright__ = """
Copyright (C) 2022 University of Illinois Board of Trustees
"""

__license__ = """
Permission is hereby granted, free of charge, to any person obtaining a copy
of this software and associated documentation files (the "Software"), to deal
in the Software without restriction, including without limitation the rights
to use, copy, modify, merge, publish, distribute, sublicense, and/or sell
copies of the Software, and to permit persons to whom the Software is
furnished to do so, subject to the following conditions:
The above copyright notice and this permission notice shall be included in
all copies or substantial portions of the Software.
THE SOFTWARE IS PROVIDED "AS IS", WITHOUT WARRANTY OF ANY KIND, EXPRESS OR
IMPLIED, INCLUDING BUT NOT LIMITED TO THE WARRANTIES OF MERCHANTABILITY,
FITNESS FOR A PARTICULAR PURPOSE AND NONINFRINGEMENT. IN NO EVENT SHALL THE
AUTHORS OR COPYRIGHT HOLDERS BE LIABLE FOR ANY CLAIM, DAMAGES OR OTHER
LIABILITY, WHETHER IN AN ACTION OF CONTRACT, TORT OR OTHERWISE, ARISING FROM,
OUT OF OR IN CONNECTION WITH THE SOFTWARE OR THE USE OR OTHER DEALINGS IN
THE SOFTWARE.
"""

from pytools import memoize_in
from grudge.discretization import DiscretizationCollection
import grudge.op as op
from pytools import memoize_in


<<<<<<< HEAD
def bound_preserving_limiter(dcoll: DiscretizationCollection, cell_size, field,
                                  mmin=0.0, mmax=None, modify_average=False):
=======
def bound_preserving_limiter(dcoll: DiscretizationCollection, field,
                             mmin=0.0, mmax=None, modify_average=False):
>>>>>>> 37f274c7
    r"""Implement a slope limiter for bound-preserving properties.

    The implementation is summarized in [Zhang_2011]_, Sec. 2.3, Eq. 2.9,
    which uses a linear scaling factor

    .. math::

        \theta = \min\left( \left| \frac{M - \bar{u}_j}{M_j - \bar{u}_j} \right|,
                            \left| \frac{m - \bar{u}_j}{m_j - \bar{u}_j} \right|,
                           1 \right)

    to limit the high-order polynomials

    .. math::

        \tilde{p}_j = \theta (p_j - \bar{u}_j) + \bar{u}_j

    The lower and upper bounds are given by $m$ and $M$, respectively, and can be
    specified by the user. By default, no limiting is performed to the upper bound.

    The scheme is conservative since the cell average $\bar{u}_j$ is not
    modified in this operation. However, a boolean argument can be invoked to
    modify the cell average. Negative values may appear when changing polynomial
    order during execution or any extra interpolation (i.e., changing grids).
    If these negative values remain during the temporal integration, the current
    slope limiter will fail to ensure positive values.

    Parameters
    ----------
    dcoll: :class:`grudge.discretization.DiscretizationCollection`
        Grudge discretization with boundaries object
    field: meshmode.dof_array.DOFArray or numpy.ndarray
        A field to limit
    mmin: float
        Optional float with the target lower bound. Default to 0.0.
    mmax: float
        Optional float with the target upper bound. Default to None.
    modify_average: bool
        Flag to avoid modification the cell average. Defaults to False.

    Returns
    -------
    meshmode.dof_array.DOFArray or numpy.ndarray
        An array container containing the limited field(s).
    """
    actx = field.array_context

    @memoize_in(dcoll, (bound_preserving_limiter, "cell_volume"))
    def cell_volumes(dcoll):
        return op.elementwise_integral(dcoll, dcoll.zeros(actx) + 1.0)

    cell_size = cell_volumes(dcoll)

    # Compute cell averages of the state

    cell_avgs = 1.0/cell_size*op.elementwise_integral(dcoll, field)

    # Bound cell average in case it doesn't respect the realizability
    if modify_average:
        cell_avgs = actx.np.where(actx.np.greater(cell_avgs, mmin), cell_avgs, mmin)

    # Compute elementwise max/mins of the field
    mmin_i = op.elementwise_min(dcoll, field)

    # Linear scaling of polynomial coefficients
    _theta = actx.np.minimum(
        1.0, actx.np.where(actx.np.less(mmin_i, mmin),
                           abs((mmin-cell_avgs)/(mmin_i-cell_avgs+1e-13)),
                           1.0)
        )

    if mmax is not None:
        cell_avgs = actx.np.where(actx.np.greater(cell_avgs, mmax), mmax, cell_avgs)

        mmax_i = op.elementwise_max(dcoll, field)

        _theta = actx.np.minimum(
            _theta, actx.np.where(actx.np.greater(mmax_i, mmax),
                                  abs((mmax-cell_avgs)/(mmax_i-cell_avgs+1e-13)),
                                  1.0)
        )

    return _theta*(field - cell_avgs) + cell_avgs<|MERGE_RESOLUTION|>--- conflicted
+++ resolved
@@ -33,16 +33,10 @@
 from pytools import memoize_in
 from grudge.discretization import DiscretizationCollection
 import grudge.op as op
-from pytools import memoize_in
 
 
-<<<<<<< HEAD
-def bound_preserving_limiter(dcoll: DiscretizationCollection, cell_size, field,
-                                  mmin=0.0, mmax=None, modify_average=False):
-=======
 def bound_preserving_limiter(dcoll: DiscretizationCollection, field,
                              mmin=0.0, mmax=None, modify_average=False):
->>>>>>> 37f274c7
     r"""Implement a slope limiter for bound-preserving properties.
 
     The implementation is summarized in [Zhang_2011]_, Sec. 2.3, Eq. 2.9,
