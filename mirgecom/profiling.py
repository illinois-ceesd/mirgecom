"""An array context with profiling capabilities."""

__copyright__ = """
Copyright (C) 2020 University of Illinois Board of Trustees
"""

__license__ = """
Permission is hereby granted, free of charge, to any person obtaining a copy
of this software and associated documentation files (the "Software"), to deal
in the Software without restriction, including without limitation the rights
to use, copy, modify, merge, publish, distribute, sublicense, and/or sell
copies of the Software, and to permit persons to whom the Software is
furnished to do so, subject to the following conditions:

The above copyright notice and this permission notice shall be included in
all copies or substantial portions of the Software.

THE SOFTWARE IS PROVIDED "AS IS", WITHOUT WARRANTY OF ANY KIND, EXPRESS OR
IMPLIED, INCLUDING BUT NOT LIMITED TO THE WARRANTIES OF MERCHANTABILITY,
FITNESS FOR A PARTICULAR PURPOSE AND NONINFRINGEMENT. IN NO EVENT SHALL THE
AUTHORS OR COPYRIGHT HOLDERS BE LIABLE FOR ANY CLAIM, DAMAGES OR OTHER
LIABILITY, WHETHER IN AN ACTION OF CONTRACT, TORT OR OTHERWISE, ARISING FROM,
OUT OF OR IN CONNECTION WITH THE SOFTWARE OR THE USE OR OTHER DEALINGS IN
THE SOFTWARE.
"""

from meshmode.array_context import PyOpenCLArrayContext
import pyopencl as cl
from pytools.py_codegen import PythonFunctionGenerator
import loopy as lp
import numpy as np
from dataclasses import dataclass
import pytools
from logpyle import LogManager
from mirgecom.logging_quantities import KernelProfile
from statistics import mean

__doc__ = """
.. autoclass:: PyOpenCLProfilingArrayContext
"""

# {{{ Support for non-Loopy results (e.g., pyopencl kernels)

nonloopy_profile_events = []


def del_pyopencl_array_monkey_patch():
    """Remove the :mod:`pyopencl` monkey patching."""
    cl.array.ARRAY_KERNEL_EXEC_HOOK = None


def init_pyopencl_array_monkey_patch():
    """Remove the :mod:`pyopencl` monkey patching."""
    cl.array.ARRAY_KERNEL_EXEC_HOOK = array_kernel_exec_hook


@dataclass(eq=True, frozen=True)
class NonLoopyProfilekernel:
    """Class to hold the name for a non-loopy profile result.

    This is necessary so that :meth:`tabulate_profiling_data` and
    :meth:`get_profiling_data_for_kernel` can
    access the 'name' field of the non-Loopy kernel.
    """

    name: str


elwise_knl = NonLoopyProfilekernel("pyopencl_array")


def array_kernel_exec_hook(knl, queue, gs, ls, *actual_args, wait_for):
    """Initialize the :mod:`pyopencl` monkey patching."""
    evt = knl(queue, gs, ls, *actual_args, wait_for=wait_for)
    nonloopy_profile_events.append(evt)

    return evt

# }}}


# {{{ Support for non-Loopy results (e.g., pyopencl kernels)

nonloopy_profile_events = []


def init_pyopencl_array_monkey_patch():
    """Add the :mod:`pyopencl` monkey patching."""
    cl.array.ARRAY_KERNEL_EXEC_HOOK = array_kernel_exec_hook


def del_pyopencl_array_monkey_patch():
    """Remove the :mod:`pyopencl` monkey patching."""
    cl.array.ARRAY_KERNEL_EXEC_HOOK = None


@dataclass(eq=True, frozen=True)
class NonLoopyProfilekernel:
    """Class to hold the name for a non-loopy profile result.

    This is necessary so that :meth:`tabulate_profiling_data` can
    access the 'name' field of the non-Loopy kernel.
    """

    name: str


@dataclass
class ProfileResult:
    """Class to hold the results of a single kernel execution."""

    time: int
    flops: int
    bytes_accessed: int
    footprint_bytes: int


# For pyopencl.Array's elementwise kernels.
elwise_knl = NonLoopyProfilekernel("pyopencl_array")


def array_kernel_exec_hook(knl, queue, gs, ls, *actual_args, wait_for):
    """Initialize the :mod:`pyopencl` monkey patching."""
    evt = knl(queue, gs, ls, *actual_args, wait_for=wait_for)
    nonloopy_profile_events.append(evt)

    return evt

# }}}


@dataclass
class ProfileEvent:
    """Class to hold a profile event that has not been seen by the profiler yet."""

    cl_event: cl._cl.Event
    program: lp.kernel.LoopKernel
    args_tuple: tuple


class PyOpenCLProfilingArrayContext(PyOpenCLArrayContext):
    """An array context that profiles kernel executions.

    .. automethod:: tabulate_profiling_data
    .. automethod:: call_loopy
    .. automethod:: get_profiling_data_for_kernel

    Inherits from :class:`meshmode.array_context.PyOpenCLArrayContext`.
    """

    def __init__(self, queue, allocator=None, logmgr: LogManager = None) -> None:
        super().__init__(queue, allocator)

        if not queue.properties & cl.command_queue_properties.PROFILING_ENABLE:
            raise RuntimeError("Profiling was not enabled in the command queue. "
                 "Please create the queue with "
                 "cl.command_queue_properties.PROFILING_ENABLE.")

        self.profile_events = []
        self.profile_results = {}
        self.kernel_stats = {}
        self.logmgr = logmgr

    def __del__(self):
        """Release resources and undo monkey patching."""
        del self.profile_events[:]
        self.profile_results.clear()
        self.kernel_stats.clear()

        del_pyopencl_array_monkey_patch()

        init_pyopencl_array_monkey_patch()

    def __del__(self):
        """Release resources and undo monkey patching."""
        del self.profile_events[:]
        self.profile_results.clear()
        self.kernel_stats.clear()

        del_pyopencl_array_monkey_patch()

    def _finish_profile_events(self) -> None:
        # First, wait for completion of all events
        if self.profile_events:
            cl.wait_for_events([pevt.cl_event for pevt in self.profile_events])

        global nonloopy_profile_events
        if nonloopy_profile_events:
            cl.wait_for_events(nonloopy_profile_events)

        # Then, collect all events and store them
        for t in self.profile_events:
            program = t.program
            r = self._get_kernel_stats(program, t.args_tuple)
            time = t.cl_event.profile.end - t.cl_event.profile.start

            new = ProfileResult(time, r.flops, r.bytes_accessed, r.footprint_bytes)

            self.profile_results.setdefault(program, []).append(new)

        for t in nonloopy_profile_events:
            program = elwise_knl
            time = t.profile.end - t.profile.start
            new = ProfileResult(time, None, None, None)
            self.profile_results.setdefault(program, []).append(new)

        self.profile_events = []
        nonloopy_profile_events = []
<<<<<<< HEAD

    def get_profiling_data_for_kernel(self, kernel_name: str,
                                      wait_for_events=True) -> float:
        """Return value of profiling result for kernel `kernel_name`."""
        if wait_for_events:
            self._finish_profile_events()
=======
>>>>>>> 96ef0847

        def _gather_data(results_list: list):
            results = [key for key in results_list if key.name == kernel_name]
            num_calls = 0
            times = []
            flops = []
            bytes_accessed = []
            fprint_bytes = []

            for key in results:
                value = results_list[key]

                num_calls += len(value)

                times += [v.time / 1e9 for v in value]
                flops += [v.flops / 1e9 if v.flops is not None else 0
                         for v in value]

                bytes_accessed += [v.bytes_accessed / 1e9
                              if v.bytes_accessed is not None else 0 for v in value]
                fprint_bytes += [v.footprint_bytes / 1e9 if v.footprint_bytes
                                 is not None else 0 for v in value]

                del results_list[key]

            return num_calls, times, flops, bytes_accessed, fprint_bytes

        num_calls, times, flops, bytes_accessed, fprint_bytes = \
            _gather_data(self.profile_results)

        if num_calls == 0:
            return [0, 0, 0, 0, 0]

        return [mean(times), mean(flops), num_calls, mean(bytes_accessed),
                mean(fprint_bytes)]

    def tabulate_profiling_data(self, wait_for_events=True) -> pytools.Table:
        """Return a :class:`pytools.Table` with the profiling results."""
        if wait_for_events:
            self._finish_profile_events()

        tbl = pytools.Table()

        tbl.add_row(["Function", "Calls",
            "Time_sum [s]", "Time_min [s]", "Time_avg [s]", "Time_max [s]",
            "GFlops/s_min", "GFlops/s_avg", "GFlops/s_max",
            "BWAcc_min [GByte/s]", "BWAcc_mean [GByte/s]", "BWAcc_max [GByte/s]",
            "BWFoot_min [GByte/s]", "BWFoot_mean [GByte/s]", "BWFoot_max [GByte/s]",
            "Intensity (flops/byte)"])

        # Precision of results
        g = ".4g"

        from statistics import mean

<<<<<<< HEAD
        tot_calls = 0
        tot_time = 0
=======
        total_calls = 0
        total_time = 0
>>>>>>> 96ef0847

        for key, value in self.profile_results.items():
            num_values = len(value)

<<<<<<< HEAD
            tot_calls += num_values

            times = [v.time / 1e9 for v in value]

            tot_time += sum(times)
=======
            total_calls += num_values

            times = [v.time / 1e9 for v in value]

            total_time += sum(times)
>>>>>>> 96ef0847

            flops = [v.flops / 1e9 if v.flops is not None and v.flops > 0 else None
                     for v in value]
            flops_per_sec = [f / t if f is not None else None
<<<<<<< HEAD
                             for f, t in zip(flops, times)]

            bytes_accessed = [v.bytes_accessed / 1e9
                            if v.bytes_accessed is not None else None for v in value]
            bandwidth_access = [b / t if b is not None else None
                                for b, t in zip(bytes_accessed, times)]
=======
                              for f, t in zip(flops, times)]

            bytes_accessed = [v.bytes_accessed / 1e9
                             if v.bytes_accessed is not None else None
                             for v in value]
            bandwidth_access = [b / t if b is not None else None
                                 for b, t in zip(bytes_accessed, times)]
>>>>>>> 96ef0847

            fprint_bytes = np.ma.masked_equal([v.footprint_bytes for v in value],
                None)
            fprint_mean = np.mean(fprint_bytes) / 1e9

            # pylint: disable=E1101
            if len(fprint_bytes.compressed()) > 0:
                fprint_min = f"{np.min(fprint_bytes.compressed() / 1e9):{g}}"
                fprint_max = f"{np.max(fprint_bytes.compressed() / 1e9):{g}}"
            else:
                fprint_min = "--"
                fprint_max = "--"

            bytes_per_flop = [f / b if b is not None and f is not None and b > 0
<<<<<<< HEAD
                              else None
                              for f, b in zip(flops, bytes_accessed)]

            bytes_per_flop_mean = f"{mean(bytes_per_flop):{g}}" \
                                   if None not in bytes_per_flop else "--"

            flops_per_sec_min = f"{min(flops_per_sec):{g}}" \
                                 if None not in flops_per_sec else "--"
            flops_per_sec_mean = f"{mean(flops_per_sec):{g}}" \
                                  if None not in flops_per_sec else "--"
            flops_per_sec_max = f"{max(flops_per_sec):{g}}" \
                                 if None not in flops_per_sec else "--"

            bandwidth_access_min = f"{min(bandwidth_access):{g}}" \
                                    if None not in bandwidth_access else "--"
            bandwidth_access_mean = f"{mean(bandwidth_access):{g}}" \
                                     if None not in bandwidth_access else "--"
            bandwidth_access_max = f"{max(bandwidth_access):{g}}" \
                                    if None not in bandwidth_access else "--"
=======
                              else None for f, b in zip(flops, bytes_accessed)]
            bytes_per_flop_mean = f"{mean(bytes_per_flop):{g}}" \
                                    if None not in bytes_per_flop else "--"

            if None not in flops_per_sec:
                flops_per_sec_min = f"{min(flops_per_sec):{g}}"
                flops_per_sec_mean = f"{mean(flops_per_sec):{g}}"
                flops_per_sec_max = f"{max(flops_per_sec):{g}}"
            else:
                flops_per_sec_min = "--"
                flops_per_sec_mean = "--"
                flops_per_sec_max = "--"

            if None not in bandwidth_access:
                bandwidth_access_min = f"{min(bandwidth_access):{g}}"
                bandwidth_access_mean = f"{mean(bandwidth_access):{g}}"
                bandwidth_access_max = f"{max(bandwidth_access):{g}}"
            else:
                bandwidth_access_min = "--"
                bandwidth_access_mean = "--"
                bandwidth_access_max = "--"
>>>>>>> 96ef0847

            tbl.add_row([key.name, num_values, f"{sum(times):{g}}",
                f"{min(times):{g}}", f"{mean(times):{g}}", f"{max(times):{g}}",
                flops_per_sec_min, flops_per_sec_mean, flops_per_sec_max,
                bandwidth_access_min, bandwidth_access_mean, bandwidth_access_max,
                fprint_min, f"{fprint_mean:{g}}", fprint_max,
                bytes_per_flop_mean])

<<<<<<< HEAD
        tbl.add_row(["Total", f"{tot_calls:{g}}", f"{tot_time:{g}}"] + ["--"] * 13)

        self.profile_results = {}
=======
        tbl.add_row(["Total", total_calls, f"{total_time:{g}}"] + ["--"] * 13)
>>>>>>> 96ef0847

        return tbl

    def _get_kernel_stats(self, program: lp.kernel.LoopKernel, args_tuple: tuple) \
      -> ProfileResult:
        return self.kernel_stats[program][args_tuple]

    def _cache_kernel_stats(self, program: lp.kernel.LoopKernel, kwargs: dict) \
      -> tuple:
        """Generate the kernel stats for a program with its args."""
        args_tuple = tuple(
            (key, value.shape) if hasattr(value, "shape") else (key, value)
            for key, value in kwargs.items())

        # Are kernel stats already in the cache?
        try:
            x = self.kernel_stats[program][args_tuple]  # noqa
            return args_tuple
        except KeyError:
            # If not, calculate and cache the stats
            executor = program.target.get_kernel_executor(program, self.queue)
            info = executor.kernel_info(executor.arg_to_dtype_set(kwargs))

            kernel = executor.get_typed_and_scheduled_kernel(
                executor.arg_to_dtype_set(kwargs))

            idi = info.implemented_data_info

            types = {k: v for k, v in kwargs.items()
                if hasattr(v, "dtype") and not v.dtype == object}

            param_dict = kwargs.copy()
            param_dict.update({k: None for k in kernel.arg_dict.keys()
                if k not in param_dict})

            param_dict.update(
                {d.name: None for d in idi if d.name not in param_dict})

            # Generate the wrapper code
            wrapper = executor.get_wrapper_generator()

            gen = PythonFunctionGenerator("_mcom_gen_args_profile", list(param_dict))

            wrapper.generate_integer_arg_finding_from_shapes(gen, kernel, idi)
            wrapper.generate_integer_arg_finding_from_offsets(gen, kernel, idi)
            wrapper.generate_integer_arg_finding_from_strides(gen, kernel, idi)

            param_names = program.all_params()
            gen("return {%s}" % ", ".join(
                f"{repr(name)}: {name}" for name in param_names))

            # Run the wrapper code, save argument values in domain_params
            domain_params = gen.get_picklable_function()(**param_dict)

            # Get flops/memory statistics
            kernel = lp.add_and_infer_dtypes(kernel, types)
            op_map = lp.get_op_map(kernel, subgroup_size="guess")
            bytes_accessed = lp.get_mem_access_map(kernel, subgroup_size="guess") \
              .to_bytes().eval_and_sum(domain_params)

            flops = op_map.filter_by(dtype=[np.float32, np.float64]).eval_and_sum(
                domain_params)

            try:
                footprint = lp.gather_access_footprint_bytes(kernel)
                footprint_bytes = sum(footprint[k].eval_with_dict(domain_params)
                    for k in footprint)

            except lp.symbolic.UnableToDetermineAccessRange:
                footprint_bytes = None

            res = ProfileResult(
                time=0, flops=flops, bytes_accessed=bytes_accessed,
                footprint_bytes=footprint_bytes)

            self.kernel_stats.setdefault(program, {})[args_tuple] = res

            init_pyopencl_array_monkey_patch()

            if self.logmgr:
                if "pyopencl_array_time" not in self.logmgr.quantity_data:
                    self.logmgr.add_quantity(KernelProfile(self, "pyopencl_array"))

                if f"{program.name}_time" not in self.logmgr.quantity_data:
                    self.logmgr.add_quantity(KernelProfile(self, program.name))

            return args_tuple

    def call_loopy(self, program, **kwargs) -> dict:
        """Execute the loopy kernel and profile it."""
        program = self.transform_loopy_program(program)
        assert program.options.return_dict
        assert program.options.no_numpy

        evt, result = program(self.queue, **kwargs, allocator=self.allocator)

        # Generate the stats here so we don't need to carry around the kwargs
        args_tuple = self._cache_kernel_stats(program, kwargs)

        self.profile_events.append(ProfileEvent(evt, program, args_tuple))

        return result<|MERGE_RESOLUTION|>--- conflicted
+++ resolved
@@ -39,45 +39,6 @@
 .. autoclass:: PyOpenCLProfilingArrayContext
 """
 
-# {{{ Support for non-Loopy results (e.g., pyopencl kernels)
-
-nonloopy_profile_events = []
-
-
-def del_pyopencl_array_monkey_patch():
-    """Remove the :mod:`pyopencl` monkey patching."""
-    cl.array.ARRAY_KERNEL_EXEC_HOOK = None
-
-
-def init_pyopencl_array_monkey_patch():
-    """Remove the :mod:`pyopencl` monkey patching."""
-    cl.array.ARRAY_KERNEL_EXEC_HOOK = array_kernel_exec_hook
-
-
-@dataclass(eq=True, frozen=True)
-class NonLoopyProfilekernel:
-    """Class to hold the name for a non-loopy profile result.
-
-    This is necessary so that :meth:`tabulate_profiling_data` and
-    :meth:`get_profiling_data_for_kernel` can
-    access the 'name' field of the non-Loopy kernel.
-    """
-
-    name: str
-
-
-elwise_knl = NonLoopyProfilekernel("pyopencl_array")
-
-
-def array_kernel_exec_hook(knl, queue, gs, ls, *actual_args, wait_for):
-    """Initialize the :mod:`pyopencl` monkey patching."""
-    evt = knl(queue, gs, ls, *actual_args, wait_for=wait_for)
-    nonloopy_profile_events.append(evt)
-
-    return evt
-
-# }}}
-
 
 # {{{ Support for non-Loopy results (e.g., pyopencl kernels)
 
@@ -169,16 +130,6 @@
 
         del_pyopencl_array_monkey_patch()
 
-        init_pyopencl_array_monkey_patch()
-
-    def __del__(self):
-        """Release resources and undo monkey patching."""
-        del self.profile_events[:]
-        self.profile_results.clear()
-        self.kernel_stats.clear()
-
-        del_pyopencl_array_monkey_patch()
-
     def _finish_profile_events(self) -> None:
         # First, wait for completion of all events
         if self.profile_events:
@@ -206,15 +157,12 @@
 
         self.profile_events = []
         nonloopy_profile_events = []
-<<<<<<< HEAD
 
     def get_profiling_data_for_kernel(self, kernel_name: str,
                                       wait_for_events=True) -> float:
         """Return value of profiling result for kernel `kernel_name`."""
         if wait_for_events:
             self._finish_profile_events()
-=======
->>>>>>> 96ef0847
 
         def _gather_data(results_list: list):
             results = [key for key in results_list if key.name == kernel_name]
@@ -270,42 +218,21 @@
 
         from statistics import mean
 
-<<<<<<< HEAD
-        tot_calls = 0
-        tot_time = 0
-=======
         total_calls = 0
         total_time = 0
->>>>>>> 96ef0847
 
         for key, value in self.profile_results.items():
             num_values = len(value)
 
-<<<<<<< HEAD
-            tot_calls += num_values
+            total_calls += num_values
 
             times = [v.time / 1e9 for v in value]
 
-            tot_time += sum(times)
-=======
-            total_calls += num_values
-
-            times = [v.time / 1e9 for v in value]
-
             total_time += sum(times)
->>>>>>> 96ef0847
 
             flops = [v.flops / 1e9 if v.flops is not None and v.flops > 0 else None
                      for v in value]
             flops_per_sec = [f / t if f is not None else None
-<<<<<<< HEAD
-                             for f, t in zip(flops, times)]
-
-            bytes_accessed = [v.bytes_accessed / 1e9
-                            if v.bytes_accessed is not None else None for v in value]
-            bandwidth_access = [b / t if b is not None else None
-                                for b, t in zip(bytes_accessed, times)]
-=======
                               for f, t in zip(flops, times)]
 
             bytes_accessed = [v.bytes_accessed / 1e9
@@ -313,7 +240,6 @@
                              for v in value]
             bandwidth_access = [b / t if b is not None else None
                                  for b, t in zip(bytes_accessed, times)]
->>>>>>> 96ef0847
 
             fprint_bytes = np.ma.masked_equal([v.footprint_bytes for v in value],
                 None)
@@ -328,27 +254,6 @@
                 fprint_max = "--"
 
             bytes_per_flop = [f / b if b is not None and f is not None and b > 0
-<<<<<<< HEAD
-                              else None
-                              for f, b in zip(flops, bytes_accessed)]
-
-            bytes_per_flop_mean = f"{mean(bytes_per_flop):{g}}" \
-                                   if None not in bytes_per_flop else "--"
-
-            flops_per_sec_min = f"{min(flops_per_sec):{g}}" \
-                                 if None not in flops_per_sec else "--"
-            flops_per_sec_mean = f"{mean(flops_per_sec):{g}}" \
-                                  if None not in flops_per_sec else "--"
-            flops_per_sec_max = f"{max(flops_per_sec):{g}}" \
-                                 if None not in flops_per_sec else "--"
-
-            bandwidth_access_min = f"{min(bandwidth_access):{g}}" \
-                                    if None not in bandwidth_access else "--"
-            bandwidth_access_mean = f"{mean(bandwidth_access):{g}}" \
-                                     if None not in bandwidth_access else "--"
-            bandwidth_access_max = f"{max(bandwidth_access):{g}}" \
-                                    if None not in bandwidth_access else "--"
-=======
                               else None for f, b in zip(flops, bytes_accessed)]
             bytes_per_flop_mean = f"{mean(bytes_per_flop):{g}}" \
                                     if None not in bytes_per_flop else "--"
@@ -370,7 +275,6 @@
                 bandwidth_access_min = "--"
                 bandwidth_access_mean = "--"
                 bandwidth_access_max = "--"
->>>>>>> 96ef0847
 
             tbl.add_row([key.name, num_values, f"{sum(times):{g}}",
                 f"{min(times):{g}}", f"{mean(times):{g}}", f"{max(times):{g}}",
@@ -379,13 +283,8 @@
                 fprint_min, f"{fprint_mean:{g}}", fprint_max,
                 bytes_per_flop_mean])
 
-<<<<<<< HEAD
-        tbl.add_row(["Total", f"{tot_calls:{g}}", f"{tot_time:{g}}"] + ["--"] * 13)
-
+        tbl.add_row(["Total", total_calls, f"{total_time:{g}}"] + ["--"] * 13)
         self.profile_results = {}
-=======
-        tbl.add_row(["Total", total_calls, f"{total_time:{g}}"] + ["--"] * 13)
->>>>>>> 96ef0847
 
         return tbl
 
