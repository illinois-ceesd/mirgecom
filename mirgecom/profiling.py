--- conflicted
+++ resolved
@@ -207,15 +207,12 @@
 
         self.profile_events = []
         nonloopy_profile_events = []
-<<<<<<< HEAD
 
     def get_profiling_data_for_kernel(self, kernel_name: str,
                                       wait_for_events=True) -> float:
         """Return value of profiling result for kernel `kernel_name`."""
         if wait_for_events:
             self._finish_profile_events()
-=======
->>>>>>> 4bffd5af
 
         def _gather_data(results_list: list):
             results = [key for key in results_list if key.name == kernel_name]
@@ -281,23 +278,6 @@
         for key, value in self.profile_results.items():
             num_values = len(value)
 
-<<<<<<< HEAD
-            tot_calls += num_values
-
-            times = [v.time / 1e9 for v in value]
-
-            tot_time += sum(times)
-
-            flops = [v.flops / 1e9 if v.flops is not None and v.flops > 0 else None
-                     for v in value]
-            flops_per_sec = [f / t if f is not None else None
-                             for f, t in zip(flops, times)]
-
-            bytes_accessed = [v.bytes_accessed / 1e9
-                            if v.bytes_accessed is not None else None for v in value]
-            bandwidth_access = [b / t if b is not None else None
-                                for b, t in zip(bytes_accessed, times)]
-=======
             total_calls += num_values
 
             times = [v.time / 1e9 for v in value]
@@ -314,7 +294,6 @@
                              for v in value]
             bandwidth_access = [b / t if b is not None else None
                                  for b, t in zip(bytes_accessed, times)]
->>>>>>> 4bffd5af
 
             fprint_bytes = np.ma.masked_equal([v.footprint_bytes for v in value],
                 None)
@@ -329,27 +308,6 @@
                 fprint_max = "--"
 
             bytes_per_flop = [f / b if b is not None and f is not None and b > 0
-<<<<<<< HEAD
-                              else None
-                              for f, b in zip(flops, bytes_accessed)]
-
-            bytes_per_flop_mean = f"{mean(bytes_per_flop):{g}}" \
-                                   if None not in bytes_per_flop else "--"
-
-            flops_per_sec_min = f"{min(flops_per_sec):{g}}" \
-                                 if None not in flops_per_sec else "--"
-            flops_per_sec_mean = f"{mean(flops_per_sec):{g}}" \
-                                  if None not in flops_per_sec else "--"
-            flops_per_sec_max = f"{max(flops_per_sec):{g}}" \
-                                 if None not in flops_per_sec else "--"
-
-            bandwidth_access_min = f"{min(bandwidth_access):{g}}" \
-                                    if None not in bandwidth_access else "--"
-            bandwidth_access_mean = f"{mean(bandwidth_access):{g}}" \
-                                     if None not in bandwidth_access else "--"
-            bandwidth_access_max = f"{max(bandwidth_access):{g}}" \
-                                    if None not in bandwidth_access else "--"
-=======
                               else None for f, b in zip(flops, bytes_accessed)]
             bytes_per_flop_mean = f"{mean(bytes_per_flop):{g}}" \
                                     if None not in bytes_per_flop else "--"
@@ -371,7 +329,6 @@
                 bandwidth_access_min = "--"
                 bandwidth_access_mean = "--"
                 bandwidth_access_max = "--"
->>>>>>> 4bffd5af
 
             tbl.add_row([key.name, num_values, f"{sum(times):{g}}",
                 f"{min(times):{g}}", f"{mean(times):{g}}", f"{max(times):{g}}",
@@ -380,13 +337,9 @@
                 fprint_min, f"{fprint_mean:{g}}", fprint_max,
                 bytes_per_flop_mean])
 
-<<<<<<< HEAD
         self.profile_results = {}
         nonloopy_profile_results = {}
-        tbl.add_row(["Total", f"{tot_calls:{g}}", f"{tot_time:{g}}"] + ["--"] * 13)
-=======
         tbl.add_row(["Total", total_calls, f"{total_time:{g}}"] + ["--"] * 13)
->>>>>>> 4bffd5af
 
         return tbl
 
