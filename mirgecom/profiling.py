--- conflicted
+++ resolved
@@ -83,12 +83,7 @@
     Inherits from :class:`meshmode.array_context.PyOpenCLArrayContext`.
     """
 
-<<<<<<< HEAD
-    def __init__(self, queue, allocator=None) -> None:
-        """Initialize the object."""
-=======
     def __init__(self, queue, allocator=None, logmgr: LogManager = None) -> None:
->>>>>>> ae9813dd
         super().__init__(queue, allocator)
 
         if not queue.properties & cl.command_queue_properties.PROFILING_ENABLE:
