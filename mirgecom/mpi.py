"""MPI helper functionality.

.. autofunction:: mpi_entry_point
.. autofunction:: pudb_remote_debug_on_single_rank
"""

__copyright__ = """
Copyright (C) 2020 University of Illinois Board of Trustees
"""

__license__ = """
Permission is hereby granted, free of charge, to any person obtaining a copy
of this software and associated documentation files (the "Software"), to deal
in the Software without restriction, including without limitation the rights
to use, copy, modify, merge, publish, distribute, sublicense, and/or sell
copies of the Software, and to permit persons to whom the Software is
furnished to do so, subject to the following conditions:

The above copyright notice and this permission notice shall be included in
all copies or substantial portions of the Software.

THE SOFTWARE IS PROVIDED "AS IS", WITHOUT WARRANTY OF ANY KIND, EXPRESS OR
IMPLIED, INCLUDING BUT NOT LIMITED TO THE WARRANTIES OF MERCHANTABILITY,
FITNESS FOR A PARTICULAR PURPOSE AND NONINFRINGEMENT. IN NO EVENT SHALL THE
AUTHORS OR COPYRIGHT HOLDERS BE LIABLE FOR ANY CLAIM, DAMAGES OR OTHER
LIABILITY, WHETHER IN AN ACTION OF CONTRACT, TORT OR OTHERWISE, ARISING FROM,
OUT OF OR IN CONNECTION WITH THE SOFTWARE OR THE USE OR OTHER DEALINGS IN
THE SOFTWARE.
"""

from functools import wraps
import os
import sys

from contextlib import contextmanager
from typing import Callable, Any


@contextmanager
def shared_split_comm_world():
    """Create a context manager for a MPI.COMM_TYPE_SHARED comm."""
    from mpi4py import MPI
    comm = MPI.COMM_WORLD.Split_type(MPI.COMM_TYPE_SHARED)

    try:
        yield comm
    finally:
        comm.Free()


def _check_gpu_oversubscription():
    """
    Check whether multiple ranks are running on the same GPU on each node.

    Only works with CUDA devices currently due to the use of the
    PCI_DOMAIN_ID_NV extension.
    """
    from mpi4py import MPI
    import pyopencl as cl

    size = MPI.COMM_WORLD.Get_size()

    if size <= 1:
        return

    cl_ctx = cl.create_some_context()
    dev = cl_ctx.devices

    # No support for multi-device contexts
    if len(dev) > 1:
        raise NotImplementedError("multi-device contexts not yet supported")

    dev = dev[0]

    # Allow running multiple ranks on non-GPU devices
    if not (dev.type & cl.device_type.GPU):
        return

    with shared_split_comm_world() as node_comm:
        try:
            domain_id = hex(dev.pci_domain_id_nv)
        except (cl._cl.LogicError, AttributeError):
            from warnings import warn
            warn("Cannot detect whether multiple ranks are running on the"
                 " same GPU because it requires Nvidia GPUs running with"
                 " pyopencl>2021.1.1 and (Nvidia CL or pocl>1.6).")
            return

        node_rank = node_comm.Get_rank()

        bus_id = hex(dev.pci_bus_id_nv)
        slot_id = hex(dev.pci_slot_id_nv)

        dev_id = (domain_id, bus_id, slot_id)

        dev_ids = node_comm.gather(dev_id, root=0)

        if node_rank == 0:
            if len(dev_ids) != len(set(dev_ids)):
                hostname = MPI.Get_processor_name()
                dup = [item for item in dev_ids if dev_ids.count(item) > 1]

                raise RuntimeError(
                      f"Multiple ranks are sharing GPUs on node '{hostname}'."
                      f" Duplicate PCIe IDs: {dup}.")


def mpi_entry_point(func):
    """
    Return a decorator that designates a function as the "main" function for MPI.

    Declares that all MPI code that will be executed on the current process is
    contained within *func*. Calls `MPI_Init()`/`MPI_Init_thread()` and sets up a
    hook to call `MPI_Finalize()` on exit.
    """
    @wraps(func)
    def wrapped_func(*args, **kwargs):
        if "mpi4py.run" not in sys.modules:
            raise RuntimeError("Must run MPI scripts via mpi4py (i.e., 'python -m "
                        "mpi4py <args>').")

        if "mpi4py.MPI" in sys.modules:
            raise RuntimeError("mpi4py.MPI imported before designated MPI entry "
                        "point. Check for prior imports.")

        # Avoid hwloc version conflicts by forcing pocl to load before mpi4py
        # (don't ask). See https://github.com/illinois-ceesd/mirgecom/pull/169
        # for details.
        import pyopencl as cl
        cl.get_platforms()

        # Avoid https://github.com/illinois-ceesd/mirgecom/issues/132 on
        # some MPI runtimes.
        import mpi4py
        mpi4py.rc.recv_mprobe = False

        # Runs MPI_Init()/MPI_Init_thread() and sets up a hook for MPI_Finalize() on
        # exit
        from mpi4py import MPI

        # This code warns the user of potentially slow startups due to file system
        # locking when running with large numbers of ranks. See
        # https://mirgecom.readthedocs.io/en/latest/running.html#running-with-large-numbers-of-ranks-and-nodes
        # for more details
        size = MPI.COMM_WORLD.Get_size()
        rank = MPI.COMM_WORLD.Get_rank()
        if size > 1 and rank == 0 and "XDG_CACHE_HOME" not in os.environ:
            from warnings import warn
            warn("Please set the XDG_CACHE_HOME variable in your job script to "
                 "avoid file system overheads when running on large numbers of "
                 "ranks. See https://mirgecom.readthedocs.io/en/latest/running.html#running-with-large-numbers-of-ranks-and-nodes"  # noqa: E501
                 " for more information.")

        _check_gpu_oversubscription()

        func(*args, **kwargs)

    return wrapped_func


<<<<<<< HEAD
def dprint(*args, **kwargs):
    """Prepends the rank number to the print function."""
    if "mpi4py.MPI" in sys.modules:
        from mpi4py import MPI
        out_str = f"[{MPI.COMM_WORLD.Get_rank()}]"
    else:
        out_str = "[ ]"

    __builtins__["oldprint"](out_str, *args, **kwargs)


if "oldprint" not in __builtins__:
    __builtins__["oldprint"] = __builtins__["print"]
__builtins__["print"] = dprint
=======
def pudb_remote_debug_on_single_rank(func: Callable):
    """
    Designate a function *func* to be debugged with ``pudb`` on rank 0.

    To use it, add this decorator to the main function that you want to debug,
    after the :func:`mpi_entry_point` decorator:

    .. code-block:: python

        @mpi_entry_point
        @pudb_remote_debug_on_single_rank
        def main(...)


    Then, you can connect to pudb on rank 0 by running
    ``telnet 127.0.0.1 6899`` in a separate terminal and continue to use pudb
    as normal.
    """
    @wraps(func)
    def wrapped_func(*args: Any, **kwargs: Any):
        # pylint: disable=import-error
        from pudb.remote import debug_remote_on_single_rank
        from mpi4py import MPI
        debug_remote_on_single_rank(MPI.COMM_WORLD, 0, func, *args, **kwargs)

    return wrapped_func
>>>>>>> ac180bce
<|MERGE_RESOLUTION|>--- conflicted
+++ resolved
@@ -158,8 +158,35 @@
     return wrapped_func
 
 
-<<<<<<< HEAD
-def dprint(*args, **kwargs):
+def pudb_remote_debug_on_single_rank(func: Callable):
+    """
+    Designate a function *func* to be debugged with ``pudb`` on rank 0.
+
+    To use it, add this decorator to the main function that you want to debug,
+    after the :func:`mpi_entry_point` decorator:
+
+    .. code-block:: python
+
+        @mpi_entry_point
+        @pudb_remote_debug_on_single_rank
+        def main(...)
+
+
+    Then, you can connect to pudb on rank 0 by running
+    ``telnet 127.0.0.1 6899`` in a separate terminal and continue to use pudb
+    as normal.
+    """
+    @wraps(func)
+    def wrapped_func(*args: Any, **kwargs: Any):
+        # pylint: disable=import-error
+        from pudb.remote import debug_remote_on_single_rank
+        from mpi4py import MPI
+        debug_remote_on_single_rank(MPI.COMM_WORLD, 0, func, *args, **kwargs)
+
+    return wrapped_func
+
+
+def rank_print(*args, **kwargs):
     """Prepends the rank number to the print function."""
     if "mpi4py.MPI" in sys.modules:
         from mpi4py import MPI
@@ -172,32 +199,4 @@
 
 if "oldprint" not in __builtins__:
     __builtins__["oldprint"] = __builtins__["print"]
-__builtins__["print"] = dprint
-=======
-def pudb_remote_debug_on_single_rank(func: Callable):
-    """
-    Designate a function *func* to be debugged with ``pudb`` on rank 0.
-
-    To use it, add this decorator to the main function that you want to debug,
-    after the :func:`mpi_entry_point` decorator:
-
-    .. code-block:: python
-
-        @mpi_entry_point
-        @pudb_remote_debug_on_single_rank
-        def main(...)
-
-
-    Then, you can connect to pudb on rank 0 by running
-    ``telnet 127.0.0.1 6899`` in a separate terminal and continue to use pudb
-    as normal.
-    """
-    @wraps(func)
-    def wrapped_func(*args: Any, **kwargs: Any):
-        # pylint: disable=import-error
-        from pudb.remote import debug_remote_on_single_rank
-        from mpi4py import MPI
-        debug_remote_on_single_rank(MPI.COMM_WORLD, 0, func, *args, **kwargs)
-
-    return wrapped_func
->>>>>>> ac180bce
+__builtins__["print"] = rank_print