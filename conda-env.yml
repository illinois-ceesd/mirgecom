--- conflicted
+++ resolved
@@ -18,19 +18,12 @@
 - oct2py
 - pyopencl
 - pymetis
-<<<<<<< HEAD
 - python=3.13
-=======
-- python=3.12
->>>>>>> 912c5893
 - pip
 - pytest
 - pylint
 - pydocstyle
-<<<<<<< HEAD
-=======
 - cantera=3.0
->>>>>>> 912c5893
 - h5py * nompi_*  # Make sure cantera does not pull in MPI through h5py
 - gmsh
 - vtk