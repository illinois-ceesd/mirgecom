--- conflicted
+++ resolved
@@ -12,13 +12,6 @@
 # Run it like this:
 #   mpiexec -n 2 bash run-gpus-generic.sh python -m mpi4py pulse-mpi.py --lazy
 
-<<<<<<< HEAD
-# export XDG_CACHE_HOME=${XDG_CACHE_HOME:-"/tmp/$USER/xdg-scratch"}
-# POCL_CACHE_ROOT=${POCL_CACHE_ROOT:-"/tmp/$USER/pocl-scratch"}
-# export POCL_CACHE_DIR="${POCL_CACHE_ROOT}/$$"
-
-=======
->>>>>>> 3334b8e1
 if [[ -n "$OMPI_COMM_WORLD_NODE_RANK" ]]; then
     # Open MPI
     export CUDA_VISIBLE_DEVICES=$OMPI_COMM_WORLD_LOCAL_RANK
