--- conflicted
+++ resolved
@@ -6,10 +6,6 @@
 XDG_CACHE_ROOT=${XDG_CACHE_ROOT:-"${MIRGE_CACHE_ROOT}/xdg-cache"}
 XDG_CACHE_HOME=${XDG_CACHE_HOME:-"${XDG_CACHE_ROOT}/rank$FLUX_TASK_RANK"}
 export XDG_CACHE_HOME
-<<<<<<< HEAD
-=======
-
->>>>>>> 96642365
 # Check if MIRGE_CACHE_DISABLE is set to 1
 if [ "${MIRGE_CACHE_DISABLE:-0}" == "1" ]; then
     export LOOPY_NO_CACHE=1
@@ -17,10 +13,6 @@
     export POCL_KERNEL_CACHE=0
     export CUDA_CACHE_DISABLE=1
 fi
-<<<<<<< HEAD
-=======
-
->>>>>>> 96642365
 export ROCR_VISIBLE_DEVICES=$FLUX_TASK_LOCAL_ID
 
 "$@"