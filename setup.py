--- conflicted
+++ resolved
@@ -58,15 +58,11 @@
               "dagrt>=2019.1",
               "grudge>=2015.1",
               "six>=1.8",
-<<<<<<< HEAD
-              "logpyle"
-              ])
-=======
+              "logpyle",
               "importlib-resources>=1.1.0; python_version < '3.9'",
           ],
 
           include_package_data=True,)
->>>>>>> 2fd50b75
 
 
 if __name__ == "__main__":
