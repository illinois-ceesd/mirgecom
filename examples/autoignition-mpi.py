"""Demonstrate combustive mixture with Pyrometheus."""

__copyright__ = """
Copyright (C) 2020 University of Illinois Board of Trustees
"""

__license__ = """
Permission is hereby granted, free of charge, to any person obtaining a copy
of this software and associated documentation files (the "Software"), to deal
in the Software without restriction, including without limitation the rights
to use, copy, modify, merge, publish, distribute, sublicense, and/or sell
copies of the Software, and to permit persons to whom the Software is
furnished to do so, subject to the following conditions:

The above copyright notice and this permission notice shall be included in
all copies or substantial portions of the Software.

THE SOFTWARE IS PROVIDED "AS IS", WITHOUT WARRANTY OF ANY KIND, EXPRESS OR
IMPLIED, INCLUDING BUT NOT LIMITED TO THE WARRANTIES OF MERCHANTABILITY,
FITNESS FOR A PARTICULAR PURPOSE AND NONINFRINGEMENT. IN NO EVENT SHALL THE
AUTHORS OR COPYRIGHT HOLDERS BE LIABLE FOR ANY CLAIM, DAMAGES OR OTHER
LIABILITY, WHETHER IN AN ACTION OF CONTRACT, TORT OR OTHERWISE, ARISING FROM,
OUT OF OR IN CONNECTION WITH THE SOFTWARE OR THE USE OR OTHER DEALINGS IN
THE SOFTWARE.
"""
import logging
import numpy as np
import pyopencl as cl
import pyopencl.tools as cl_tools
from functools import partial

from meshmode.array_context import PyOpenCLArrayContext
from meshmode.dof_array import thaw
from meshmode.mesh import BTAG_ALL, BTAG_NONE  # noqa
from grudge.eager import EagerDGDiscretization
from grudge.shortcuts import make_visualizer


from mirgecom.euler import euler_operator
from mirgecom.simutil import (
    inviscid_sim_timestep,
    sim_checkpoint,
    check_step,
    generate_and_distribute_mesh
)
from mirgecom.fluid import split_conserved
from mirgecom.io import make_init_message
from mirgecom.mpi import mpi_entry_point

from mirgecom.integrators import rk4_step
from mirgecom.steppers import advance_state
from mirgecom.boundary import AdiabaticSlipBoundary
from mirgecom.initializers import MixtureInitializer
from mirgecom.eos import PyrometheusMixture
<<<<<<< HEAD

=======
>>>>>>> 1f8b3cb8
import cantera
import pyrometheus as pyro

logger = logging.getLogger(__name__)


@mpi_entry_point
def main(ctx_factory=cl.create_some_context, use_leap=False):
    """Drive example."""
    cl_ctx = ctx_factory()
    queue = cl.CommandQueue(cl_ctx)
    actx = PyOpenCLArrayContext(queue,
            allocator=cl_tools.MemoryPool(cl_tools.ImmediateAllocator(queue)))

    dim = 2
    nel_1d = 8
    order = 1

    # This example runs only 3 steps by default (to keep CI ~short)
    # With the mixture defined below, equilibrium is achieved at ~40ms
    # To run to equlibrium, set t_final >= 40ms.
    t_final = 3e-9
    current_cfl = 1.0
    velocity = np.zeros(shape=(dim,))
    current_dt = 1e-9
    current_t = 0
    constant_cfl = False
    nstatus = 1
    nviz = 5
    rank = 0
    checkpoint_t = current_t
    current_step = 0
    if use_leap:
        from leap.rk import RK4MethodBuilder
        timestepper = RK4MethodBuilder("state")
    else:
        timestepper = rk4_step
    box_ll = -0.005
    box_ur = 0.005
    debug = False

    from mpi4py import MPI
    comm = MPI.COMM_WORLD
    rank = comm.Get_rank()

    from meshmode.mesh.generation import generate_regular_rect_mesh
    generate_mesh = partial(generate_regular_rect_mesh, a=(box_ll,) * dim,
                            b=(box_ur,) * dim, nelements_per_axis=(nel_1d,) * dim)
    local_mesh, global_nelements = generate_and_distribute_mesh(comm, generate_mesh)
    local_nelements = local_mesh.nelements

    discr = EagerDGDiscretization(
        actx, local_mesh, order=order, mpi_communicator=comm
    )
    nodes = thaw(actx, discr.nodes())

    # {{{  Set up initial state using Cantera

    # Use Cantera for initialization
    # -- Pick up a CTI for the thermochemistry config
    # --- Note: Users may add their own CTI file by dropping it into
    # ---       mirgecom/mechanisms alongside the other CTI files.
    from mirgecom.mechanisms import get_mechanism_cti
    mech_cti = get_mechanism_cti("uiuc")

    cantera_soln = cantera.Solution(phase_id="gas", source=mech_cti)
    nspecies = cantera_soln.n_species

    # Initial temperature, pressure, and mixutre mole fractions are needed to
    # set up the initial state in Cantera.
    init_temperature = 1500.0  # Initial temperature hot enough to burn
    # Parameters for calculating the amounts of fuel, oxidizer, and inert species
    equiv_ratio = 1.0
    ox_di_ratio = 0.21
    stoich_ratio = 3.0
    # Grab the array indices for the specific species, ethylene, oxygen, and nitrogen
    i_fu = cantera_soln.species_index("C2H4")
    i_ox = cantera_soln.species_index("O2")
    i_di = cantera_soln.species_index("N2")
    x = np.zeros(nspecies)
    # Set the species mole fractions according to our desired fuel/air mixture
    x[i_fu] = (ox_di_ratio*equiv_ratio)/(stoich_ratio+ox_di_ratio*equiv_ratio)
    x[i_ox] = stoich_ratio*x[i_fu]/equiv_ratio
    x[i_di] = (1.0-ox_di_ratio)*x[i_ox]/ox_di_ratio
    # Uncomment next line to make pylint fail when it can't find cantera.one_atm
    one_atm = cantera.one_atm  # pylint: disable=no-member
    # one_atm = 101325.0

    # Let the user know about how Cantera is being initilized
    print(f"Input state (T,P,X) = ({init_temperature}, {one_atm}, {x}")
    # Set Cantera internal gas temperature, pressure, and mole fractios
    cantera_soln.TPX = init_temperature, one_atm, x
    # Pull temperature, total density, mass fractions, and pressure from Cantera
    # We need total density, and mass fractions to initialize the fluid/gas state.
    can_t, can_rho, can_y = cantera_soln.TDY
    can_p = cantera_soln.P
    # *can_t*, *can_p* should not differ (significantly) from user's initial data,
    # but we want to ensure that we use exactly the same starting point as Cantera,
    # so we use Cantera's version of these data.

    # }}}

    # {{{ Create Pyrometheus thermochemistry object & EOS

    # Create a Pyrometheus EOS with the Cantera soln. Pyrometheus uses Cantera and
    # generates a set of methods to calculate chemothermomechanical properties and
    # states for this particular mechanism.
    casename = "autoignition"
    pyrometheus_mechanism = pyro.get_thermochem_class(cantera_soln)(actx.np)
    eos = PyrometheusMixture(pyrometheus_mechanism,
                             temperature_guess=init_temperature)

    # }}}

    # {{{ MIRGE-Com state initialization

    # Initialize the fluid/gas state with Cantera-consistent data:
    # (density, pressure, temperature, mass_fractions)
    print(f"Cantera state (rho,T,P,Y) = ({can_rho}, {can_t}, {can_p}, {can_y}")
    initializer = MixtureInitializer(dim=dim, nspecies=nspecies,
                                     pressure=can_p, temperature=can_t,
                                     massfractions=can_y, velocity=velocity)

    my_boundary = AdiabaticSlipBoundary()
    boundaries = {BTAG_ALL: my_boundary}
    current_state = initializer(eos=eos, x_vec=nodes, t=0)

    # Inspection at physics debugging time
    if debug:
        print("Initial MIRGE-Com state:")
        print(f"{current_state=}")
        print(f"Initial DV pressure: {eos.pressure(current_state)}")
        print(f"Initial DV temperature: {eos.temperature(current_state)}")

    # }}}

    visualizer = make_visualizer(discr)
    initname = initializer.__class__.__name__
    eosname = eos.__class__.__name__
    init_message = make_init_message(dim=dim, order=order,
                                     nelements=local_nelements,
                                     global_nelements=global_nelements,
                                     dt=current_dt, t_final=t_final, nstatus=nstatus,
                                     nviz=nviz, cfl=current_cfl,
                                     constant_cfl=constant_cfl, initname=initname,
                                     eosname=eosname, casename=casename)

    # Cantera equilibrate calculates the expected end state @ chemical equilibrium
    # i.e. the expected state after all reactions
    cantera_soln.equilibrate("UV")
    eq_temperature, eq_density, eq_mass_fractions = cantera_soln.TDY
    eq_pressure = cantera_soln.P

    # Report the expected final state to the user
    if rank == 0:
        logger.info(init_message)
        logger.info(f"Expected equilibrium state:"
                    f" {eq_pressure=}, {eq_temperature=},"
                    f" {eq_density=}, {eq_mass_fractions=}")

    get_timestep = partial(inviscid_sim_timestep, discr=discr, t=current_t,
                           dt=current_dt, cfl=current_cfl, eos=eos,
                           t_final=t_final, constant_cfl=constant_cfl)

    def my_rhs(t, state):
        return (euler_operator(discr, cv=state, t=t,
                               boundaries=boundaries, eos=eos)
                + eos.get_species_source_terms(state))

    def my_checkpoint(step, t, dt, state):
        reaction_rates = eos.get_production_rates(state)
        viz_fields = [("reaction_rates", reaction_rates)]
<<<<<<< HEAD
        # Perform status checkpointing
        sim_checkpoint(discr, visualizer, eos, q=state,
                       vizname=casename, step=step,
                       t=t, dt=dt, nstatus=nstatus, nviz=nviz,
                       constant_cfl=constant_cfl,
                       viz_fields=viz_fields)
        return state

    current_step, current_t, current_state = \
        advance_state(rhs=my_rhs, timestepper=timestepper,
                      pre_step_callback=my_checkpoint,
                      get_timestep=get_timestep, state=current_state,
                      t=current_t, t_final=t_final, eos=eos, dim=dim)
=======
        return sim_checkpoint(discr, visualizer, eos, cv=state,
                              vizname=casename, step=step,
                              t=t, dt=dt, nstatus=nstatus, nviz=nviz,
                              constant_cfl=constant_cfl, comm=comm,
                              viz_fields=viz_fields)

    try:
        (current_step, current_t, current_state) = \
            advance_state(rhs=my_rhs, timestepper=timestepper,
                checkpoint=my_checkpoint,
                get_timestep=get_timestep, state=current_state,
                t=current_t, t_final=t_final)
    except ExactSolutionMismatch as ex:
        error_state = True
        current_step = ex.step
        current_t = ex.t
        current_state = ex.state
>>>>>>> 1f8b3cb8

    if not check_step(current_step, nviz):  # If final step not an output step
        if rank == 0:
            logger.info("Checkpointing final state ...")
        my_checkpoint(current_step, t=current_t,
                      dt=(current_t - checkpoint_t),
                      state=current_state)


if __name__ == "__main__":
    logging.basicConfig(level=logging.INFO)
    main(use_leap=False)

# vim: foldmethod=marker<|MERGE_RESOLUTION|>--- conflicted
+++ resolved
@@ -39,11 +39,9 @@
 from mirgecom.euler import euler_operator
 from mirgecom.simutil import (
     inviscid_sim_timestep,
-    sim_checkpoint,
     check_step,
     generate_and_distribute_mesh
 )
-from mirgecom.fluid import split_conserved
 from mirgecom.io import make_init_message
 from mirgecom.mpi import mpi_entry_point
 
@@ -52,10 +50,7 @@
 from mirgecom.boundary import AdiabaticSlipBoundary
 from mirgecom.initializers import MixtureInitializer
 from mirgecom.eos import PyrometheusMixture
-<<<<<<< HEAD
-
-=======
->>>>>>> 1f8b3cb8
+
 import cantera
 import pyrometheus as pyro
 
@@ -228,39 +223,13 @@
     def my_checkpoint(step, t, dt, state):
         reaction_rates = eos.get_production_rates(state)
         viz_fields = [("reaction_rates", reaction_rates)]
-<<<<<<< HEAD
-        # Perform status checkpointing
-        sim_checkpoint(discr, visualizer, eos, q=state,
-                       vizname=casename, step=step,
-                       t=t, dt=dt, nstatus=nstatus, nviz=nviz,
-                       constant_cfl=constant_cfl,
-                       viz_fields=viz_fields)
-        return state
-
-    current_step, current_t, current_state = \
+        print(f"{viz_fields=}")
+
+    (current_step, current_t, current_state) = \
         advance_state(rhs=my_rhs, timestepper=timestepper,
-                      pre_step_callback=my_checkpoint,
+                      checkpoint=my_checkpoint,
                       get_timestep=get_timestep, state=current_state,
-                      t=current_t, t_final=t_final, eos=eos, dim=dim)
-=======
-        return sim_checkpoint(discr, visualizer, eos, cv=state,
-                              vizname=casename, step=step,
-                              t=t, dt=dt, nstatus=nstatus, nviz=nviz,
-                              constant_cfl=constant_cfl, comm=comm,
-                              viz_fields=viz_fields)
-
-    try:
-        (current_step, current_t, current_state) = \
-            advance_state(rhs=my_rhs, timestepper=timestepper,
-                checkpoint=my_checkpoint,
-                get_timestep=get_timestep, state=current_state,
-                t=current_t, t_final=t_final)
-    except ExactSolutionMismatch as ex:
-        error_state = True
-        current_step = ex.step
-        current_t = ex.t
-        current_state = ex.state
->>>>>>> 1f8b3cb8
+                      t=current_t, t_final=t_final)
 
     if not check_step(current_step, nviz):  # If final step not an output step
         if rank == 0:
