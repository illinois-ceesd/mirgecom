"""Demonstrate combustive mixture with Pyrometheus."""

__copyright__ = """
Copyright (C) 2020 University of Illinois Board of Trustees
"""

__license__ = """
Permission is hereby granted, free of charge, to any person obtaining a copy
of this software and associated documentation files (the "Software"), to deal
in the Software without restriction, including without limitation the rights
to use, copy, modify, merge, publish, distribute, sublicense, and/or sell
copies of the Software, and to permit persons to whom the Software is
furnished to do so, subject to the following conditions:

The above copyright notice and this permission notice shall be included in
all copies or substantial portions of the Software.

THE SOFTWARE IS PROVIDED "AS IS", WITHOUT WARRANTY OF ANY KIND, EXPRESS OR
IMPLIED, INCLUDING BUT NOT LIMITED TO THE WARRANTIES OF MERCHANTABILITY,
FITNESS FOR A PARTICULAR PURPOSE AND NONINFRINGEMENT. IN NO EVENT SHALL THE
AUTHORS OR COPYRIGHT HOLDERS BE LIABLE FOR ANY CLAIM, DAMAGES OR OTHER
LIABILITY, WHETHER IN AN ACTION OF CONTRACT, TORT OR OTHERWISE, ARISING FROM,
OUT OF OR IN CONNECTION WITH THE SOFTWARE OR THE USE OR OTHER DEALINGS IN
THE SOFTWARE.
"""
import logging
import numpy as np
from functools import partial

from meshmode.mesh import BTAG_ALL
from mirgecom.discretization import create_discretization_collection
from grudge.dof_desc import DISCR_TAG_QUAD
from grudge.shortcuts import make_visualizer

from logpyle import IntervalTimer, set_dt
from mirgecom.euler import extract_vars_for_logging, units_for_logging
from mirgecom.euler import euler_operator
from mirgecom.simutil import (
    get_sim_timestep,
    generate_and_distribute_mesh,
    write_visfile
)
from mirgecom.io import make_init_message
from mirgecom.mpi import mpi_entry_point
from mirgecom.integrators import rk4_step
from mirgecom.steppers import advance_state
from mirgecom.boundary import AdiabaticSlipBoundary
from mirgecom.initializers import MixtureInitializer
from mirgecom.eos import PyrometheusMixture
from mirgecom.gas_model import (
    GasModel, make_fluid_state
)
from mirgecom.utils import force_evaluation
from mirgecom.limiter import bound_preserving_limiter
from mirgecom.fluid import make_conserved

from mirgecom.logging_quantities import (
    initialize_logmgr,
    logmgr_add_many_discretization_quantities,
    logmgr_add_cl_device_info,
    logmgr_add_device_memory_usage,
    set_sim_state
)

import cantera

logger = logging.getLogger(__name__)


class MyRuntimeError(RuntimeError):
    """Simple exception for fatal driver errors."""

    pass


@mpi_entry_point
def main(actx_class, use_logmgr=True,
         use_leap=False, use_overintegration=False,
         casename=None, rst_filename=None, log_dependent=True,
<<<<<<< HEAD
         viscous_terms_on=False, use_esdg=False):
=======
         viscous_terms_on=False):
>>>>>>> 27130a33
    """Drive example."""
    if casename is None:
        casename = "mirgecom"

    from mpi4py import MPI
    comm = MPI.COMM_WORLD
    rank = comm.Get_rank()
    nproc = comm.Get_size()

    from mirgecom.simutil import global_reduce as _global_reduce
    global_reduce = partial(_global_reduce, comm=comm)

    logmgr = initialize_logmgr(use_logmgr,
        filename=f"{casename}.sqlite", mode="wu", mpi_comm=comm)

    from mirgecom.array_context import initialize_actx, actx_class_is_profiling
    actx = initialize_actx(actx_class, comm)
    queue = getattr(actx, "queue", None)
    use_profiling = actx_class_is_profiling(actx_class)

    # Some discretization parameters
    dim = 2
    nel_1d = 8
    order = 1

    # {{{ Time stepping control

    # This example runs only 3 steps by default (to keep CI ~short)
    # With the mixture defined below, equilibrium is achieved at ~40ms
    # To run to equilibrium, set t_final >= 40ms.

    # Time stepper selection
    if use_leap:
        from leap.rk import RK4MethodBuilder
        timestepper = RK4MethodBuilder("state")
    else:
        timestepper = rk4_step

    # Time loop control parameters
    current_step = 0
    t_final = 1e-8
    current_cfl = 1.0
    current_dt = 1e-9
    current_t = 0
    constant_cfl = False

    # i.o frequencies
    nstatus = 1
    nviz = 5
    nhealth = 1
    nrestart = 5

    # }}}  Time stepping control

    debug = False

    rst_path = "restart_data/"
    rst_pattern = (
        rst_path + "{cname}-{step:04d}-{rank:04d}.pkl"
    )
    if rst_filename:  # read the grid from restart data
        rst_filename = f"{rst_filename}-{rank:04d}.pkl"

        from mirgecom.restart import read_restart_data
        restart_data = read_restart_data(actx, rst_filename)
        local_mesh = restart_data["local_mesh"]
        local_nelements = local_mesh.nelements
        global_nelements = restart_data["global_nelements"]
        assert restart_data["num_parts"] == nproc
        rst_time = restart_data["t"]
        rst_step = restart_data["step"]
        rst_order = restart_data["order"]
    else:  # generate the grid from scratch
        from meshmode.mesh.generation import generate_regular_rect_mesh
        box_ll = -0.005
        box_ur = 0.005
        generate_mesh = partial(generate_regular_rect_mesh, a=(box_ll,)*dim,
                                b=(box_ur,) * dim, nelements_per_axis=(nel_1d,)*dim)
        local_mesh, global_nelements = generate_and_distribute_mesh(comm,
                                                                    generate_mesh)
        local_nelements = local_mesh.nelements

    dcoll = create_discretization_collection(actx, local_mesh, order=order)
    nodes = actx.thaw(dcoll.nodes())
    ones = dcoll.zeros(actx) + 1.0

    if use_overintegration:
        quadrature_tag = DISCR_TAG_QUAD
    else:
        quadrature_tag = None

    ones = dcoll.zeros(actx) + 1.0

    vis_timer = None

    if logmgr:
        logmgr_add_cl_device_info(logmgr, queue)
        logmgr_add_device_memory_usage(logmgr, queue)

        vis_timer = IntervalTimer("t_vis", "Time spent visualizing")
        logmgr.add_quantity(vis_timer)

        logmgr.add_watches([
            ("step.max", "step = {value}, "),
            ("t_sim.max", "sim time: {value:1.6e} s\n"),
            ("t_step.max", "------- step walltime: {value:6g} s, "),
            ("t_log.max", "log walltime: {value:6g} s")
        ])

        if log_dependent:
            logmgr_add_many_discretization_quantities(logmgr, dcoll, dim,
                                                      extract_vars_for_logging,
                                                      units_for_logging)
            logmgr.add_watches([
                ("min_pressure", "\n------- P (min, max) (Pa) = ({value:1.9e}, "),
                ("max_pressure",    "{value:1.9e})\n"),
                ("min_temperature", "------- T (min, max) (K)  = ({value:7g}, "),
                ("max_temperature",    "{value:7g})\n")])

    # {{{  Set up initial state using Cantera

    # Use Cantera for initialization
    # -- Pick up the input data for the thermochemistry mechanism
    # --- Note: Users may add their own mechanism input file by dropping it into
    # ---       mirgecom/mechanisms alongside the other mech input files.
    from mirgecom.mechanisms import get_mechanism_input
    mech_input = get_mechanism_input("uiuc")

    cantera_soln = cantera.Solution(name="gas", yaml=mech_input)
    nspecies = cantera_soln.n_species

    # Initial temperature, pressure, and mixutre mole fractions are needed to
    # set up the initial state in Cantera.
    temperature_seed = 1500.0  # Initial temperature hot enough to burn

    # Parameters for calculating the amounts of fuel, oxidizer, and inert species
    # which directly sets the species fractions inside cantera
    cantera_soln.set_equivalence_ratio(phi=1.0, fuel="C2H4:1,H2:1",
                                       oxidizer={"O2": 1.0, "N2": 3.76})
    x = cantera_soln.X

    # Uncomment next line to make pylint fail when it can't find cantera.one_atm
    one_atm = cantera.one_atm  # pylint: disable=no-member
    # one_atm = 101325.0

    # Let the user know about how Cantera is being initilized
    print(f"Input state (T,P,X) = ({temperature_seed}, {one_atm}, {x}")
    # Set Cantera internal gas temperature, pressure, and mole fractios
    cantera_soln.TP = temperature_seed, one_atm
    # Pull temperature, total density, mass fractions, and pressure from Cantera
    # We need total density, and mass fractions to initialize the fluid/gas state.
    can_t, can_rho, can_y = cantera_soln.TDY
    can_p = cantera_soln.P
    # *can_t*, *can_p* should not differ (significantly) from user's initial data,
    # but we want to ensure that we use exactly the same starting point as Cantera,
    # so we use Cantera's version of these data.

    # }}}

    # {{{ Create Pyrometheus thermochemistry object & EOS

    # Create a Pyrometheus EOS with the Cantera soln. Pyrometheus uses Cantera and
    # generates a set of methods to calculate chemothermomechanical properties and
    # states for this particular mechanism.
    from mirgecom.thermochemistry import get_pyrometheus_wrapper_class_from_cantera
    pyro_mechanism = \
        get_pyrometheus_wrapper_class_from_cantera(cantera_soln)(actx.np)
    eos = PyrometheusMixture(pyro_mechanism, temperature_guess=temperature_seed)

    # {{{ Initialize simple transport model
    from mirgecom.transport import MixtureAveragedTransport
    transport_model = None
    if viscous_terms_on:
        transport_model = MixtureAveragedTransport(pyro_mechanism)
    # }}}

    gas_model = GasModel(eos=eos, transport=transport_model)
    from pytools.obj_array import make_obj_array

    # }}}

    # {{{ MIRGE-Com state initialization

    # Initialize the fluid/gas state with Cantera-consistent data:
    # (density, pressure, temperature, mass_fractions)
    print(f"Cantera state (rho,T,P,Y) = ({can_rho}, {can_t}, {can_p}, {can_y}")
    velocity = np.zeros(shape=(dim,))
    initializer = MixtureInitializer(dim=dim, nspecies=nspecies,
                                     pressure=can_p, temperature=can_t,
                                     massfractions=can_y, velocity=velocity)

    my_boundary = AdiabaticSlipBoundary()
    boundaries = {BTAG_ALL: my_boundary}

    from mirgecom.viscous import get_viscous_timestep

    def get_dt(state):
        return get_viscous_timestep(dcoll, state=state)

    compute_dt = actx.compile(get_dt)

    from mirgecom.viscous import get_viscous_cfl

    def get_cfl(state, dt):
        return get_viscous_cfl(dcoll, dt=dt, state=state)

    compute_cfl = actx.compile(get_cfl)

    # Evaluate species production rate
    def get_production_rates(cv, temperature):
        return eos.get_production_rates(cv, temperature)

    compute_production_rates = actx.compile(get_production_rates)

    # Evaluate energy release rate due to chemistry
    def get_heat_release_rate(state):
        return pyro_mechanism.get_heat_release_rate(state)

    compute_heat_release_rate = actx.compile(get_heat_release_rate)

    def my_get_timestep(t, dt, state):
        #  richer interface to calculate {dt,cfl} returns node-local estimates
        t_remaining = max(0, t_final - t)

        if constant_cfl:
            ts_field = current_cfl * compute_dt(state)
            from grudge.op import nodal_min_loc
            dt = global_reduce(actx.to_numpy(nodal_min_loc(dcoll, "vol", ts_field)),
                               op="min")
            cfl = current_cfl
        else:
            ts_field = compute_cfl(state, current_dt)
            from grudge.op import nodal_max_loc
            cfl = global_reduce(actx.to_numpy(nodal_max_loc(dcoll, "vol", ts_field)),
                                op="max")
        return ts_field, cfl, min(t_remaining, dt)

    def _limit_fluid_cv(cv, pressure, temperature, dd=None):

        # limit species
        spec_lim = make_obj_array([
            bound_preserving_limiter(dcoll, cv.species_mass_fractions[i], mmin=0.0,
                                     dd=dd)
            for i in range(nspecies)
        ])

        # normalize to ensure sum_Yi = 1.0
        aux = cv.mass*0.0
        for i in range(0, nspecies):
            aux = aux + spec_lim[i]
        spec_lim = spec_lim/aux

        # recompute density
        mass_lim = eos.get_density(pressure=pressure,
            temperature=temperature, species_mass_fractions=spec_lim)

        # recompute energy
        energy_lim = mass_lim*(gas_model.eos.get_internal_energy(
            temperature, species_mass_fractions=spec_lim)
            + 0.5*np.dot(cv.velocity, cv.velocity)
        )

        # make a new CV with the limited variables
        return make_conserved(dim=dim, mass=mass_lim, energy=energy_lim,
                              momentum=mass_lim*cv.velocity,
                              species_mass=mass_lim*spec_lim)

    # limit_fluid_cv = actx.compile(_limit_fluid_cv)

    def get_temperature_update(cv, temperature):
        y = cv.species_mass_fractions
        e = gas_model.eos.internal_energy(cv) / cv.mass
        return pyro_mechanism.get_temperature_update_energy(e, temperature, y)

    def get_fluid_state(cv, tseed):
        return make_fluid_state(cv=cv, gas_model=gas_model,
                                temperature_seed=tseed,
                                limiter_func=_limit_fluid_cv)

    compute_temperature_update = actx.compile(get_temperature_update)
    construct_fluid_state = actx.compile(get_fluid_state)

    if rst_filename:
        current_step = rst_step
        current_t = rst_time
        if logmgr:
            from mirgecom.logging_quantities import logmgr_set_time
            logmgr_set_time(logmgr, current_step, current_t)
        if order == rst_order:
            current_cv = restart_data["cv"]
            temperature_seed = restart_data["temperature_seed"]
        else:
            rst_cv = restart_data["cv"]
            old_dcoll = \
                create_discretization_collection(actx, local_mesh, order=rst_order)
            from meshmode.discretization.connection import make_same_mesh_connection
            connection = make_same_mesh_connection(actx, dcoll.discr_from_dd("vol"),
                                                   old_dcoll.discr_from_dd("vol"))
            current_cv = connection(rst_cv)
            temperature_seed = connection(restart_data["temperature_seed"])
    else:
        # Set the current state from time 0
        current_cv = initializer(eos=gas_model.eos, x_vec=nodes)
        temperature_seed = temperature_seed * ones

    current_cv = force_evaluation(actx, current_cv)

    # The temperature_seed going into this function is:
    # - At time 0: the initial temperature input data (maybe from Cantera)
    # - On restart: the restarted temperature seed from restart file (saving
    #               the *seed* allows restarts to be deterministic
    current_fluid_state = construct_fluid_state(current_cv, temperature_seed)
    current_dv = current_fluid_state.dv
    temperature_seed = current_dv.temperature

    # Inspection at physics debugging time
    if debug:
        print("Initial MIRGE-Com state:")
        print(f"Initial DV pressure: {current_fluid_state.pressure}")
        print(f"Initial DV temperature: {current_fluid_state.temperature}")

    # }}}

    visualizer = make_visualizer(dcoll)
    initname = initializer.__class__.__name__
    eosname = gas_model.eos.__class__.__name__
    init_message = make_init_message(dim=dim, order=order,
                                     nelements=local_nelements,
                                     global_nelements=global_nelements,
                                     dt=current_dt, t_final=t_final, nstatus=nstatus,
                                     nviz=nviz, cfl=current_cfl,
                                     constant_cfl=constant_cfl, initname=initname,
                                     eosname=eosname, casename=casename)

    # Cantera equilibrate calculates the expected end state @ chemical equilibrium
    # i.e. the expected state after all reactions
    cantera_soln.equilibrate("UV")
    eq_temperature, eq_density, eq_mass_fractions = cantera_soln.TDY
    eq_pressure = cantera_soln.P

    # Report the expected final state to the user
    if rank == 0:
        logger.info(init_message)
        logger.info(f"Expected equilibrium state:"
                    f" {eq_pressure=}, {eq_temperature=},"
                    f" {eq_density=}, {eq_mass_fractions=}")

    def my_write_status(dt, cfl, dv=None):
        status_msg = f"------ {dt=}" if constant_cfl else f"----- {cfl=}"
        if ((dv is not None) and (not log_dependent)):

            temp = dv.temperature
            press = dv.pressure

            from grudge.op import nodal_min_loc, nodal_max_loc
            tmin = global_reduce(actx.to_numpy(nodal_min_loc(dcoll, "vol", temp)),
                                 op="min")
            tmax = global_reduce(actx.to_numpy(nodal_max_loc(dcoll, "vol", temp)),
                                 op="max")
            pmin = global_reduce(actx.to_numpy(nodal_min_loc(dcoll, "vol", press)),
                                 op="min")
            pmax = global_reduce(actx.to_numpy(nodal_max_loc(dcoll, "vol", press)),
                                 op="max")
            dv_status_msg = f"\nP({pmin}, {pmax}), T({tmin}, {tmax})"
            status_msg = status_msg + dv_status_msg

        if rank == 0:
            logger.info(status_msg)

    def my_write_viz(step, t, dt, state, ts_field, dv, production_rates,
                     heat_release_rate, cfl):
        viz_fields = [("cv", state), ("dv", dv),
                      ("production_rates", production_rates),
                      ("heat_release_rate", heat_release_rate),
                      ("dt" if constant_cfl else "cfl", ts_field)]
        write_visfile(dcoll, viz_fields, visualizer, vizname=casename,
                      step=step, t=t, overwrite=True, vis_timer=vis_timer,
                      comm=comm)

    def my_write_restart(step, t, state, temperature_seed):
        rst_fname = rst_pattern.format(cname=casename, step=step, rank=rank)
        if rst_fname == rst_filename:
            if rank == 0:
                logger.info("Skipping overwrite of restart file.")
        else:
            rst_data = {
                "local_mesh": local_mesh,
                "cv": state.cv,
                "temperature_seed": temperature_seed,
                "t": t,
                "step": step,
                "order": order,
                "global_nelements": global_nelements,
                "num_parts": nproc
            }
            from mirgecom.restart import write_restart_file
            write_restart_file(actx, rst_data, rst_fname, comm)

    def my_health_check(cv, dv):
        import grudge.op as op
        health_error = False

        pressure = dv.pressure
        temperature = dv.temperature

        from mirgecom.simutil import check_naninf_local, check_range_local
        if check_naninf_local(dcoll, "vol", pressure):
            health_error = True
            logger.info(f"{rank=}: Invalid pressure data found.")

        if check_range_local(dcoll, "vol", pressure, 1e5, 2.6e5):
            health_error = True
            logger.info(f"{rank=}: Pressure range violation.")

        if check_naninf_local(dcoll, "vol", temperature):
            health_error = True
            logger.info(f"{rank=}: Invalid temperature data found.")
        if check_range_local(dcoll, "vol", temperature, 1.498e3, 1.6e3):
            health_error = True
            logger.info(f"{rank=}: Temperature range violation.")

        # This check is the temperature convergence check
        # The current *temperature* is what Pyrometheus gets
        # after a fixed number of Newton iterations, *n_iter*.
        # Calling `compute_temperature` here with *temperature*
        # input as the guess returns the calculated gas temperature after
        # yet another *n_iter*.
        # The difference between those two temperatures is the
        # temperature residual, which can be used as an indicator of
        # convergence in Pyrometheus `get_temperature`.
        # Note: The local max jig below works around a very long compile
        # in lazy mode.
        temp_resid = compute_temperature_update(cv, temperature) / temperature
        temp_err = (actx.to_numpy(op.nodal_max_loc(dcoll, "vol", temp_resid)))
        if temp_err > 1e-8:
            health_error = True
            logger.info(f"{rank=}: Temperature is not converged {temp_resid=}.")

        return health_error

    def my_pre_step(step, t, dt, state):
        cv, tseed = state

        # update temperature value
        fluid_state = construct_fluid_state(cv, tseed)
        cv = fluid_state.cv
        dv = fluid_state.dv

        try:

            if logmgr:
                logmgr.tick_before()

            from mirgecom.simutil import check_step
            do_viz = check_step(step=step, interval=nviz)
            do_restart = check_step(step=step, interval=nrestart)
            do_health = check_step(step=step, interval=nhealth)
            do_status = check_step(step=step, interval=nstatus)

            if do_health:
                health_errors = global_reduce(my_health_check(cv, dv), op="lor")
                if health_errors:
                    if rank == 0:
                        logger.info("Fluid solution failed health check.")
                    raise MyRuntimeError("Failed simulation health check.")

            ts_field, cfl, dt = my_get_timestep(t=t, dt=dt, state=fluid_state)

            if do_status:
                my_write_status(dt=dt, cfl=cfl, dv=dv)

            if do_restart:
                my_write_restart(step=step, t=t, state=fluid_state,
                                 temperature_seed=tseed)

            if do_viz:
                production_rates = compute_production_rates(fluid_state.cv,
                                                            fluid_state.temperature)
                heat_release_rate = compute_heat_release_rate(fluid_state)
                my_write_viz(step=step, t=t, dt=dt, state=cv, dv=dv,
                             production_rates=production_rates,
                             heat_release_rate=heat_release_rate,
                             ts_field=ts_field, cfl=cfl)

        except MyRuntimeError:
            if rank == 0:
                logger.info("Errors detected; attempting graceful exit.")
            # my_write_viz(step=step, t=t, dt=dt, state=cv)
            # my_write_restart(step=step, t=t, state=fluid_state)
            raise

        return state, dt

    def my_post_step(step, t, dt, state):
        cv, tseed = state
        fluid_state = construct_fluid_state(cv, tseed)

        # Logmgr needs to know about EOS, dt, dim?
        # imo this is a design/scope flaw
        if logmgr:
            set_dt(logmgr, dt)
            set_sim_state(logmgr, dim, cv, gas_model.eos)
            logmgr.tick_after()

        return make_obj_array([cv, fluid_state.temperature]), dt

    from mirgecom.inviscid import inviscid_facial_flux_rusanov as inv_num_flux_func
    from mirgecom.gas_model import make_operator_fluid_states
    from mirgecom.navierstokes import ns_operator

    fluid_operator = euler_operator
    if viscous_terms_on:
        fluid_operator = ns_operator

    def my_rhs(t, state):
        cv, tseed = state

        fluid_state = make_fluid_state(cv=cv, gas_model=gas_model,
                                       temperature_seed=tseed,
                                       limiter_func=_limit_fluid_cv)

        fluid_operator_states = make_operator_fluid_states(
            dcoll, fluid_state, gas_model, boundaries=boundaries,
            quadrature_tag=quadrature_tag, limiter_func=_limit_fluid_cv)

        fluid_rhs = fluid_operator(
            dcoll, state=fluid_state, gas_model=gas_model, time=t,
            boundaries=boundaries, operator_states_quad=fluid_operator_states,
            quadrature_tag=quadrature_tag, use_esdg=use_esdg,
            inviscid_numerical_flux_func=inv_num_flux_func)

        chem_rhs = eos.get_species_source_terms(cv, fluid_state.temperature)
        tseed_rhs = fluid_state.temperature - tseed
        cv_rhs = fluid_rhs + chem_rhs
        return make_obj_array([cv_rhs, tseed_rhs])

    current_dt = get_sim_timestep(dcoll, current_fluid_state, current_t, current_dt,
                                  current_cfl, t_final, constant_cfl)

    current_step, current_t, current_state = \
        advance_state(rhs=my_rhs, timestepper=timestepper,
                      pre_step_callback=my_pre_step,
                      post_step_callback=my_post_step, dt=current_dt,
                      state=make_obj_array([current_cv, temperature_seed]),
                      t=current_t, t_final=t_final)

    # Dump the final data
    if rank == 0:
        logger.info("Checkpointing final state ...")

    final_cv, tseed = current_state
    final_fluid_state = construct_fluid_state(final_cv, tseed)
    final_dv = final_fluid_state.dv
    final_dm = compute_production_rates(final_cv, final_dv.temperature)
    final_heat_rls = compute_heat_release_rate(final_fluid_state)
    ts_field, cfl, dt = my_get_timestep(t=current_t, dt=current_dt,
                                        state=final_fluid_state)
    my_write_viz(step=current_step, t=current_t, dt=dt, state=final_cv,
                 dv=final_dv, production_rates=final_dm,
                 heat_release_rate=final_heat_rls, ts_field=ts_field, cfl=cfl)
    my_write_status(dt=dt, cfl=cfl, dv=final_dv)
    my_write_restart(step=current_step, t=current_t, state=final_fluid_state,
                     temperature_seed=tseed)

    if logmgr:
        logmgr.close()
    elif use_profiling:
        print(actx.tabulate_profiling_data())

    finish_tol = 1e-16
    assert np.abs(current_t - t_final) < finish_tol


if __name__ == "__main__":
    import argparse
    casename = "autoignition"
    parser = argparse.ArgumentParser(description=f"MIRGE-Com Example: {casename}")
    parser.add_argument("--overintegration", action="store_true",
        help="use overintegration in the RHS computations")
    parser.add_argument("--lazy", action="store_true",
        help="switch to a lazy computation mode")
    parser.add_argument("--navierstokes", action="store_true",
                        help="turns on compressible Navier-Stokes RHS")
    parser.add_argument("--profiling", action="store_true",
        help="turn on detailed performance profiling")
    parser.add_argument("--esdg", action="store_true",
        help="use flux-differencing/entropy stable DG for inviscid computations.")
    parser.add_argument("--log", action="store_true", default=True,
        help="turn on logging")
    parser.add_argument("--leap", action="store_true",
        help="use leap timestepper")
    parser.add_argument("--restart_file", help="root name of restart file")
    parser.add_argument("--casename", help="casename to use for i/o")
    args = parser.parse_args()
    from warnings import warn
    warn("Automatically turning off DV logging. MIRGE-Com Issue(578)")
    if args.esdg:
        if not args.lazy:
            warn("ESDG requires lazy-evaluation, enabling --lazy.")
        if not args.overintegration:
            warn("ESDG requires overintegration, enabling --overintegration.")
    log_dependent = False
    lazy = args.lazy or args.esdg
    viscous_terms_on = args.navierstokes
    if args.profiling:
        if lazy:
            raise ValueError("Can't use lazy and profiling together.")

    from mirgecom.array_context import get_reasonable_array_context_class
    actx_class = get_reasonable_array_context_class(
        lazy=lazy, distributed=True, profiling=args.profiling)

    logging.basicConfig(format="%(message)s", level=logging.INFO)
    if args.casename:
        casename = args.casename
    rst_filename = None
    if args.restart_file:
        rst_filename = args.restart_file

    main(actx_class, use_logmgr=args.log, use_leap=args.leap,
<<<<<<< HEAD
         use_overintegration=args.overintegration or args.esdg,
         casename=casename, rst_filename=rst_filename, use_esdg=args.esdg,
=======
         use_overintegration=args.overintegration,
         casename=casename, rst_filename=rst_filename,
>>>>>>> 27130a33
         log_dependent=log_dependent, viscous_terms_on=args.navierstokes)

# vim: foldmethod=marker<|MERGE_RESOLUTION|>--- conflicted
+++ resolved
@@ -74,14 +74,9 @@
 
 
 @mpi_entry_point
-def main(actx_class, use_logmgr=True,
-         use_leap=False, use_overintegration=False,
+def main(actx_class, use_leap=False, use_overintegration=False,
          casename=None, rst_filename=None, log_dependent=True,
-<<<<<<< HEAD
          viscous_terms_on=False, use_esdg=False):
-=======
-         viscous_terms_on=False):
->>>>>>> 27130a33
     """Drive example."""
     if casename is None:
         casename = "mirgecom"
@@ -94,7 +89,7 @@
     from mirgecom.simutil import global_reduce as _global_reduce
     global_reduce = partial(_global_reduce, comm=comm)
 
-    logmgr = initialize_logmgr(use_logmgr,
+    logmgr = initialize_logmgr(True,
         filename=f"{casename}.sqlite", mode="wu", mpi_comm=comm)
 
     from mirgecom.array_context import initialize_actx, actx_class_is_profiling
@@ -669,8 +664,6 @@
         help="turn on detailed performance profiling")
     parser.add_argument("--esdg", action="store_true",
         help="use flux-differencing/entropy stable DG for inviscid computations.")
-    parser.add_argument("--log", action="store_true", default=True,
-        help="turn on logging")
     parser.add_argument("--leap", action="store_true",
         help="use leap timestepper")
     parser.add_argument("--restart_file", help="root name of restart file")
@@ -701,14 +694,9 @@
     if args.restart_file:
         rst_filename = args.restart_file
 
-    main(actx_class, use_logmgr=args.log, use_leap=args.leap,
-<<<<<<< HEAD
+    main(actx_class, use_leap=args.leap,
          use_overintegration=args.overintegration or args.esdg,
          casename=casename, rst_filename=rst_filename, use_esdg=args.esdg,
-=======
-         use_overintegration=args.overintegration,
-         casename=casename, rst_filename=rst_filename,
->>>>>>> 27130a33
          log_dependent=log_dependent, viscous_terms_on=args.navierstokes)
 
 # vim: foldmethod=marker