--- conflicted
+++ resolved
@@ -51,14 +51,7 @@
 from mirgecom.eos import PyrometheusMixture
 from mirgecom.gas_model import GasModel
 from mirgecom.utils import force_evaluation
-<<<<<<< HEAD
-from mirgecom.limiter import (
-    cell_volume,
-    bound_preserving_limiter
-)
-=======
 from mirgecom.limiter import bound_preserving_limiter
->>>>>>> 80c4ee69
 from mirgecom.fluid import make_conserved
 
 from mirgecom.logging_quantities import (
@@ -510,16 +503,8 @@
         return ts_field, cfl, min(t_remaining, dt)
 
     def limiter(cv, temp=None):
-<<<<<<< HEAD
-        cell_size = cell_volume(actx, discr)
-
-        spec_lim = make_obj_array([
-            bound_preserving_limiter(discr, cell_size,
-                                     cv.species_mass_fractions[i], mmax=1.0)
-=======
         spec_lim = make_obj_array([
             bound_preserving_limiter(discr, cv.species_mass_fractions[i], mmax=1.0)
->>>>>>> 80c4ee69
             for i in range(nspecies)
         ])
 
