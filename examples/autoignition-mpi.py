--- conflicted
+++ resolved
@@ -199,21 +199,13 @@
 
     my_boundary = AdiabaticSlipBoundary()
     boundaries = {BTAG_ALL: my_boundary}
-<<<<<<< HEAD
-=======
-
->>>>>>> 836b46e0
     if restart_step:
         current_t = restart_data["t"]
         current_step = restart_step
         current_state = restart_data["state"]
     else:
         # Set the current state from time 0
-<<<<<<< HEAD
         current_state = initializer(eos=eos, x_vec=nodes, time=0)
-=======
-        current_state = initializer(eos=eos, x_vec=nodes, t=0)
->>>>>>> 836b46e0
 
     # Inspection at physics debugging time
     if debug:
