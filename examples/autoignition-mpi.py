"""Demonstrate combustive mixture with Pyrometheus."""

__copyright__ = """
Copyright (C) 2020 University of Illinois Board of Trustees
"""

__license__ = """
Permission is hereby granted, free of charge, to any person obtaining a copy
of this software and associated documentation files (the "Software"), to deal
in the Software without restriction, including without limitation the rights
to use, copy, modify, merge, publish, distribute, sublicense, and/or sell
copies of the Software, and to permit persons to whom the Software is
furnished to do so, subject to the following conditions:

The above copyright notice and this permission notice shall be included in
all copies or substantial portions of the Software.

THE SOFTWARE IS PROVIDED "AS IS", WITHOUT WARRANTY OF ANY KIND, EXPRESS OR
IMPLIED, INCLUDING BUT NOT LIMITED TO THE WARRANTIES OF MERCHANTABILITY,
FITNESS FOR A PARTICULAR PURPOSE AND NONINFRINGEMENT. IN NO EVENT SHALL THE
AUTHORS OR COPYRIGHT HOLDERS BE LIABLE FOR ANY CLAIM, DAMAGES OR OTHER
LIABILITY, WHETHER IN AN ACTION OF CONTRACT, TORT OR OTHERWISE, ARISING FROM,
OUT OF OR IN CONNECTION WITH THE SOFTWARE OR THE USE OR OTHER DEALINGS IN
THE SOFTWARE.
"""
import logging
import numpy as np
import pyopencl as cl
import pyopencl.tools as cl_tools
from functools import partial

from meshmode.array_context import (
    PyOpenCLArrayContext,
    SingleGridWorkBalancingPytatoArrayContext as PytatoPyOpenCLArrayContext
)
from mirgecom.profiling import PyOpenCLProfilingArrayContext

from meshmode.mesh import BTAG_ALL, BTAG_NONE  # noqa
from grudge.eager import EagerDGDiscretization
from grudge.shortcuts import make_visualizer


from logpyle import IntervalTimer, set_dt
from mirgecom.euler import extract_vars_for_logging, units_for_logging
from mirgecom.euler import euler_operator
from mirgecom.simutil import (
    get_sim_timestep,
    generate_and_distribute_mesh,
    write_visfile,
    allsync
)
from mirgecom.io import make_init_message
from mirgecom.mpi import (
    MPILikeDistributedContext,
    NoMPIDistributedContext,
    mpi_entry_point
)
from mirgecom.integrators import rk4_step
from mirgecom.steppers import advance_state
from mirgecom.boundary import AdiabaticSlipBoundary
from mirgecom.initializers import MixtureInitializer
from mirgecom.eos import PyrometheusMixture
from arraycontext import thaw, freeze

from mirgecom.logging_quantities import (
    initialize_logmgr,
    logmgr_add_many_discretization_quantities,
    logmgr_add_device_name,
    logmgr_add_device_memory_usage,
    set_sim_state
)

import cantera

logger = logging.getLogger(__name__)


class MyRuntimeError(RuntimeError):
    """Simple exception for fatal driver errors."""

    pass


<<<<<<< HEAD
@mpi_entry_point
def main(ctx_factory=cl.create_some_context, use_logmgr=True,
         use_leap=False, use_profiling=False, casename=None,
         rst_filename=None, actx_class=PyOpenCLArrayContext,
         log_dependent=True):
=======
def main(ctx_factory=cl.create_some_context, dist_ctx=None, use_logmgr=True,
         use_leap=False, use_profiling=False, casename=None, rst_filename=None,
         actx_class=PyOpenCLArrayContext):
>>>>>>> 83a6daaa
    """Drive example."""
    cl_ctx = ctx_factory()

    if casename is None:
        casename = "mirgecom"

    if dist_ctx is None:
        dist_ctx = NoMPIDistributedContext()
    assert isinstance(dist_ctx, MPILikeDistributedContext)

    rank = dist_ctx.rank

    from mirgecom.simutil import global_reduce as _global_reduce
    global_reduce = partial(_global_reduce, comm=dist_ctx.comm)

    logmgr = initialize_logmgr(use_logmgr,
        filename=f"{casename}.sqlite", mode="wu", mpi_comm=dist_ctx.comm)

    if use_profiling:
        queue = cl.CommandQueue(cl_ctx,
            properties=cl.command_queue_properties.PROFILING_ENABLE)
    else:
        queue = cl.CommandQueue(cl_ctx)

    actx = actx_class(
        queue,
        allocator=cl_tools.MemoryPool(cl_tools.ImmediateAllocator(queue)))

    # Some discretization parameters
    dim = 2
    nel_1d = 8
    order = 1

    # {{{ Time stepping control

    # This example runs only 3 steps by default (to keep CI ~short)
    # With the mixture defined below, equilibrium is achieved at ~40ms
    # To run to equlibrium, set t_final >= 40ms.

    # Time stepper selection
    if use_leap:
        from leap.rk import RK4MethodBuilder
        timestepper = RK4MethodBuilder("state")
    else:
        timestepper = rk4_step

    # Time loop control parameters
    current_step = 0
    t_final = 1e-8
    current_cfl = 1.0
    current_dt = 1e-9
    current_t = 0
    constant_cfl = False

    # i.o frequencies
    nstatus = 1
    nviz = 10
    nhealth = 1
    nrestart = 10

    # }}}  Time stepping control

    debug = False

    rst_path = "restart_data/"
    rst_pattern = (
        rst_path + "{cname}-{step:04d}-{rank:04d}.pkl"
    )
    if rst_filename:  # read the grid from restart data
        rst_filename = f"{rst_filename}-{rank:04d}.pkl"

        from mirgecom.restart import read_restart_data
        restart_data = read_restart_data(actx, rst_filename)
        local_mesh = restart_data["local_mesh"]
        local_nelements = local_mesh.nelements
        global_nelements = restart_data["global_nelements"]
        assert restart_data["num_parts"] == dist_ctx.size
        rst_time = restart_data["t"]
        rst_step = restart_data["step"]
        rst_order = restart_data["order"]
    else:  # generate the grid from scratch
        from meshmode.mesh.generation import generate_regular_rect_mesh
        box_ll = -0.005
        box_ur = 0.005
        generate_mesh = partial(generate_regular_rect_mesh, a=(box_ll,)*dim,
                                b=(box_ur,) * dim, nelements_per_axis=(nel_1d,)*dim)
        local_mesh, global_nelements = generate_and_distribute_mesh(dist_ctx.comm,
                                                                    generate_mesh)
        local_nelements = local_mesh.nelements

    discr = EagerDGDiscretization(
        actx, local_mesh, order=order, mpi_communicator=dist_ctx.comm
    )
    nodes = thaw(discr.nodes(), actx)

    vis_timer = None

    if logmgr:
        logmgr_add_device_name(logmgr, queue)
        logmgr_add_device_memory_usage(logmgr, queue)

        vis_timer = IntervalTimer("t_vis", "Time spent visualizing")
        logmgr.add_quantity(vis_timer)

        logmgr.add_watches([
            ("step.max", "step = {value}, "),
            ("t_sim.max", "sim time: {value:1.6e} s\n"),
            ("t_step.max", "------- step walltime: {value:6g} s, "),
            ("t_log.max", "log walltime: {value:6g} s")
        ])

        if log_dependent:
            logmgr_add_many_discretization_quantities(logmgr, discr, dim,
                                                      extract_vars_for_logging,
                                                      units_for_logging)
            logmgr.add_watches([
                ("min_pressure", "\n------- P (min, max) (Pa) = ({value:1.9e}, "),
                ("max_pressure",    "{value:1.9e})\n"),
                ("min_temperature", "------- T (min, max) (K)  = ({value:7g}, "),
                ("max_temperature",    "{value:7g})\n")])

    # {{{  Set up initial state using Cantera

    # Use Cantera for initialization
    # -- Pick up a CTI for the thermochemistry config
    # --- Note: Users may add their own CTI file by dropping it into
    # ---       mirgecom/mechanisms alongside the other CTI files.
    from mirgecom.mechanisms import get_mechanism_cti
    mech_cti = get_mechanism_cti("uiuc")

    cantera_soln = cantera.Solution(phase_id="gas", source=mech_cti)
    nspecies = cantera_soln.n_species

    # Initial temperature, pressure, and mixutre mole fractions are needed to
    # set up the initial state in Cantera.
    temperature_seed = 1500.0  # Initial temperature hot enough to burn
    # Parameters for calculating the amounts of fuel, oxidizer, and inert species
    equiv_ratio = 1.0
    ox_di_ratio = 0.21
    stoich_ratio = 3.0
    # Grab the array indices for the specific species, ethylene, oxygen, and nitrogen
    i_fu = cantera_soln.species_index("C2H4")
    i_ox = cantera_soln.species_index("O2")
    i_di = cantera_soln.species_index("N2")
    x = np.zeros(nspecies)
    # Set the species mole fractions according to our desired fuel/air mixture
    x[i_fu] = (ox_di_ratio*equiv_ratio)/(stoich_ratio+ox_di_ratio*equiv_ratio)
    x[i_ox] = stoich_ratio*x[i_fu]/equiv_ratio
    x[i_di] = (1.0-ox_di_ratio)*x[i_ox]/ox_di_ratio
    # Uncomment next line to make pylint fail when it can't find cantera.one_atm
    one_atm = cantera.one_atm  # pylint: disable=no-member
    # one_atm = 101325.0

    # Let the user know about how Cantera is being initilized
    print(f"Input state (T,P,X) = ({temperature_seed}, {one_atm}, {x}")
    # Set Cantera internal gas temperature, pressure, and mole fractios
    cantera_soln.TPX = temperature_seed, one_atm, x
    # Pull temperature, total density, mass fractions, and pressure from Cantera
    # We need total density, and mass fractions to initialize the fluid/gas state.
    can_t, can_rho, can_y = cantera_soln.TDY
    can_p = cantera_soln.P
    # *can_t*, *can_p* should not differ (significantly) from user's initial data,
    # but we want to ensure that we use exactly the same starting point as Cantera,
    # so we use Cantera's version of these data.

    # }}}

    # {{{ Create Pyrometheus thermochemistry object & EOS

    # Create a Pyrometheus EOS with the Cantera soln. Pyrometheus uses Cantera and
    # generates a set of methods to calculate chemothermomechanical properties and
    # states for this particular mechanism.
    from mirgecom.thermochemistry import make_pyrometheus_mechanism_class
    pyro_mechanism = make_pyrometheus_mechanism_class(cantera_soln)(actx.np)
    eos = PyrometheusMixture(pyro_mechanism, temperature_guess=temperature_seed)

    from pytools.obj_array import make_obj_array

    def get_temperature_update(state, temperature):
        y = state.species_mass_fractions
        e = eos.internal_energy(state) / state.mass
        return make_obj_array(
            [pyro_mechanism.get_temperature_update_energy(e, temperature, y)]
        )

    compute_temperature_update = actx.compile(get_temperature_update)
    compute_dependent_vars = actx.compile(eos.dependent_vars)

    # }}}

    # {{{ MIRGE-Com state initialization

    # Initialize the fluid/gas state with Cantera-consistent data:
    # (density, pressure, temperature, mass_fractions)
    print(f"Cantera state (rho,T,P,Y) = ({can_rho}, {can_t}, {can_p}, {can_y}")
    velocity = np.zeros(shape=(dim,))
    initializer = MixtureInitializer(dim=dim, nspecies=nspecies,
                                     pressure=can_p, temperature=can_t,
                                     massfractions=can_y, velocity=velocity)

    my_boundary = AdiabaticSlipBoundary()
    boundaries = {BTAG_ALL: my_boundary}

    if rst_filename:
        current_step = rst_step
        current_t = rst_time
        if logmgr:
            from mirgecom.logging_quantities import logmgr_set_time
            logmgr_set_time(logmgr, current_step, current_t)
        if order == rst_order:
            current_state = restart_data["state"]
            temperature_seed = restart_data["temperature"]
        else:
            rst_state = restart_data["state"]
            old_discr = EagerDGDiscretization(actx, local_mesh, order=rst_order,
                                              mpi_communicator=dist_ctx.comm)
            from meshmode.discretization.connection import make_same_mesh_connection
            connection = make_same_mesh_connection(actx, discr.discr_from_dd("vol"),
                                                   old_discr.discr_from_dd("vol"))
            current_state = connection(rst_state)
            temperature_seed = connection(restart_data["temperature"])
    else:
        # Set the current state from time 0
        current_state = initializer(eos=eos, x_vec=nodes)

    # This bit memoizes the initial state's temperature onto the initial state
    # (assuming `initializer` just above didn't call eos.dv funcs.)
    #
    # The temperature_seed going into this function is:
    # - At time 0: the initial temperature input data (maybe from Cantera)
    # - On restart: the restarted temperature read from restart file
    #
    # Note that this means we *seed* the temperature calculation with the actual
    # temperature from the run. The resulting temperature may be different from the
    # seed (error commensurate with convergence of running temperature), potentially
    # meaning non-deterministic temperature restarts (i.e. one where the code gets a
    # slightly different answer for temperature than it would have without the
    # restart). In the absense of restart, the running temperature is that which was
    # computed with a temperature_seed that equals the running temperature from the
    # last step.
    # Potentially, we could move the restart writing to trigger at post_step_callback
    # and instead of writing the *current* running temperature to the restart file,
    # we could write the *temperature_seed*.  That could fix up the non-deterministic
    # restart issue.
    current_dv = compute_dependent_vars(current_state,
                                        temperature_seed=temperature_seed)
    temperature_seed = current_dv.temperature

    # import ipdb
    # ipdb.set_trace()

    # Inspection at physics debugging time
    if debug:
        print("Initial MIRGE-Com state:")
        print(f"{current_state=}")
        print(f"Initial DV pressure: {eos.pressure(current_state)}")
        print(f"Initial DV temperature: {eos.temperature(current_state)}")

    # }}}

    visualizer = make_visualizer(discr)
    initname = initializer.__class__.__name__
    eosname = eos.__class__.__name__
    init_message = make_init_message(dim=dim, order=order,
                                     nelements=local_nelements,
                                     global_nelements=global_nelements,
                                     dt=current_dt, t_final=t_final, nstatus=nstatus,
                                     nviz=nviz, cfl=current_cfl,
                                     constant_cfl=constant_cfl, initname=initname,
                                     eosname=eosname, casename=casename)

    # Cantera equilibrate calculates the expected end state @ chemical equilibrium
    # i.e. the expected state after all reactions
    cantera_soln.equilibrate("UV")
    eq_temperature, eq_density, eq_mass_fractions = cantera_soln.TDY
    eq_pressure = cantera_soln.P

    # Report the expected final state to the user
    if rank == 0:
        logger.info(init_message)
        logger.info(f"Expected equilibrium state:"
                    f" {eq_pressure=}, {eq_temperature=},"
                    f" {eq_density=}, {eq_mass_fractions=}")

    def my_write_status(dt, cfl, dv=None):
        status_msg = f"------ {dt=}" if constant_cfl else f"----- {cfl=}"
        if ((dv is not None) and (not log_dependent)):
            temp = dv.temperature
            press = dv.pressure
            temp = thaw(freeze(temp, actx), actx)
            press = thaw(freeze(press, actx), actx)
            from grudge.op import nodal_min_loc, nodal_max_loc
            tmin = allsync(actx.to_numpy(nodal_min_loc(discr, "vol", temp)),
                           comm=comm, op=MPI.MIN)
            tmax = allsync(actx.to_numpy(nodal_max_loc(discr, "vol", temp)),
                           comm=comm, op=MPI.MAX)
            pmin = allsync(actx.to_numpy(nodal_min_loc(discr, "vol", press)),
                           comm=comm, op=MPI.MIN)
            pmax = allsync(actx.to_numpy(nodal_max_loc(discr, "vol", press)),
                           comm=comm, op=MPI.MAX)
            dv_status_msg = f"\nP({pmin}, {pmax}), T({tmin}, {tmax})"
            status_msg = status_msg + dv_status_msg

        if rank == 0:
            logger.info(status_msg)

    def my_write_viz(step, t, dt, state, ts_field=None, dv=None,
                     production_rates=None, cfl=None):
        if dv is None:
            dv = compute_dependent_vars(state)
        if production_rates is None:
            production_rates = compute_production_rates(state)
        if ts_field is None:
            ts_field, cfl, dt = my_get_timestep(t=t, dt=dt, state=state)
        viz_fields = [("cv", state), ("dv", dv),
                      ("production_rates", production_rates),
                      ("dt" if constant_cfl else "cfl", ts_field)]
        write_visfile(discr, viz_fields, visualizer, vizname=casename,
                      step=step, t=t, overwrite=True, vis_timer=vis_timer)

    def my_write_restart(step, t, state):
        rst_fname = rst_pattern.format(cname=casename, step=step, rank=rank)
        if rst_fname == rst_filename:
            if rank == 0:
                logger.info("Skipping overwrite of restart file.")
        else:
            rst_dv = compute_dependent_vars(state)
            rst_data = {
                "local_mesh": local_mesh,
                "state": state,
                "temperature": rst_dv.temperature,
                "t": t,
                "step": step,
                "order": order,
                "global_nelements": global_nelements,
                "num_parts": dist_ctx.size
            }
            from mirgecom.restart import write_restart_file
            write_restart_file(actx, rst_data, rst_fname, dist_ctx.comm)

    def my_health_check(cv, dv):
        import grudge.op as op
        health_error = False

        pressure = thaw(freeze(dv.pressure, actx), actx)
        temperature = thaw(freeze(dv.temperature, actx), actx)

        from mirgecom.simutil import check_naninf_local, check_range_local
        if check_naninf_local(discr, "vol", pressure):
            health_error = True
            logger.info(f"{rank=}: Invalid pressure data found.")

        if check_range_local(discr, "vol", pressure, 1e5, 2.6e5):
            health_error = True
            logger.info(f"{rank=}: Pressure range violation.")

        if check_naninf_local(discr, "vol", temperature):
            health_error = True
            logger.info(f"{rank=}: Invalid temperature data found.")
        if check_range_local(discr, "vol", temperature, 1.498e3, 1.6e3):
            health_error = True
            logger.info(f"{rank=}: Temperature range violation.")

        # This check is the temperature convergence check
        # The current *temperature* is what Pyrometheus gets
        # after a fixed number of Newton iterations, *n_iter*.
        # Calling `compute_temperature` here with *temperature*
        # input as the guess returns the calculated gas temperature after
        # yet another *n_iter*.
        # The difference between those two temperatures is the
        # temperature residual, which can be used as an indicator of
        # convergence in Pyrometheus `get_temperature`.
        # Note: The local max jig below works around a very long compile
        # in lazy mode.
        temp_update, = compute_temperature_update(cv, temperature)
        temp_resid = thaw(freeze(temp_update, actx), actx) / temperature
        temp_resid = (actx.to_numpy(op.nodal_max_loc(discr, "vol", temp_resid)))
        if temp_resid > 1e-8:
            health_error = True
            logger.info(f"{rank=}: Temperature is not converged {temp_resid=}.")

        return health_error

    from mirgecom.inviscid import get_inviscid_timestep

    def get_dt(state):
        return make_obj_array([get_inviscid_timestep(discr, eos=eos, cv=state)])

    compute_dt = actx.compile(get_dt)

    from mirgecom.inviscid import get_inviscid_cfl

    def get_cfl(state, dt):
        return make_obj_array([get_inviscid_cfl(discr, eos, dt, cv=state)])

    compute_cfl = actx.compile(get_cfl)

    def get_production_rates(state):
        return make_obj_array([eos.get_production_rates(state)])

    compute_production_rates = actx.compile(get_production_rates)

    def my_get_timestep(t, dt, state):
        #  richer interface to calculate {dt,cfl} returns node-local estimates
        t_remaining = max(0, t_final - t)

        if constant_cfl:
            ts_field = current_cfl * compute_dt(state)
            ts_field = thaw(freeze(ts_field, actx), actx)
            from grudge.op import nodal_min_loc
            dt = allsync(actx.to_numpy(nodal_min_loc(discr, "vol", ts_field)),
                         comm=comm, op=MPI.MIN)
            cfl = current_cfl
        else:
            ts_field = compute_cfl(state, current_dt)
            ts_field = thaw(freeze(ts_field, actx), actx)
            from grudge.op import nodal_max_loc
            cfl = allsync(actx.to_numpy(nodal_max_loc(discr, "vol", ts_field)),
                          comm=comm, op=MPI.MAX)
        return ts_field, cfl, min(t_remaining, dt)

    def my_pre_step(step, t, dt, state):
        cv = state[0]
        try:
            dv = None

            if logmgr:
                logmgr.tick_before()

            from mirgecom.simutil import check_step
            do_viz = check_step(step=step, interval=nviz)
            do_restart = check_step(step=step, interval=nrestart)
            do_health = check_step(step=step, interval=nhealth)
            do_status = check_step(step=step, interval=nstatus)

            if do_health:
                if dv is None:
                    dv = compute_dependent_vars(cv)
                health_errors = global_reduce(my_health_check(cv, dv), op="lor")
                if health_errors:
                    if rank == 0:
                        logger.info("Fluid solution failed health check.")
                    raise MyRuntimeError("Failed simulation health check.")

            ts_field, cfl, dt = my_get_timestep(t=t, dt=dt, state=cv)

            if do_status:
                if dv is None:
                    dv = compute_dependent_vars(cv)
                my_write_status(dt=dt, cfl=cfl, dv=dv)

            if do_restart:
                my_write_restart(step=step, t=t, state=cv)

            if do_viz:
                production_rates, = compute_production_rates(cv)
                if dv is None:
                    dv = compute_dependent_vars(cv)
                my_write_viz(step=step, t=t, dt=dt, state=cv, dv=dv,
                             production_rates=production_rates,
                             ts_field=ts_field, cfl=cfl)

        except MyRuntimeError:
            if rank == 0:
                logger.info("Errors detected; attempting graceful exit.")
            # my_write_viz(step=step, t=t, dt=dt, state=state)
            # my_write_restart(step=step, t=t, state=state)
            raise

        return state, dt

    def my_post_step(step, t, dt, state):
        cv = state[0]
        new_dv = compute_dependent_vars(cv,  # noqa
                                       temperature_seed=state[1])

        # Logmgr needs to know about EOS, dt, dim?
        # imo this is a design/scope flaw
        if logmgr:
            set_dt(logmgr, dt)
            set_sim_state(logmgr, dim, cv, eos)
            logmgr.tick_after()
        return make_obj_array([cv, new_dv.temperature]), dt

    def my_rhs(t, state):
        cv = state[0]
        current_dv = eos.dependent_vars(cv,
                                        temperature_seed=state[1])

        return make_obj_array([euler_operator(discr, cv=cv, time=t,
                               boundaries=boundaries, eos=eos,
                               dv=current_dv)
                               + eos.get_species_source_terms(cv),
                               0*state[1]])

    current_dt = get_sim_timestep(discr, current_state, current_t, current_dt,
                                  current_cfl, eos, t_final, constant_cfl)

    current_step, current_t, current_state = \
        advance_state(rhs=my_rhs, timestepper=timestepper,
                      pre_step_callback=my_pre_step,
                      post_step_callback=my_post_step, dt=current_dt,
                      state=make_obj_array([current_state, temperature_seed]),
                      t=current_t, t_final=t_final)

    # Dump the final data
    if rank == 0:
        logger.info("Checkpointing final state ...")

    final_cv = current_state[0]
    final_dv = compute_dependent_vars(final_cv)
    final_dm, = compute_production_rates(final_cv)
    ts_field, cfl, dt = my_get_timestep(t=current_t, dt=current_dt,
                                        state=final_cv)
    my_write_viz(step=current_step, t=current_t, dt=dt, state=final_cv,
                 dv=final_dv, production_rates=final_dm, ts_field=ts_field, cfl=cfl)
    my_write_status(dt=dt, cfl=cfl, dv=final_dv)
    my_write_restart(step=current_step, t=current_t, state=final_cv)

    if logmgr:
        logmgr.close()
    elif use_profiling:
        print(actx.tabulate_profiling_data())

    finish_tol = 1e-16
    assert np.abs(current_t - t_final) < finish_tol


if __name__ == "__main__":
    import argparse
    casename = "autoignition"
    parser = argparse.ArgumentParser(description=f"MIRGE-Com Example: {casename}")
    parser.add_argument("--mpi", action="store_true", help="run with MPI")
    parser.add_argument("--lazy", action="store_true",
        help="switch to a lazy computation mode")
    parser.add_argument("--profiling", action="store_true",
        help="turn on detailed performance profiling")
    parser.add_argument("--log", action="store_true", default=True,
        help="turn on logging")
    parser.add_argument("--leap", action="store_true",
        help="use leap timestepper")
    parser.add_argument("--restart_file", help="root name of restart file")
    parser.add_argument("--casename", help="casename to use for i/o")
    args = parser.parse_args()
<<<<<<< HEAD
    log_dependent = True
=======

>>>>>>> 83a6daaa
    if args.profiling:
        if args.lazy:
            raise ValueError("Can't use lazy and profiling together.")
        actx_class = PyOpenCLProfilingArrayContext
    else:
        if args.lazy:
            log_dependent = False
            actx_class = PytatoPyOpenCLArrayContext
        else:
            actx_class = PyOpenCLArrayContext

    if args.mpi:
        main_func = mpi_entry_point(main)
    else:
        main_func = main

    logging.basicConfig(format="%(message)s", level=logging.INFO)
    if args.casename:
        casename = args.casename
    rst_filename = None
    if args.restart_file:
        rst_filename = args.restart_file

<<<<<<< HEAD
    main(use_logmgr=args.log, use_leap=args.leap, use_profiling=args.profiling,
         casename=casename, rst_filename=rst_filename, actx_class=actx_class,
         log_dependent=log_dependent)
=======
    main_func(
        use_logmgr=args.log, use_leap=args.leap, use_profiling=args.profiling,
        casename=casename, rst_filename=rst_filename, actx_class=actx_class)
>>>>>>> 83a6daaa

# vim: foldmethod=marker<|MERGE_RESOLUTION|>--- conflicted
+++ resolved
@@ -46,8 +46,7 @@
 from mirgecom.simutil import (
     get_sim_timestep,
     generate_and_distribute_mesh,
-    write_visfile,
-    allsync
+    write_visfile
 )
 from mirgecom.io import make_init_message
 from mirgecom.mpi import (
@@ -81,17 +80,10 @@
     pass
 
 
-<<<<<<< HEAD
 @mpi_entry_point
-def main(ctx_factory=cl.create_some_context, use_logmgr=True,
-         use_leap=False, use_profiling=False, casename=None,
-         rst_filename=None, actx_class=PyOpenCLArrayContext,
-         log_dependent=True):
-=======
 def main(ctx_factory=cl.create_some_context, dist_ctx=None, use_logmgr=True,
          use_leap=False, use_profiling=False, casename=None, rst_filename=None,
-         actx_class=PyOpenCLArrayContext):
->>>>>>> 83a6daaa
+         actx_class=PyOpenCLArrayContext, log_dependent=True):
     """Drive example."""
     cl_ctx = ctx_factory()
 
@@ -384,14 +376,14 @@
             temp = thaw(freeze(temp, actx), actx)
             press = thaw(freeze(press, actx), actx)
             from grudge.op import nodal_min_loc, nodal_max_loc
-            tmin = allsync(actx.to_numpy(nodal_min_loc(discr, "vol", temp)),
-                           comm=comm, op=MPI.MIN)
-            tmax = allsync(actx.to_numpy(nodal_max_loc(discr, "vol", temp)),
-                           comm=comm, op=MPI.MAX)
-            pmin = allsync(actx.to_numpy(nodal_min_loc(discr, "vol", press)),
-                           comm=comm, op=MPI.MIN)
-            pmax = allsync(actx.to_numpy(nodal_max_loc(discr, "vol", press)),
-                           comm=comm, op=MPI.MAX)
+            tmin = global_reduce(
+                actx.to_numpy(nodal_min_loc(discr, "vol", temp)), op="min")
+            tmax = global_reduce(
+                actx.to_numpy(nodal_max_loc(discr, "vol", temp)), op="max")
+            pmin = global_reduce(
+                actx.to_numpy(nodal_min_loc(discr, "vol", press)), op="min")
+            pmax = global_reduce(
+                actx.to_numpy(nodal_max_loc(discr, "vol", press)), op="max")
             dv_status_msg = f"\nP({pmin}, {pmax}), T({tmin}, {tmax})"
             status_msg = status_msg + dv_status_msg
 
@@ -502,15 +494,15 @@
             ts_field = current_cfl * compute_dt(state)
             ts_field = thaw(freeze(ts_field, actx), actx)
             from grudge.op import nodal_min_loc
-            dt = allsync(actx.to_numpy(nodal_min_loc(discr, "vol", ts_field)),
-                         comm=comm, op=MPI.MIN)
+            dt = global_reduce(
+                actx.to_numpy(nodal_min_loc(discr, "vol", ts_field)), op="min")
             cfl = current_cfl
         else:
             ts_field = compute_cfl(state, current_dt)
             ts_field = thaw(freeze(ts_field, actx), actx)
             from grudge.op import nodal_max_loc
-            cfl = allsync(actx.to_numpy(nodal_max_loc(discr, "vol", ts_field)),
-                          comm=comm, op=MPI.MAX)
+            cfl = global_reduce(
+                actx.to_numpy(nodal_max_loc(discr, "vol", ts_field)), op="max")
         return ts_field, cfl, min(t_remaining, dt)
 
     def my_pre_step(step, t, dt, state):
@@ -636,11 +628,9 @@
     parser.add_argument("--restart_file", help="root name of restart file")
     parser.add_argument("--casename", help="casename to use for i/o")
     args = parser.parse_args()
-<<<<<<< HEAD
+
     log_dependent = True
-=======
-
->>>>>>> 83a6daaa
+
     if args.profiling:
         if args.lazy:
             raise ValueError("Can't use lazy and profiling together.")
@@ -664,14 +654,8 @@
     if args.restart_file:
         rst_filename = args.restart_file
 
-<<<<<<< HEAD
-    main(use_logmgr=args.log, use_leap=args.leap, use_profiling=args.profiling,
+    main_func(use_logmgr=args.log, use_leap=args.leap, use_profiling=args.profiling,
          casename=casename, rst_filename=rst_filename, actx_class=actx_class,
          log_dependent=log_dependent)
-=======
-    main_func(
-        use_logmgr=args.log, use_leap=args.leap, use_profiling=args.profiling,
-        casename=casename, rst_filename=rst_filename, actx_class=actx_class)
->>>>>>> 83a6daaa
 
 # vim: foldmethod=marker