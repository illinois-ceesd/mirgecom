"""Demonstrate combustive mixture with Pyrometheus."""

__copyright__ = """
Copyright (C) 2020 University of Illinois Board of Trustees
"""

__license__ = """
Permission is hereby granted, free of charge, to any person obtaining a copy
of this software and associated documentation files (the "Software"), to deal
in the Software without restriction, including without limitation the rights
to use, copy, modify, merge, publish, distribute, sublicense, and/or sell
copies of the Software, and to permit persons to whom the Software is
furnished to do so, subject to the following conditions:

The above copyright notice and this permission notice shall be included in
all copies or substantial portions of the Software.

THE SOFTWARE IS PROVIDED "AS IS", WITHOUT WARRANTY OF ANY KIND, EXPRESS OR
IMPLIED, INCLUDING BUT NOT LIMITED TO THE WARRANTIES OF MERCHANTABILITY,
FITNESS FOR A PARTICULAR PURPOSE AND NONINFRINGEMENT. IN NO EVENT SHALL THE
AUTHORS OR COPYRIGHT HOLDERS BE LIABLE FOR ANY CLAIM, DAMAGES OR OTHER
LIABILITY, WHETHER IN AN ACTION OF CONTRACT, TORT OR OTHERWISE, ARISING FROM,
OUT OF OR IN CONNECTION WITH THE SOFTWARE OR THE USE OR OTHER DEALINGS IN
THE SOFTWARE.
"""
import logging
import numpy as np
import pyopencl as cl
import pyopencl.tools as cl_tools
from functools import partial

from meshmode.mesh import BTAG_ALL, BTAG_NONE  # noqa
from grudge.eager import EagerDGDiscretization
from grudge.shortcuts import make_visualizer

from logpyle import IntervalTimer, set_dt
from mirgecom.euler import extract_vars_for_logging, units_for_logging
from mirgecom.euler import euler_operator
from mirgecom.simutil import (
    get_sim_timestep,
    generate_and_distribute_mesh,
    write_visfile,
    allsync
)
from mirgecom.io import make_init_message
from mirgecom.mpi import mpi_entry_point
from mirgecom.integrators import rk4_step
from mirgecom.steppers import advance_state
from mirgecom.boundary import AdiabaticSlipBoundary
from mirgecom.initializers import MixtureInitializer
from mirgecom.eos import PyrometheusMixture
from mirgecom.gas_model import GasModel
from arraycontext import thaw

from mirgecom.logging_quantities import (
    initialize_logmgr,
    logmgr_add_many_discretization_quantities,
    logmgr_add_cl_device_info,
    logmgr_add_device_memory_usage,
    set_sim_state
)

import cantera

logger = logging.getLogger(__name__)


class MyRuntimeError(RuntimeError):
    """Simple exception for fatal driver errors."""

    pass


@mpi_entry_point
def main(actx_class, ctx_factory=cl.create_some_context, use_logmgr=True,
         use_leap=False, use_overintegration=False, use_profiling=False,
         casename=None, lazy=False, rst_filename=None, log_dependent=True):
    """Drive example."""
    cl_ctx = ctx_factory()

    if casename is None:
        casename = "mirgecom"

    from mpi4py import MPI
    comm = MPI.COMM_WORLD
    rank = comm.Get_rank()
    nproc = comm.Get_size()

    from mirgecom.simutil import global_reduce as _global_reduce
    global_reduce = partial(_global_reduce, comm=comm)

    logmgr = initialize_logmgr(use_logmgr,
        filename=f"{casename}.sqlite", mode="wu", mpi_comm=comm)

    if use_profiling:
        queue = cl.CommandQueue(cl_ctx,
            properties=cl.command_queue_properties.PROFILING_ENABLE)
    else:
        queue = cl.CommandQueue(cl_ctx)

    if lazy:
        actx = actx_class(comm, queue, mpi_base_tag=12000,
                allocator=cl_tools.MemoryPool(cl_tools.ImmediateAllocator(queue)))
    else:
        actx = actx_class(comm, queue,
                allocator=cl_tools.MemoryPool(cl_tools.ImmediateAllocator(queue)),
                force_device_scalars=True)

    # Some discretization parameters
    dim = 2
    nel_1d = 8
    order = 1

    # {{{ Time stepping control

    # This example runs only 3 steps by default (to keep CI ~short)
    # With the mixture defined below, equilibrium is achieved at ~40ms
    # To run to equilibrium, set t_final >= 40ms.

    # Time stepper selection
    if use_leap:
        from leap.rk import RK4MethodBuilder
        timestepper = RK4MethodBuilder("state")
    else:
        timestepper = rk4_step

    # Time loop control parameters
    current_step = 0
    t_final = 1e-8
    current_cfl = 1.0
    current_dt = 1e-9
    current_t = 0
    constant_cfl = False

    # i.o frequencies
    nstatus = 1
    nviz = 5
    nhealth = 1
    nrestart = 5

    # }}}  Time stepping control

    debug = False

    rst_path = "restart_data/"
    rst_pattern = (
        rst_path + "{cname}-{step:04d}-{rank:04d}.pkl"
    )
    if rst_filename:  # read the grid from restart data
        rst_filename = f"{rst_filename}-{rank:04d}.pkl"

        from mirgecom.restart import read_restart_data
        restart_data = read_restart_data(actx, rst_filename)
        local_mesh = restart_data["local_mesh"]
        local_nelements = local_mesh.nelements
        global_nelements = restart_data["global_nelements"]
        assert restart_data["num_parts"] == nproc
        rst_time = restart_data["t"]
        rst_step = restart_data["step"]
        rst_order = restart_data["order"]
    else:  # generate the grid from scratch
        from meshmode.mesh.generation import generate_regular_rect_mesh
        box_ll = -0.005
        box_ur = 0.005
        generate_mesh = partial(generate_regular_rect_mesh, a=(box_ll,)*dim,
                                b=(box_ur,) * dim, nelements_per_axis=(nel_1d,)*dim)
        local_mesh, global_nelements = generate_and_distribute_mesh(comm,
                                                                    generate_mesh)
        local_nelements = local_mesh.nelements

    from grudge.dof_desc import DISCR_TAG_BASE, DISCR_TAG_QUAD
    from meshmode.discretization.poly_element import \
        default_simplex_group_factory, QuadratureSimplexGroupFactory

    discr = EagerDGDiscretization(
        actx, local_mesh,
        discr_tag_to_group_factory={
            DISCR_TAG_BASE: default_simplex_group_factory(
                base_dim=local_mesh.dim, order=order),
            DISCR_TAG_QUAD: QuadratureSimplexGroupFactory(2*order + 1)
        },
        mpi_communicator=comm
    )
    nodes = thaw(discr.nodes(), actx)
    ones = discr.zeros(actx) + 1.0

    if use_overintegration:
        quadrature_tag = DISCR_TAG_QUAD
    else:
        quadrature_tag = None

    ones = discr.zeros(actx) + 1.0

    vis_timer = None

    if logmgr:
        logmgr_add_cl_device_info(logmgr, queue)
        logmgr_add_device_memory_usage(logmgr, queue)

        vis_timer = IntervalTimer("t_vis", "Time spent visualizing")
        logmgr.add_quantity(vis_timer)

        logmgr.add_watches([
            ("step.max", "step = {value}, "),
            ("t_sim.max", "sim time: {value:1.6e} s\n"),
            ("t_step.max", "------- step walltime: {value:6g} s, "),
            ("t_log.max", "log walltime: {value:6g} s")
        ])

        if log_dependent:
            logmgr_add_many_discretization_quantities(logmgr, discr, dim,
                                                      extract_vars_for_logging,
                                                      units_for_logging)
            logmgr.add_watches([
                ("min_pressure", "\n------- P (min, max) (Pa) = ({value:1.9e}, "),
                ("max_pressure",    "{value:1.9e})\n"),
                ("min_temperature", "------- T (min, max) (K)  = ({value:7g}, "),
                ("max_temperature",    "{value:7g})\n")])

    # {{{  Set up initial state using Cantera

    # Use Cantera for initialization
    # -- Pick up a CTI for the thermochemistry config
    # --- Note: Users may add their own CTI file by dropping it into
    # ---       mirgecom/mechanisms alongside the other CTI files.
    from mirgecom.mechanisms import get_mechanism_cti
    mech_cti = get_mechanism_cti("uiuc")

    cantera_soln = cantera.Solution(phase_id="gas", source=mech_cti)
    nspecies = cantera_soln.n_species

    # Initial temperature, pressure, and mixutre mole fractions are needed to
    # set up the initial state in Cantera.
    temperature_seed = 1500.0  # Initial temperature hot enough to burn
    # Parameters for calculating the amounts of fuel, oxidizer, and inert species
    equiv_ratio = 1.0
    ox_di_ratio = 0.21
    stoich_ratio = 3.0
    # Grab the array indices for the specific species, ethylene, oxygen, and nitrogen
    i_fu = cantera_soln.species_index("C2H4")
    i_ox = cantera_soln.species_index("O2")
    i_di = cantera_soln.species_index("N2")
    x = np.zeros(nspecies)
    # Set the species mole fractions according to our desired fuel/air mixture
    x[i_fu] = (ox_di_ratio*equiv_ratio)/(stoich_ratio+ox_di_ratio*equiv_ratio)
    x[i_ox] = stoich_ratio*x[i_fu]/equiv_ratio
    x[i_di] = (1.0-ox_di_ratio)*x[i_ox]/ox_di_ratio
    # Uncomment next line to make pylint fail when it can't find cantera.one_atm
    one_atm = cantera.one_atm  # pylint: disable=no-member
    # one_atm = 101325.0

    # Let the user know about how Cantera is being initilized
    print(f"Input state (T,P,X) = ({temperature_seed}, {one_atm}, {x}")
    # Set Cantera internal gas temperature, pressure, and mole fractios
    cantera_soln.TPX = temperature_seed, one_atm, x
    # Pull temperature, total density, mass fractions, and pressure from Cantera
    # We need total density, and mass fractions to initialize the fluid/gas state.
    can_t, can_rho, can_y = cantera_soln.TDY
    can_p = cantera_soln.P
    # *can_t*, *can_p* should not differ (significantly) from user's initial data,
    # but we want to ensure that we use exactly the same starting point as Cantera,
    # so we use Cantera's version of these data.

    # }}}

    # {{{ Create Pyrometheus thermochemistry object & EOS

    # Create a Pyrometheus EOS with the Cantera soln. Pyrometheus uses Cantera and
    # generates a set of methods to calculate chemothermomechanical properties and
    # states for this particular mechanism.
    from mirgecom.thermochemistry import make_pyrometheus_mechanism_class
    pyro_mechanism = make_pyrometheus_mechanism_class(cantera_soln)(actx.np)
    eos = PyrometheusMixture(pyro_mechanism, temperature_guess=temperature_seed)

    gas_model = GasModel(eos=eos)
    from pytools.obj_array import make_obj_array

    def get_temperature_update(cv, temperature):
        y = cv.species_mass_fractions
        e = gas_model.eos.internal_energy(cv) / cv.mass
        return pyro_mechanism.get_temperature_update_energy(e, temperature, y)

    from mirgecom.gas_model import make_fluid_state

    def get_fluid_state(cv, tseed):
        return make_fluid_state(cv=cv, gas_model=gas_model,
                                temperature_seed=tseed)

    compute_temperature_update = actx.compile(get_temperature_update)
    construct_fluid_state = actx.compile(get_fluid_state)

    # }}}

    # {{{ MIRGE-Com state initialization

    # Initialize the fluid/gas state with Cantera-consistent data:
    # (density, pressure, temperature, mass_fractions)
    print(f"Cantera state (rho,T,P,Y) = ({can_rho}, {can_t}, {can_p}, {can_y}")
    velocity = np.zeros(shape=(dim,))
    initializer = MixtureInitializer(dim=dim, nspecies=nspecies,
                                     pressure=can_p, temperature=can_t,
                                     massfractions=can_y, velocity=velocity)

    my_boundary = AdiabaticSlipBoundary()
    boundaries = {BTAG_ALL: my_boundary}

    if rst_filename:
        current_step = rst_step
        current_t = rst_time
        if logmgr:
            from mirgecom.logging_quantities import logmgr_set_time
            logmgr_set_time(logmgr, current_step, current_t)
        if order == rst_order:
            current_cv = restart_data["cv"]
            temperature_seed = restart_data["temperature_seed"]
        else:
            rst_cv = restart_data["cv"]
            old_discr = EagerDGDiscretization(actx, local_mesh, order=rst_order,
                                              mpi_communicator=comm)
            from meshmode.discretization.connection import make_same_mesh_connection
            connection = make_same_mesh_connection(actx, discr.discr_from_dd("vol"),
                                                   old_discr.discr_from_dd("vol"))
            current_cv = connection(rst_cv)
            temperature_seed = connection(restart_data["temperature_seed"])
    else:
        # Set the current state from time 0
        current_cv = initializer(eos=gas_model.eos, x_vec=nodes)
        temperature_seed = temperature_seed * ones

    # The temperature_seed going into this function is:
    # - At time 0: the initial temperature input data (maybe from Cantera)
    # - On restart: the restarted temperature seed from restart file (saving
    #               the *seed* allows restarts to be deterministic
    current_fluid_state = construct_fluid_state(current_cv, temperature_seed)
    current_dv = current_fluid_state.dv
    temperature_seed = current_dv.temperature

    # Inspection at physics debugging time
    if debug:
        print("Initial MIRGE-Com state:")
        print(f"Initial DV pressure: {current_fluid_state.pressure}")
        print(f"Initial DV temperature: {current_fluid_state.temperature}")

    # }}}

    visualizer = make_visualizer(discr)
    initname = initializer.__class__.__name__
    eosname = gas_model.eos.__class__.__name__
    init_message = make_init_message(dim=dim, order=order,
                                     nelements=local_nelements,
                                     global_nelements=global_nelements,
                                     dt=current_dt, t_final=t_final, nstatus=nstatus,
                                     nviz=nviz, cfl=current_cfl,
                                     constant_cfl=constant_cfl, initname=initname,
                                     eosname=eosname, casename=casename)

    # Cantera equilibrate calculates the expected end state @ chemical equilibrium
    # i.e. the expected state after all reactions
    cantera_soln.equilibrate("UV")
    eq_temperature, eq_density, eq_mass_fractions = cantera_soln.TDY
    eq_pressure = cantera_soln.P

    # Report the expected final state to the user
    if rank == 0:
        logger.info(init_message)
        logger.info(f"Expected equilibrium state:"
                    f" {eq_pressure=}, {eq_temperature=},"
                    f" {eq_density=}, {eq_mass_fractions=}")

    def my_write_status(dt, cfl, dv=None):
        status_msg = f"------ {dt=}" if constant_cfl else f"----- {cfl=}"
        if ((dv is not None) and (not log_dependent)):

            temp = dv.temperature
            press = dv.pressure

            from grudge.op import nodal_min_loc, nodal_max_loc
            tmin = allsync(actx.to_numpy(nodal_min_loc(discr, "vol", temp)),
                           comm=comm, op=MPI.MIN)
            tmax = allsync(actx.to_numpy(nodal_max_loc(discr, "vol", temp)),
                           comm=comm, op=MPI.MAX)
            pmin = allsync(actx.to_numpy(nodal_min_loc(discr, "vol", press)),
                           comm=comm, op=MPI.MIN)
            pmax = allsync(actx.to_numpy(nodal_max_loc(discr, "vol", press)),
                           comm=comm, op=MPI.MAX)
            dv_status_msg = f"\nP({pmin}, {pmax}), T({tmin}, {tmax})"
            status_msg = status_msg + dv_status_msg

        if rank == 0:
            logger.info(status_msg)

    def my_write_viz(step, t, dt, state, ts_field, dv, production_rates, cfl):
        viz_fields = [("cv", state), ("dv", dv),
                      ("production_rates", production_rates),
                      ("dt" if constant_cfl else "cfl", ts_field)]
        write_visfile(discr, viz_fields, visualizer, vizname=casename,
                      step=step, t=t, overwrite=True, vis_timer=vis_timer)

    def my_write_restart(step, t, state, temperature_seed):
        rst_fname = rst_pattern.format(cname=casename, step=step, rank=rank)
        if rst_fname == rst_filename:
            if rank == 0:
                logger.info("Skipping overwrite of restart file.")
        else:
            rst_data = {
                "local_mesh": local_mesh,
                "cv": state.cv,
                "temperature_seed": temperature_seed,
                "t": t,
                "step": step,
                "order": order,
                "global_nelements": global_nelements,
                "num_parts": nproc
            }
            from mirgecom.restart import write_restart_file
            write_restart_file(actx, rst_data, rst_fname, comm)

    def my_health_check(cv, dv):
        import grudge.op as op
        health_error = False

        pressure = dv.pressure
        temperature = dv.temperature

        from mirgecom.simutil import check_naninf_local, check_range_local
        if check_naninf_local(discr, "vol", pressure):
            health_error = True
            logger.info(f"{rank=}: Invalid pressure data found.")

        if check_range_local(discr, "vol", pressure, 1e5, 2.6e5):
            health_error = True
            logger.info(f"{rank=}: Pressure range violation.")

        if check_naninf_local(discr, "vol", temperature):
            health_error = True
            logger.info(f"{rank=}: Invalid temperature data found.")
        if check_range_local(discr, "vol", temperature, 1.498e3, 1.6e3):
            health_error = True
            logger.info(f"{rank=}: Temperature range violation.")

        # This check is the temperature convergence check
        # The current *temperature* is what Pyrometheus gets
        # after a fixed number of Newton iterations, *n_iter*.
        # Calling `compute_temperature` here with *temperature*
        # input as the guess returns the calculated gas temperature after
        # yet another *n_iter*.
        # The difference between those two temperatures is the
        # temperature residual, which can be used as an indicator of
        # convergence in Pyrometheus `get_temperature`.
        # Note: The local max jig below works around a very long compile
        # in lazy mode.
        temp_resid = compute_temperature_update(cv, temperature) / temperature
        temp_err = (actx.to_numpy(op.nodal_max_loc(discr, "vol", temp_resid)))
        if temp_err > 1e-8:
            health_error = True
            logger.info(f"{rank=}: Temperature is not converged {temp_resid=}.")

        return health_error

    from mirgecom.inviscid import get_inviscid_timestep

    def get_dt(state):
        return get_inviscid_timestep(discr, state=state)

    compute_dt = actx.compile(get_dt)

    from mirgecom.inviscid import get_inviscid_cfl

    def get_cfl(state, dt):
        return get_inviscid_cfl(discr, dt=dt, state=state)

    compute_cfl = actx.compile(get_cfl)

    def get_production_rates(cv, temperature):
        return eos.get_production_rates(cv, temperature)

    compute_production_rates = actx.compile(get_production_rates)

    def my_get_timestep(t, dt, state):
        #  richer interface to calculate {dt,cfl} returns node-local estimates
        t_remaining = max(0, t_final - t)

        if constant_cfl:
            ts_field = current_cfl * compute_dt(state)
            from grudge.op import nodal_min_loc
            dt = allsync(actx.to_numpy(nodal_min_loc(discr, "vol", ts_field)),
                         comm=comm, op=MPI.MIN)
            cfl = current_cfl
        else:
            ts_field = compute_cfl(state, current_dt)
            from grudge.op import nodal_max_loc
            cfl = allsync(actx.to_numpy(nodal_max_loc(discr, "vol", ts_field)),
                          comm=comm, op=MPI.MAX)
        return ts_field, cfl, min(t_remaining, dt)

    def my_pre_step(step, t, dt, state):
        cv, tseed = state
        fluid_state = construct_fluid_state(cv, tseed)
        dv = fluid_state.dv

        try:

            if logmgr:
                logmgr.tick_before()

            from mirgecom.simutil import check_step
            do_viz = check_step(step=step, interval=nviz)
            do_restart = check_step(step=step, interval=nrestart)
            do_health = check_step(step=step, interval=nhealth)
            do_status = check_step(step=step, interval=nstatus)

            if do_health:
                health_errors = global_reduce(my_health_check(cv, dv), op="lor")
                if health_errors:
                    if rank == 0:
                        logger.info("Fluid solution failed health check.")
                    raise MyRuntimeError("Failed simulation health check.")

            ts_field, cfl, dt = my_get_timestep(t=t, dt=dt, state=fluid_state)

            if do_status:
                my_write_status(dt=dt, cfl=cfl, dv=dv)

            if do_restart:
                my_write_restart(step=step, t=t, state=fluid_state,
                                 temperature_seed=tseed)

            if do_viz:
                production_rates = compute_production_rates(fluid_state.cv,
                                                            fluid_state.temperature)
                my_write_viz(step=step, t=t, dt=dt, state=cv, dv=dv,
                             production_rates=production_rates,
                             ts_field=ts_field, cfl=cfl)

        except MyRuntimeError:
            if rank == 0:
                logger.info("Errors detected; attempting graceful exit.")
            # my_write_viz(step=step, t=t, dt=dt, state=cv)
            # my_write_restart(step=step, t=t, state=fluid_state)
            raise

        return state, dt

    def my_post_step(step, t, dt, state):
        cv, tseed = state
        fluid_state = construct_fluid_state(cv, tseed)

        # Logmgr needs to know about EOS, dt, dim?
        # imo this is a design/scope flaw
        if logmgr:
            set_dt(logmgr, dt)
            set_sim_state(logmgr, dim, cv, gas_model.eos)
            logmgr.tick_after()
        return make_obj_array([cv, fluid_state.temperature]), dt

<<<<<<< HEAD
    from mirgecom.inviscid import inviscid_flux_rusanov
=======
    from mirgecom.inviscid import inviscid_facial_flux_rusanov
>>>>>>> 7b515c1b

    def my_rhs(t, state):
        cv, tseed = state
        from mirgecom.gas_model import make_fluid_state
        fluid_state = make_fluid_state(cv=cv, gas_model=gas_model,
                                       temperature_seed=tseed)
        return make_obj_array([
            euler_operator(discr, state=fluid_state, time=t, boundaries=boundaries,
                           gas_model=gas_model,
<<<<<<< HEAD
                           inviscid_numerical_flux_func=inviscid_flux_rusanov,
=======
                           inviscid_numerical_flux_func=inviscid_facial_flux_rusanov,
>>>>>>> 7b515c1b
                           quadrature_tag=quadrature_tag)
            + eos.get_species_source_terms(cv, fluid_state.temperature),
            0*tseed])

    current_dt = get_sim_timestep(discr, current_fluid_state, current_t, current_dt,
                                  current_cfl, t_final, constant_cfl)

    current_step, current_t, current_state = \
        advance_state(rhs=my_rhs, timestepper=timestepper,
                      pre_step_callback=my_pre_step,
                      post_step_callback=my_post_step, dt=current_dt,
                      state=make_obj_array([current_cv, temperature_seed]),
                      t=current_t, t_final=t_final)

    # Dump the final data
    if rank == 0:
        logger.info("Checkpointing final state ...")

    final_cv, tseed = current_state
    final_fluid_state = construct_fluid_state(final_cv, tseed)
    final_dv = final_fluid_state.dv
    final_dm = compute_production_rates(final_cv, final_dv.temperature)
    ts_field, cfl, dt = my_get_timestep(t=current_t, dt=current_dt,
                                        state=final_fluid_state)
    my_write_viz(step=current_step, t=current_t, dt=dt, state=final_cv,
                 dv=final_dv, production_rates=final_dm, ts_field=ts_field, cfl=cfl)
    my_write_status(dt=dt, cfl=cfl, dv=final_dv)
    my_write_restart(step=current_step, t=current_t, state=final_fluid_state,
                     temperature_seed=tseed)

    if logmgr:
        logmgr.close()
    elif use_profiling:
        print(actx.tabulate_profiling_data())

    finish_tol = 1e-16
    assert np.abs(current_t - t_final) < finish_tol


if __name__ == "__main__":
    import argparse
    casename = "autoignition"
    parser = argparse.ArgumentParser(description=f"MIRGE-Com Example: {casename}")
    parser.add_argument("--overintegration", action="store_true",
        help="use overintegration in the RHS computations")
    parser.add_argument("--lazy", action="store_true",
        help="switch to a lazy computation mode")
    parser.add_argument("--profiling", action="store_true",
        help="turn on detailed performance profiling")
    parser.add_argument("--log", action="store_true", default=True,
        help="turn on logging")
    parser.add_argument("--leap", action="store_true",
        help="use leap timestepper")
    parser.add_argument("--restart_file", help="root name of restart file")
    parser.add_argument("--casename", help="casename to use for i/o")
    args = parser.parse_args()
    from warnings import warn
    warn("Automatically turning off DV logging. MIRGE-Com Issue(578)")
    log_dependent = False
    lazy = args.lazy
    if args.profiling:
        if lazy:
            raise ValueError("Can't use lazy and profiling together.")

    from grudge.array_context import get_reasonable_array_context_class
    actx_class = get_reasonable_array_context_class(lazy=lazy, distributed=True)

    logging.basicConfig(format="%(message)s", level=logging.INFO)
    if args.casename:
        casename = args.casename
    rst_filename = None
    if args.restart_file:
        rst_filename = args.restart_file

    main(actx_class, use_logmgr=args.log, use_leap=args.leap,
         use_overintegration=args.overintegration, use_profiling=args.profiling,
         lazy=lazy, casename=casename, rst_filename=rst_filename,
         log_dependent=log_dependent)

# vim: foldmethod=marker<|MERGE_RESOLUTION|>--- conflicted
+++ resolved
@@ -553,11 +553,7 @@
             logmgr.tick_after()
         return make_obj_array([cv, fluid_state.temperature]), dt
 
-<<<<<<< HEAD
-    from mirgecom.inviscid import inviscid_flux_rusanov
-=======
     from mirgecom.inviscid import inviscid_facial_flux_rusanov
->>>>>>> 7b515c1b
 
     def my_rhs(t, state):
         cv, tseed = state
@@ -567,11 +563,7 @@
         return make_obj_array([
             euler_operator(discr, state=fluid_state, time=t, boundaries=boundaries,
                            gas_model=gas_model,
-<<<<<<< HEAD
-                           inviscid_numerical_flux_func=inviscid_flux_rusanov,
-=======
                            inviscid_numerical_flux_func=inviscid_facial_flux_rusanov,
->>>>>>> 7b515c1b
                            quadrature_tag=quadrature_tag)
             + eos.get_species_source_terms(cv, fluid_state.temperature),
             0*tseed])
