"""Demonstrate combustive mixture with Pyrometheus."""

__copyright__ = """
Copyright (C) 2020 University of Illinois Board of Trustees
"""

__license__ = """
Permission is hereby granted, free of charge, to any person obtaining a copy
of this software and associated documentation files (the "Software"), to deal
in the Software without restriction, including without limitation the rights
to use, copy, modify, merge, publish, distribute, sublicense, and/or sell
copies of the Software, and to permit persons to whom the Software is
furnished to do so, subject to the following conditions:

The above copyright notice and this permission notice shall be included in
all copies or substantial portions of the Software.

THE SOFTWARE IS PROVIDED "AS IS", WITHOUT WARRANTY OF ANY KIND, EXPRESS OR
IMPLIED, INCLUDING BUT NOT LIMITED TO THE WARRANTIES OF MERCHANTABILITY,
FITNESS FOR A PARTICULAR PURPOSE AND NONINFRINGEMENT. IN NO EVENT SHALL THE
AUTHORS OR COPYRIGHT HOLDERS BE LIABLE FOR ANY CLAIM, DAMAGES OR OTHER
LIABILITY, WHETHER IN AN ACTION OF CONTRACT, TORT OR OTHERWISE, ARISING FROM,
OUT OF OR IN CONNECTION WITH THE SOFTWARE OR THE USE OR OTHER DEALINGS IN
THE SOFTWARE.
"""
import logging
import numpy as np
import pyopencl as cl
import pyopencl.tools as cl_tools
from functools import partial

from meshmode.array_context import PyOpenCLArrayContext
from meshmode.dof_array import thaw
from meshmode.mesh import BTAG_ALL, BTAG_NONE  # noqa
from grudge.eager import EagerDGDiscretization
from grudge.shortcuts import make_visualizer


from mirgecom.euler import euler_operator
from mirgecom.simutil import (
    inviscid_sim_timestep,
    sim_checkpoint,
    check_step,
    generate_and_distribute_mesh,
    ExactSolutionMismatch
)
from mirgecom.io import make_init_message
from mirgecom.mpi import mpi_entry_point

from mirgecom.integrators import rk4_step
from mirgecom.steppers import advance_state
from mirgecom.boundary import AdiabaticSlipBoundary
from mirgecom.initializers import MixtureInitializer
from mirgecom.eos import PyrometheusMixture
<<<<<<< HEAD
from mirgecom.inviscid import get_inviscid_cfl

=======
>>>>>>> 1f8b3cb8
import cantera
import pyrometheus as pyro

logger = logging.getLogger(__name__)


@mpi_entry_point
def main(ctx_factory=cl.create_some_context, use_leap=False):
    """Drive example."""
    cl_ctx = ctx_factory()
    queue = cl.CommandQueue(cl_ctx)
    actx = PyOpenCLArrayContext(queue,
            allocator=cl_tools.MemoryPool(cl_tools.ImmediateAllocator(queue)))

    dim = 2
    nel_1d = 8
    order = 1

    # This example runs only 3 steps by default (to keep CI ~short)
    # With the mixture defined below, equilibrium is achieved at ~40ms
    # To run to equlibrium, set t_final >= 40ms.
    t_final = 3e-9
    current_cfl = 1.0
    velocity = np.zeros(shape=(dim,))
    current_dt = 1e-9
    current_t = 0
    constant_cfl = False
    nstatus = 1
    nviz = 5
    rank = 0
    checkpoint_t = current_t
    current_step = 0
    if use_leap:
        from leap.rk import RK4MethodBuilder
        timestepper = RK4MethodBuilder("state")
    else:
        timestepper = rk4_step
    box_ll = -0.005
    box_ur = 0.005
    error_state = False
    debug = False

    from mpi4py import MPI
    comm = MPI.COMM_WORLD
    rank = comm.Get_rank()

    from meshmode.mesh.generation import generate_regular_rect_mesh
    generate_mesh = partial(generate_regular_rect_mesh, a=(box_ll,) * dim,
                            b=(box_ur,) * dim, nelements_per_axis=(nel_1d,) * dim)
    local_mesh, global_nelements = generate_and_distribute_mesh(comm, generate_mesh)
    local_nelements = local_mesh.nelements

    discr = EagerDGDiscretization(
        actx, local_mesh, order=order, mpi_communicator=comm
    )
    nodes = thaw(actx, discr.nodes())

    # {{{  Set up initial state using Cantera

    # Use Cantera for initialization
    # -- Pick up a CTI for the thermochemistry config
    # --- Note: Users may add their own CTI file by dropping it into
    # ---       mirgecom/mechanisms alongside the other CTI files.
    from mirgecom.mechanisms import get_mechanism_cti
    mech_cti = get_mechanism_cti("uiuc")

    cantera_soln = cantera.Solution(phase_id="gas", source=mech_cti)
    nspecies = cantera_soln.n_species

    # Initial temperature, pressure, and mixutre mole fractions are needed to
    # set up the initial state in Cantera.
    init_temperature = 1500.0  # Initial temperature hot enough to burn
    # Parameters for calculating the amounts of fuel, oxidizer, and inert species
    equiv_ratio = 1.0
    ox_di_ratio = 0.21
    stoich_ratio = 3.0
    # Grab the array indices for the specific species, ethylene, oxygen, and nitrogen
    i_fu = cantera_soln.species_index("C2H4")
    i_ox = cantera_soln.species_index("O2")
    i_di = cantera_soln.species_index("N2")
    x = np.zeros(nspecies)
    # Set the species mole fractions according to our desired fuel/air mixture
    x[i_fu] = (ox_di_ratio*equiv_ratio)/(stoich_ratio+ox_di_ratio*equiv_ratio)
    x[i_ox] = stoich_ratio*x[i_fu]/equiv_ratio
    x[i_di] = (1.0-ox_di_ratio)*x[i_ox]/ox_di_ratio
    # Uncomment next line to make pylint fail when it can't find cantera.one_atm
    one_atm = cantera.one_atm  # pylint: disable=no-member
    # one_atm = 101325.0

    # Let the user know about how Cantera is being initilized
    print(f"Input state (T,P,X) = ({init_temperature}, {one_atm}, {x}")
    # Set Cantera internal gas temperature, pressure, and mole fractios
    cantera_soln.TPX = init_temperature, one_atm, x
    # Pull temperature, total density, mass fractions, and pressure from Cantera
    # We need total density, and mass fractions to initialize the fluid/gas state.
    can_t, can_rho, can_y = cantera_soln.TDY
    can_p = cantera_soln.P
    # *can_t*, *can_p* should not differ (significantly) from user's initial data,
    # but we want to ensure that we use exactly the same starting point as Cantera,
    # so we use Cantera's version of these data.

    # }}}

    # {{{ Create Pyrometheus thermochemistry object & EOS

    # Create a Pyrometheus EOS with the Cantera soln. Pyrometheus uses Cantera and
    # generates a set of methods to calculate chemothermomechanical properties and
    # states for this particular mechanism.
    casename = "autoignition"
    pyrometheus_mechanism = pyro.get_thermochem_class(cantera_soln)(actx.np)
    eos = PyrometheusMixture(pyrometheus_mechanism,
                             temperature_guess=init_temperature)

    # }}}

    # {{{ MIRGE-Com state initialization

    # Initialize the fluid/gas state with Cantera-consistent data:
    # (density, pressure, temperature, mass_fractions)
    print(f"Cantera state (rho,T,P,Y) = ({can_rho}, {can_t}, {can_p}, {can_y}")
    initializer = MixtureInitializer(dim=dim, nspecies=nspecies,
                                     pressure=can_p, temperature=can_t,
                                     massfractions=can_y, velocity=velocity)

    my_boundary = AdiabaticSlipBoundary()
    boundaries = {BTAG_ALL: my_boundary}
    current_state = initializer(eos=eos, x_vec=nodes, time=0)

    # Inspection at physics debugging time
    if debug:
        print("Initial MIRGE-Com state:")
        print(f"{current_state=}")
        print(f"Initial DV pressure: {eos.pressure(current_state)}")
        print(f"Initial DV temperature: {eos.temperature(current_state)}")

    # }}}

    visualizer = make_visualizer(discr)
    initname = initializer.__class__.__name__
    eosname = eos.__class__.__name__
    init_message = make_init_message(dim=dim, order=order,
                                     nelements=local_nelements,
                                     global_nelements=global_nelements,
                                     dt=current_dt, t_final=t_final, nstatus=nstatus,
                                     nviz=nviz, cfl=current_cfl,
                                     constant_cfl=constant_cfl, initname=initname,
                                     eosname=eosname, casename=casename)

    # Cantera equilibrate calculates the expected end state @ chemical equilibrium
    # i.e. the expected state after all reactions
    cantera_soln.equilibrate("UV")
    eq_temperature, eq_density, eq_mass_fractions = cantera_soln.TDY
    eq_pressure = cantera_soln.P

    # Report the expected final state to the user
    if rank == 0:
        logger.info(init_message)
        logger.info(f"Expected equilibrium state:"
                    f" {eq_pressure=}, {eq_temperature=},"
                    f" {eq_density=}, {eq_mass_fractions=}")

    get_timestep = partial(inviscid_sim_timestep, discr=discr, t=current_t,
                           dt=current_dt, cfl=current_cfl, eos=eos,
                           t_final=t_final, constant_cfl=constant_cfl)

    def my_rhs(t, state):
        return (euler_operator(discr, cv=state, t=t,
                               boundaries=boundaries, eos=eos)
                + eos.get_species_source_terms(state))

    def my_checkpoint(step, t, dt, state):
        reaction_rates = eos.get_production_rates(state)
<<<<<<< HEAD
        local_cfl = get_inviscid_cfl(discr, eos=eos, dt=current_dt, cv=state)
        viz_fields = [("reaction_rates", reaction_rates),
                      ("cfl", local_cfl)]
        from grudge.op import nodal_max
        max_cfl = nodal_max(discr, "vol", local_cfl)
        viz_fields = [("reaction_rates", reaction_rates)]
        return sim_checkpoint(discr, visualizer, eos, cv=state,
                              vizname=casename, step=step, cfl=max_cfl,
=======
        viz_fields = [("reaction_rates", reaction_rates)]
        return sim_checkpoint(discr, visualizer, eos, cv=state,
                              vizname=casename, step=step,
>>>>>>> 1f8b3cb8
                              t=t, dt=dt, nstatus=nstatus, nviz=nviz,
                              constant_cfl=constant_cfl, comm=comm,
                              viz_fields=viz_fields)

    try:
        (current_step, current_t, current_state) = \
            advance_state(rhs=my_rhs, timestepper=timestepper,
                checkpoint=my_checkpoint,
                get_timestep=get_timestep, state=current_state,
                t=current_t, t_final=t_final)
    except ExactSolutionMismatch as ex:
        error_state = True
        current_step = ex.step
        current_t = ex.t
        current_state = ex.state

    if not check_step(current_step, nviz):  # If final step not an output step
        if rank == 0:
            logger.info("Checkpointing final state ...")
        my_checkpoint(current_step, t=current_t,
                      dt=(current_t - checkpoint_t),
                      state=current_state)

    if current_t - t_final < 0:
        error_state = True

    if error_state:
        raise ValueError("Simulation did not complete successfully.")


if __name__ == "__main__":
    logging.basicConfig(level=logging.INFO)
    main(use_leap=False)

# vim: foldmethod=marker<|MERGE_RESOLUTION|>--- conflicted
+++ resolved
@@ -52,11 +52,7 @@
 from mirgecom.boundary import AdiabaticSlipBoundary
 from mirgecom.initializers import MixtureInitializer
 from mirgecom.eos import PyrometheusMixture
-<<<<<<< HEAD
 from mirgecom.inviscid import get_inviscid_cfl
-
-=======
->>>>>>> 1f8b3cb8
 import cantera
 import pyrometheus as pyro
 
@@ -229,7 +225,6 @@
 
     def my_checkpoint(step, t, dt, state):
         reaction_rates = eos.get_production_rates(state)
-<<<<<<< HEAD
         local_cfl = get_inviscid_cfl(discr, eos=eos, dt=current_dt, cv=state)
         viz_fields = [("reaction_rates", reaction_rates),
                       ("cfl", local_cfl)]
@@ -238,11 +233,6 @@
         viz_fields = [("reaction_rates", reaction_rates)]
         return sim_checkpoint(discr, visualizer, eos, cv=state,
                               vizname=casename, step=step, cfl=max_cfl,
-=======
-        viz_fields = [("reaction_rates", reaction_rates)]
-        return sim_checkpoint(discr, visualizer, eos, cv=state,
-                              vizname=casename, step=step,
->>>>>>> 1f8b3cb8
                               t=t, dt=dt, nstatus=nstatus, nviz=nviz,
                               constant_cfl=constant_cfl, comm=comm,
                               viz_fields=viz_fields)
