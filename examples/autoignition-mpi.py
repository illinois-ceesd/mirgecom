--- conflicted
+++ resolved
@@ -455,19 +455,10 @@
         # convergence in Pyrometheus `get_temperature`.
         # Note: The local max jig below works around a very long compile
         # in lazy mode.
-<<<<<<< HEAD
         temp_update, = compute_temperature_update(cv, temperature)
         temp_resid = thaw(freeze(temp_update, actx), actx) / temperature
         temp_resid = (actx.to_numpy(op.nodal_max_loc(discr, "vol", temp_resid)))
         if temp_resid > 1e-8:
-=======
-        from grudge.op import nodal_max_loc
-        check_temp, = compute_temperature(cv, temperature)
-        temp_resid = actx.np.abs(check_temp - temperature)
-        temp_resid = actx.to_numpy(nodal_max_loc(discr, "vol", temp_resid))
-
-        if temp_resid > 1e-12:
->>>>>>> 368f1464
             health_error = True
             logger.info(f"{rank=}: Temperature is not converged {temp_resid=}.")
 
