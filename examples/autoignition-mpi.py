"""Demonstrate combustive mixture with Pyrometheus."""

__copyright__ = """
Copyright (C) 2020 University of Illinois Board of Trustees
"""

__license__ = """
Permission is hereby granted, free of charge, to any person obtaining a copy
of this software and associated documentation files (the "Software"), to deal
in the Software without restriction, including without limitation the rights
to use, copy, modify, merge, publish, distribute, sublicense, and/or sell
copies of the Software, and to permit persons to whom the Software is
furnished to do so, subject to the following conditions:

The above copyright notice and this permission notice shall be included in
all copies or substantial portions of the Software.

THE SOFTWARE IS PROVIDED "AS IS", WITHOUT WARRANTY OF ANY KIND, EXPRESS OR
IMPLIED, INCLUDING BUT NOT LIMITED TO THE WARRANTIES OF MERCHANTABILITY,
FITNESS FOR A PARTICULAR PURPOSE AND NONINFRINGEMENT. IN NO EVENT SHALL THE
AUTHORS OR COPYRIGHT HOLDERS BE LIABLE FOR ANY CLAIM, DAMAGES OR OTHER
LIABILITY, WHETHER IN AN ACTION OF CONTRACT, TORT OR OTHERWISE, ARISING FROM,
OUT OF OR IN CONNECTION WITH THE SOFTWARE OR THE USE OR OTHER DEALINGS IN
THE SOFTWARE.
"""
import logging
import numpy as np
import pyopencl as cl
import pyopencl.tools as cl_tools
from functools import partial

from meshmode.array_context import (
    PyOpenCLArrayContext,
    PytatoPyOpenCLArrayContext
)
from mirgecom.profiling import PyOpenCLProfilingArrayContext

from meshmode.dof_array import thaw
from meshmode.mesh import BTAG_ALL, BTAG_NONE  # noqa
from grudge.eager import EagerDGDiscretization
from grudge.shortcuts import make_visualizer


from logpyle import IntervalTimer, set_dt
from mirgecom.euler import extract_vars_for_logging, units_for_logging

from mirgecom.euler import euler_operator
from mirgecom.simutil import (
    get_sim_timestep,
    generate_and_distribute_mesh,
    write_visfile
)
from mirgecom.io import make_init_message
from mirgecom.mpi import mpi_entry_point
from mirgecom.integrators import rk4_step
from mirgecom.steppers import advance_state
from mirgecom.boundary import AdiabaticSlipBoundary
from mirgecom.initializers import MixtureInitializer
from mirgecom.eos import PyrometheusMixture

from mirgecom.logging_quantities import (
    initialize_logmgr,
    logmgr_add_many_discretization_quantities,
    logmgr_add_device_name,
    logmgr_add_device_memory_usage,
    set_sim_state
)

import cantera
import pyrometheus as pyro

logger = logging.getLogger(__name__)


class MyRuntimeError(RuntimeError):
    """Simple exception for fatal driver errors."""

    pass


@mpi_entry_point
def main(ctx_factory=cl.create_some_context, use_logmgr=True,
         use_leap=False, use_profiling=False, casename=None,
         rst_filename=None, actx_class=PyOpenCLArrayContext):
    """Drive example."""
    cl_ctx = ctx_factory()

    if casename is None:
        casename = "mirgecom"

    from mpi4py import MPI
    comm = MPI.COMM_WORLD
    rank = comm.Get_rank()
    nproc = comm.Get_size()

    logmgr = initialize_logmgr(use_logmgr,
        filename=f"{casename}.sqlite", mode="wu", mpi_comm=comm)

    if use_profiling:
        queue = cl.CommandQueue(cl_ctx,
            properties=cl.command_queue_properties.PROFILING_ENABLE)
    else:
        queue = cl.CommandQueue(cl_ctx)

    actx = actx_class(
        queue,
        allocator=cl_tools.MemoryPool(cl_tools.ImmediateAllocator(queue)))

    # Some discretization parameters
    dim = 2
    nel_1d = 8
    order = 1

    # {{{ Time stepping control

    # This example runs only 3 steps by default (to keep CI ~short)
    # With the mixture defined below, equilibrium is achieved at ~40ms
    # To run to equlibrium, set t_final >= 40ms.

    # Time stepper selection
    if use_leap:
        from leap.rk import RK4MethodBuilder
        timestepper = RK4MethodBuilder("state")
    else:
        timestepper = rk4_step

    # Time loop control parameters
    current_step = 0
    t_final = 1e-8
    current_cfl = 1.0
    current_dt = 1e-9
    current_t = 0
    constant_cfl = False

    # i.o frequencies
    nstatus = 1
    nviz = 5
    nhealth = 1
    nrestart = 5

    # }}}  Time stepping control

    debug = False

    rst_path = "restart_data/"
    rst_pattern = (
        rst_path + "{cname}-{step:04d}-{rank:04d}.pkl"
    )
    if rst_filename:  # read the grid from restart data
        rst_filename = f"{rst_filename}-{rank:04d}.pkl"

        from mirgecom.restart import read_restart_data
        restart_data = read_restart_data(actx, rst_filename)
        local_mesh = restart_data["local_mesh"]
        local_nelements = local_mesh.nelements
        global_nelements = restart_data["global_nelements"]
        assert restart_data["num_parts"] == nproc
        rst_time = restart_data["t"]
        rst_step = restart_data["step"]
        rst_order = restart_data["order"]
    else:  # generate the grid from scratch
        from meshmode.mesh.generation import generate_regular_rect_mesh
        box_ll = -0.005
        box_ur = 0.005
        generate_mesh = partial(generate_regular_rect_mesh, a=(box_ll,)*dim,
                                b=(box_ur,) * dim, nelements_per_axis=(nel_1d,)*dim)
        local_mesh, global_nelements = generate_and_distribute_mesh(comm,
                                                                    generate_mesh)
        local_nelements = local_mesh.nelements

    discr = EagerDGDiscretization(
        actx, local_mesh, order=order, mpi_communicator=comm
    )
    nodes = thaw(actx, discr.nodes())

    vis_timer = None

    if logmgr:
        logmgr_add_device_name(logmgr, queue)
        logmgr_add_device_memory_usage(logmgr, queue)
        logmgr_add_many_discretization_quantities(logmgr, discr, dim,
                             extract_vars_for_logging, units_for_logging)

        vis_timer = IntervalTimer("t_vis", "Time spent visualizing")
        logmgr.add_quantity(vis_timer)

        logmgr.add_watches([
            ("step.max", "step = {value}, "),
            ("t_sim.max", "sim time: {value:1.6e} s\n"),
            ("min_pressure", "------- P (min, max) (Pa) = ({value:1.9e}, "),
            ("max_pressure",    "{value:1.9e})\n"),
            ("min_temperature", "------- T (min, max) (K)  = ({value:7g}, "),
            ("max_temperature",    "{value:7g})\n"),
            ("t_step.max", "------- step walltime: {value:6g} s, "),
            ("t_log.max", "log walltime: {value:6g} s")
        ])

    # {{{  Set up initial state using Cantera

    # Use Cantera for initialization
    # -- Pick up a CTI for the thermochemistry config
    # --- Note: Users may add their own CTI file by dropping it into
    # ---       mirgecom/mechanisms alongside the other CTI files.
    from mirgecom.mechanisms import get_mechanism_cti
    mech_cti = get_mechanism_cti("uiuc")

    cantera_soln = cantera.Solution(phase_id="gas", source=mech_cti)
    nspecies = cantera_soln.n_species

    # Initial temperature, pressure, and mixutre mole fractions are needed to
    # set up the initial state in Cantera.
    init_temperature = 1500.0  # Initial temperature hot enough to burn
    # Parameters for calculating the amounts of fuel, oxidizer, and inert species
    equiv_ratio = 1.0
    ox_di_ratio = 0.21
    stoich_ratio = 3.0
    # Grab the array indices for the specific species, ethylene, oxygen, and nitrogen
    i_fu = cantera_soln.species_index("C2H4")
    i_ox = cantera_soln.species_index("O2")
    i_di = cantera_soln.species_index("N2")
    x = np.zeros(nspecies)
    # Set the species mole fractions according to our desired fuel/air mixture
    x[i_fu] = (ox_di_ratio*equiv_ratio)/(stoich_ratio+ox_di_ratio*equiv_ratio)
    x[i_ox] = stoich_ratio*x[i_fu]/equiv_ratio
    x[i_di] = (1.0-ox_di_ratio)*x[i_ox]/ox_di_ratio
    # Uncomment next line to make pylint fail when it can't find cantera.one_atm
    one_atm = cantera.one_atm  # pylint: disable=no-member
    # one_atm = 101325.0

    # Let the user know about how Cantera is being initilized
    print(f"Input state (T,P,X) = ({init_temperature}, {one_atm}, {x}")
    # Set Cantera internal gas temperature, pressure, and mole fractios
    cantera_soln.TPX = init_temperature, one_atm, x
    # Pull temperature, total density, mass fractions, and pressure from Cantera
    # We need total density, and mass fractions to initialize the fluid/gas state.
    can_t, can_rho, can_y = cantera_soln.TDY
    can_p = cantera_soln.P
    # *can_t*, *can_p* should not differ (significantly) from user's initial data,
    # but we want to ensure that we use exactly the same starting point as Cantera,
    # so we use Cantera's version of these data.

    # }}}

    # {{{ Create Pyrometheus thermochemistry object & EOS

    # Create a Pyrometheus EOS with the Cantera soln. Pyrometheus uses Cantera and
    # generates a set of methods to calculate chemothermomechanical properties and
    # states for this particular mechanism.
    pyrometheus_mechanism = pyro.get_thermochem_class(cantera_soln)(actx.np)
    eos = PyrometheusMixture(pyrometheus_mechanism,
                             temperature_guess=init_temperature)

    # }}}

    # {{{ MIRGE-Com state initialization

    # Initialize the fluid/gas state with Cantera-consistent data:
    # (density, pressure, temperature, mass_fractions)
    print(f"Cantera state (rho,T,P,Y) = ({can_rho}, {can_t}, {can_p}, {can_y}")
    velocity = np.zeros(shape=(dim,))
    initializer = MixtureInitializer(dim=dim, nspecies=nspecies,
                                     pressure=can_p, temperature=can_t,
                                     massfractions=can_y, velocity=velocity)

    my_boundary = AdiabaticSlipBoundary()
    boundaries = {BTAG_ALL: my_boundary}

    if rst_filename:
        current_step = rst_step
        current_t = rst_time
        if logmgr:
            from mirgecom.logging_quantities import logmgr_set_time
            logmgr_set_time(logmgr, current_step, current_t)
        if order == rst_order:
            current_state = restart_data["state"]
        else:
            rst_state = restart_data["state"]
            old_discr = EagerDGDiscretization(actx, local_mesh, order=rst_order,
                                              mpi_communicator=comm)
            from meshmode.discretization.connection import make_same_mesh_connection
            connection = make_same_mesh_connection(actx, discr.discr_from_dd("vol"),
                                                   old_discr.discr_from_dd("vol"))
            current_state = connection(rst_state)
    else:
        # Set the current state from time 0
<<<<<<< HEAD
        current_state = initializer(eos=eos, x_vec=nodes, time=0)
=======
        current_state = initializer(eos=eos, x_vec=nodes)
>>>>>>> 51019d54

    # Inspection at physics debugging time
    if debug:
        print("Initial MIRGE-Com state:")
        print(f"{current_state=}")
        print(f"Initial DV pressure: {eos.pressure(current_state)}")
        print(f"Initial DV temperature: {eos.temperature(current_state)}")

    # }}}

    visualizer = make_visualizer(discr)
    initname = initializer.__class__.__name__
    eosname = eos.__class__.__name__
    init_message = make_init_message(dim=dim, order=order,
                                     nelements=local_nelements,
                                     global_nelements=global_nelements,
                                     dt=current_dt, t_final=t_final, nstatus=nstatus,
                                     nviz=nviz, cfl=current_cfl,
                                     constant_cfl=constant_cfl, initname=initname,
                                     eosname=eosname, casename=casename)

    # Cantera equilibrate calculates the expected end state @ chemical equilibrium
    # i.e. the expected state after all reactions
    cantera_soln.equilibrate("UV")
    eq_temperature, eq_density, eq_mass_fractions = cantera_soln.TDY
    eq_pressure = cantera_soln.P

    # Report the expected final state to the user
    if rank == 0:
        logger.info(init_message)
        logger.info(f"Expected equilibrium state:"
                    f" {eq_pressure=}, {eq_temperature=},"
                    f" {eq_density=}, {eq_mass_fractions=}")

    def my_write_status(dt, cfl):
        status_msg = f"------ {dt=}" if constant_cfl else f"----- {cfl=}"
        if rank == 0:
            logger.info(status_msg)

    def my_write_viz(step, t, dt, state, ts_field=None, dv=None,
                     production_rates=None, cfl=None):
        if dv is None:
            dv = eos.dependent_vars(state)
        if production_rates is None:
            production_rates = eos.get_production_rates(state)
        if ts_field is None:
            ts_field, cfl, dt = my_get_timestep(t=t, dt=dt, state=state)
        viz_fields = [("cv", state),
                      ("dv", dv),
                      ("production_rates", production_rates),
                      ("dt" if constant_cfl else "cfl", ts_field)]
        write_visfile(discr, viz_fields, visualizer, vizname=casename,
                      step=step, t=t, overwrite=True, vis_timer=vis_timer)

    def my_write_restart(step, t, state):
        rst_fname = rst_pattern.format(cname=casename, step=step, rank=rank)
        if rst_fname == rst_filename:
            if rank == 0:
                logger.info("Skipping overwrite of restart file.")
        else:
            rst_data = {
                "local_mesh": local_mesh,
                "state": state,
                "t": t,
                "step": step,
                "order": order,
                "global_nelements": global_nelements,
                "num_parts": nproc
            }
            from mirgecom.restart import write_restart_file
            write_restart_file(actx, rst_data, rst_fname, comm)

    def my_health_check(dv):
        health_error = False
        from mirgecom.simutil import check_naninf_local, check_range_local
        if check_naninf_local(discr, "vol", dv.pressure) \
           or check_range_local(discr, "vol", dv.pressure, 1e5, 2.4e5):
            health_error = True
            logger.info(f"{rank=}: Invalid pressure data found.")

        if check_range_local(discr, "vol", dv.temperature, 1.498e3, 1.52e3):
            health_error = True
            logger.info(f"{rank=}: Invalid temperature data found.")

        return health_error

    def my_get_timestep(t, dt, state):
        #  richer interface to calculate {dt,cfl} returns node-local estimates
        t_remaining = max(0, t_final - t)
        if constant_cfl:
            from mirgecom.inviscid import get_inviscid_timestep
            ts_field = current_cfl * get_inviscid_timestep(discr, eos=eos, cv=state)
            from grudge.op import nodal_min
            dt = nodal_min(discr, "vol", ts_field)
            cfl = current_cfl
        else:
            from mirgecom.inviscid import get_inviscid_cfl
            ts_field = get_inviscid_cfl(discr, eos=eos, dt=dt, cv=state)
            from grudge.op import nodal_max
            cfl = nodal_max(discr, "vol", ts_field)

        return ts_field, cfl, min(t_remaining, dt)

    def my_pre_step(step, t, dt, state):
        try:
            dv = None

            if logmgr:
                logmgr.tick_before()

            from mirgecom.simutil import check_step
            do_viz = check_step(step=step, interval=nviz)
            do_restart = check_step(step=step, interval=nrestart)
            do_health = check_step(step=step, interval=nhealth)
            do_status = check_step(step=step, interval=nstatus)

            if do_health:
                dv = eos.dependent_vars(state)
                from mirgecom.simutil import allsync
                health_errors = allsync(my_health_check(dv), comm, op=MPI.LOR)
                if health_errors:
                    if rank == 0:
                        logger.info("Fluid solution failed health check.")
                    raise MyRuntimeError("Failed simulation health check.")

            ts_field, cfl, dt = my_get_timestep(t=t, dt=dt, state=state)

            if do_status:
                my_write_status(dt, cfl)

            if do_restart:
                my_write_restart(step=step, t=t, state=state)

            if do_viz:
                production_rates = eos.get_production_rates(state)
                if dv is None:
                    dv = eos.dependent_vars(state)
                my_write_viz(step=step, t=t, dt=dt, state=state, dv=dv,
                             production_rates=production_rates,
                             ts_field=ts_field, cfl=cfl)

        except MyRuntimeError:
            if rank == 0:
                logger.info("Errors detected; attempting graceful exit.")
            my_write_viz(step=step, t=t, dt=dt, state=state)
            my_write_restart(step=step, t=t, state=state)
            raise

        return state, dt

    def my_post_step(step, t, dt, state):
        # Logmgr needs to know about EOS, dt, dim?
        # imo this is a design/scope flaw
        if logmgr:
            set_dt(logmgr, dt)
            set_sim_state(logmgr, dim, state, eos)
            logmgr.tick_after()
        return state, dt

    def my_rhs(t, state):
        return (euler_operator(discr, cv=state, t=t,
                               boundaries=boundaries, eos=eos)
                + eos.get_species_source_terms(state))

    current_dt = get_sim_timestep(discr, current_state, current_t, current_dt,
                                  current_cfl, eos, t_final, constant_cfl)

    current_step, current_t, current_state = \
        advance_state(rhs=my_rhs, timestepper=timestepper,
                      pre_step_callback=my_pre_step,
                      post_step_callback=my_post_step, dt=current_dt,
                      state=current_state, t=current_t, t_final=t_final)

    # Dump the final data
    if rank == 0:
        logger.info("Checkpointing final state ...")

    final_dv = eos.dependent_vars(current_state)
    final_dm = eos.get_production_rates(current_state)
    ts_field, cfl, dt = my_get_timestep(t=current_t, dt=current_dt,
                                        state=current_state)
    my_write_viz(step=current_step, t=current_t, dt=dt, state=current_state,
                 dv=final_dv, production_rates=final_dm, ts_field=ts_field, cfl=cfl)
    my_write_status(dt=dt, cfl=cfl)
    my_write_restart(step=current_step, t=current_t, state=current_state)

    if logmgr:
        logmgr.close()
    elif use_profiling:
        print(actx.tabulate_profiling_data())

    finish_tol = 1e-16
    assert np.abs(current_t - t_final) < finish_tol


if __name__ == "__main__":
    import argparse
    casename = "autoignition"
    parser = argparse.ArgumentParser(description=f"MIRGE-Com Example: {casename}")
    parser.add_argument("--lazy", action="store_true",
        help="switch to a lazy computation mode")
    parser.add_argument("--profiling", action="store_true",
        help="turn on detailed performance profiling")
    parser.add_argument("--log", action="store_true", default=True,
        help="turn on logging")
    parser.add_argument("--leap", action="store_true",
        help="use leap timestepper")
    parser.add_argument("--restart_file", help="root name of restart file")
    parser.add_argument("--casename", help="casename to use for i/o")
    args = parser.parse_args()
    if args.profiling:
        if args.lazy:
            raise ValueError("Can't use lazy and profiling together.")
        actx_class = PyOpenCLProfilingArrayContext
    else:
        actx_class = PytatoPyOpenCLArrayContext if args.lazy \
            else PyOpenCLArrayContext

    logging.basicConfig(format="%(message)s", level=logging.INFO)
    if args.casename:
        casename = args.casename
    rst_filename = None
    if args.restart_file:
        rst_filename = args.restart_file

    main(use_logmgr=args.log, use_leap=args.leap, use_profiling=args.profiling,
         casename=casename, rst_filename=rst_filename, actx_class=actx_class)

# vim: foldmethod=marker<|MERGE_RESOLUTION|>--- conflicted
+++ resolved
@@ -283,11 +283,7 @@
             current_state = connection(rst_state)
     else:
         # Set the current state from time 0
-<<<<<<< HEAD
-        current_state = initializer(eos=eos, x_vec=nodes, time=0)
-=======
         current_state = initializer(eos=eos, x_vec=nodes)
->>>>>>> 51019d54
 
     # Inspection at physics debugging time
     if debug:
