--- conflicted
+++ resolved
@@ -44,19 +44,15 @@
     generate_and_distribute_mesh,
     ExactSolutionMismatch
 )
+from mirgecom.inviscid import get_inviscid_cfl
 from mirgecom.io import make_init_message
 from mirgecom.mpi import mpi_entry_point
-
 from mirgecom.integrators import rk4_step
 from mirgecom.steppers import advance_state
 from mirgecom.boundary import AdiabaticSlipBoundary
 from mirgecom.initializers import MixtureInitializer
 from mirgecom.eos import PyrometheusMixture
-<<<<<<< HEAD
-from mirgecom.fluid import split_conserved
-from mirgecom.inviscid import get_inviscid_cfl
-=======
->>>>>>> 1f8b3cb8
+
 import cantera
 import pyrometheus as pyro
 
@@ -228,22 +224,14 @@
                 + eos.get_species_source_terms(state))
 
     def my_checkpoint(step, t, dt, state):
-<<<<<<< HEAD
-        cv = split_conserved(dim, state)
-        reaction_rates = eos.get_production_rates(cv)
-        local_cfl = get_inviscid_cfl(discr, eos=eos, dt=current_dt, q=state)
+        reaction_rates = eos.get_production_rates(state)
+        local_cfl = get_inviscid_cfl(discr, eos=eos, dt=current_dt, cv=state)
         viz_fields = [("reaction_rates", reaction_rates),
                       ("cfl", local_cfl)]
         from grudge.op import nodal_max
         max_cfl = nodal_max(discr, "vol", local_cfl)
-        return sim_checkpoint(discr, visualizer, eos, q=state,
+        return sim_checkpoint(discr, visualizer, eos, cv=state,
                               vizname=casename, step=step, cfl=max_cfl,
-=======
-        reaction_rates = eos.get_production_rates(state)
-        viz_fields = [("reaction_rates", reaction_rates)]
-        return sim_checkpoint(discr, visualizer, eos, cv=state,
-                              vizname=casename, step=step,
->>>>>>> 1f8b3cb8
                               t=t, dt=dt, nstatus=nstatus, nviz=nviz,
                               constant_cfl=constant_cfl, comm=comm,
                               viz_fields=viz_fields)
