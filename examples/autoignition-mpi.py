"""Demonstrate combustive mixture with Pyrometheus."""

__copyright__ = """
Copyright (C) 2020 University of Illinois Board of Trustees
"""

__license__ = """
Permission is hereby granted, free of charge, to any person obtaining a copy
of this software and associated documentation files (the "Software"), to deal
in the Software without restriction, including without limitation the rights
to use, copy, modify, merge, publish, distribute, sublicense, and/or sell
copies of the Software, and to permit persons to whom the Software is
furnished to do so, subject to the following conditions:

The above copyright notice and this permission notice shall be included in
all copies or substantial portions of the Software.

THE SOFTWARE IS PROVIDED "AS IS", WITHOUT WARRANTY OF ANY KIND, EXPRESS OR
IMPLIED, INCLUDING BUT NOT LIMITED TO THE WARRANTIES OF MERCHANTABILITY,
FITNESS FOR A PARTICULAR PURPOSE AND NONINFRINGEMENT. IN NO EVENT SHALL THE
AUTHORS OR COPYRIGHT HOLDERS BE LIABLE FOR ANY CLAIM, DAMAGES OR OTHER
LIABILITY, WHETHER IN AN ACTION OF CONTRACT, TORT OR OTHERWISE, ARISING FROM,
OUT OF OR IN CONNECTION WITH THE SOFTWARE OR THE USE OR OTHER DEALINGS IN
THE SOFTWARE.
"""
import logging
import numpy as np
import pyopencl as cl
import pyopencl.tools as cl_tools
from functools import partial

from meshmode.array_context import (
    PyOpenCLArrayContext,
    SingleGridWorkBalancingPytatoArrayContext as PytatoPyOpenCLArrayContext
)
from mirgecom.profiling import PyOpenCLProfilingArrayContext

from meshmode.mesh import BTAG_ALL, BTAG_NONE  # noqa
from grudge.eager import EagerDGDiscretization
from grudge.shortcuts import make_visualizer


from logpyle import IntervalTimer, set_dt
from mirgecom.euler import extract_vars_for_logging, units_for_logging
from mirgecom.euler import euler_operator
from mirgecom.simutil import (
    get_sim_timestep,
    generate_and_distribute_mesh,
    write_visfile,
    allsync
)
from mirgecom.io import make_init_message
from mirgecom.mpi import mpi_entry_point
from mirgecom.integrators import rk4_step
from mirgecom.steppers import advance_state
from mirgecom.boundary import AdiabaticSlipBoundary
from mirgecom.initializers import MixtureInitializer
from mirgecom.eos import PyrometheusMixture
from mirgecom.gas_model import GasModel
from arraycontext import thaw, freeze

from mirgecom.logging_quantities import (
    initialize_logmgr,
    logmgr_add_many_discretization_quantities,
    logmgr_add_cl_device_info,
    logmgr_add_device_memory_usage,
    set_sim_state
)

import cantera

logger = logging.getLogger(__name__)


class MyRuntimeError(RuntimeError):
    """Simple exception for fatal driver errors."""

    pass


@mpi_entry_point
def main(ctx_factory=cl.create_some_context, use_logmgr=True,
<<<<<<< HEAD
         use_leap=False, use_overintegration=False,
         use_profiling=False, casename=None,
=======
         use_leap=False, use_profiling=False, casename=None,
>>>>>>> 50d01591
         rst_filename=None, actx_class=PyOpenCLArrayContext,
         log_dependent=True):
    """Drive example."""
    cl_ctx = ctx_factory()

    if casename is None:
        casename = "mirgecom"

    from mpi4py import MPI
    comm = MPI.COMM_WORLD
    rank = comm.Get_rank()
    nproc = comm.Get_size()

    from mirgecom.simutil import global_reduce as _global_reduce
    global_reduce = partial(_global_reduce, comm=comm)

    logmgr = initialize_logmgr(use_logmgr,
        filename=f"{casename}.sqlite", mode="wu", mpi_comm=comm)

    if use_profiling:
        queue = cl.CommandQueue(cl_ctx,
            properties=cl.command_queue_properties.PROFILING_ENABLE)
    else:
        queue = cl.CommandQueue(cl_ctx)

    actx = actx_class(
        queue,
        allocator=cl_tools.MemoryPool(cl_tools.ImmediateAllocator(queue)))

    # Some discretization parameters
    dim = 2
    nel_1d = 8
    order = 1

    # {{{ Time stepping control

    # This example runs only 3 steps by default (to keep CI ~short)
    # With the mixture defined below, equilibrium is achieved at ~40ms
    # To run to equilibrium, set t_final >= 40ms.

    # Time stepper selection
    if use_leap:
        from leap.rk import RK4MethodBuilder
        timestepper = RK4MethodBuilder("state")
    else:
        timestepper = rk4_step

    # Time loop control parameters
    current_step = 0
    t_final = 1e-8
    current_cfl = 1.0
    current_dt = 1e-9
    current_t = 0
    constant_cfl = False

    # i.o frequencies
    nstatus = 100
    nviz = 100
    nhealth = 100
    nrestart = 100

    # }}}  Time stepping control

    debug = False

    rst_path = "restart_data/"
    rst_pattern = (
        rst_path + "{cname}-{step:04d}-{rank:04d}.pkl"
    )
    if rst_filename:  # read the grid from restart data
        rst_filename = f"{rst_filename}-{rank:04d}.pkl"

        from mirgecom.restart import read_restart_data
        restart_data = read_restart_data(actx, rst_filename)
        local_mesh = restart_data["local_mesh"]
        local_nelements = local_mesh.nelements
        global_nelements = restart_data["global_nelements"]
        assert restart_data["num_parts"] == nproc
        rst_time = restart_data["t"]
        rst_step = restart_data["step"]
        rst_order = restart_data["order"]
    else:  # generate the grid from scratch
        from meshmode.mesh.generation import generate_regular_rect_mesh
        box_ll = -0.005
        box_ur = 0.005
        generate_mesh = partial(generate_regular_rect_mesh, a=(box_ll,)*dim,
                                b=(box_ur,) * dim, nelements_per_axis=(nel_1d,)*dim)
        local_mesh, global_nelements = generate_and_distribute_mesh(comm,
                                                                    generate_mesh)
        local_nelements = local_mesh.nelements

    from grudge.dof_desc import DISCR_TAG_BASE, DISCR_TAG_QUAD
    from meshmode.discretization.poly_element import \
        default_simplex_group_factory, QuadratureSimplexGroupFactory

    discr = EagerDGDiscretization(
        actx, local_mesh,
        discr_tag_to_group_factory={
            DISCR_TAG_BASE: default_simplex_group_factory(
                base_dim=local_mesh.dim, order=order),
            DISCR_TAG_QUAD: QuadratureSimplexGroupFactory(2*order + 1)
        },
        mpi_communicator=comm
    )
    nodes = thaw(discr.nodes(), actx)
<<<<<<< HEAD

    if use_overintegration:
        quadrature_tag = DISCR_TAG_QUAD
    else:
        quadrature_tag = None

=======
>>>>>>> 50d01591
    ones = discr.zeros(actx) + 1.0

    vis_timer = None

    if logmgr:
        logmgr_add_cl_device_info(logmgr, queue)
        logmgr_add_device_memory_usage(logmgr, queue)

        vis_timer = IntervalTimer("t_vis", "Time spent visualizing")
        logmgr.add_quantity(vis_timer)

        logmgr.add_watches([
            ("step.max", "step = {value}, "),
            ("t_sim.max", "sim time: {value:1.6e} s\n"),
            ("t_step.max", "------- step walltime: {value:6g} s, "),
            ("t_log.max", "log walltime: {value:6g} s")
        ])

        if log_dependent:
            logmgr_add_many_discretization_quantities(logmgr, discr, dim,
                                                      extract_vars_for_logging,
                                                      units_for_logging)
            logmgr.add_watches([
                ("min_pressure", "\n------- P (min, max) (Pa) = ({value:1.9e}, "),
                ("max_pressure",    "{value:1.9e})\n"),
                ("min_temperature", "------- T (min, max) (K)  = ({value:7g}, "),
                ("max_temperature",    "{value:7g})\n")])

    # {{{  Set up initial state using Cantera

    # Use Cantera for initialization
    # -- Pick up a CTI for the thermochemistry config
    # --- Note: Users may add their own CTI file by dropping it into
    # ---       mirgecom/mechanisms alongside the other CTI files.
    from mirgecom.mechanisms import get_mechanism_cti
    mech_cti = get_mechanism_cti("uiuc")

    cantera_soln = cantera.Solution(phase_id="gas", source=mech_cti)
    nspecies = cantera_soln.n_species

    # Initial temperature, pressure, and mixutre mole fractions are needed to
    # set up the initial state in Cantera.
    temperature_seed = 1500.0  # Initial temperature hot enough to burn
    # Parameters for calculating the amounts of fuel, oxidizer, and inert species
    equiv_ratio = 1.0
    ox_di_ratio = 0.21
    stoich_ratio = 3.0
    # Grab the array indices for the specific species, ethylene, oxygen, and nitrogen
    i_fu = cantera_soln.species_index("C2H4")
    i_ox = cantera_soln.species_index("O2")
    i_di = cantera_soln.species_index("N2")
    x = np.zeros(nspecies)
    # Set the species mole fractions according to our desired fuel/air mixture
    x[i_fu] = (ox_di_ratio*equiv_ratio)/(stoich_ratio+ox_di_ratio*equiv_ratio)
    x[i_ox] = stoich_ratio*x[i_fu]/equiv_ratio
    x[i_di] = (1.0-ox_di_ratio)*x[i_ox]/ox_di_ratio
    # Uncomment next line to make pylint fail when it can't find cantera.one_atm
    one_atm = cantera.one_atm  # pylint: disable=no-member
    # one_atm = 101325.0

    # Let the user know about how Cantera is being initilized
    print(f"Input state (T,P,X) = ({temperature_seed}, {one_atm}, {x}")
    # Set Cantera internal gas temperature, pressure, and mole fractios
    cantera_soln.TPX = temperature_seed, one_atm, x
    # Pull temperature, total density, mass fractions, and pressure from Cantera
    # We need total density, and mass fractions to initialize the fluid/gas state.
    can_t, can_rho, can_y = cantera_soln.TDY
    can_p = cantera_soln.P
    # *can_t*, *can_p* should not differ (significantly) from user's initial data,
    # but we want to ensure that we use exactly the same starting point as Cantera,
    # so we use Cantera's version of these data.

    # }}}

    # {{{ Create Pyrometheus thermochemistry object & EOS

    # Create a Pyrometheus EOS with the Cantera soln. Pyrometheus uses Cantera and
    # generates a set of methods to calculate chemothermomechanical properties and
    # states for this particular mechanism.
    from mirgecom.thermochemistry import make_pyrometheus_mechanism_class
    pyro_mechanism = make_pyrometheus_mechanism_class(cantera_soln)(actx.np)
    eos = PyrometheusMixture(pyro_mechanism, temperature_guess=temperature_seed)

    gas_model = GasModel(eos=eos)
    from pytools.obj_array import make_obj_array

    def get_temperature_update(cv, temperature):
        y = cv.species_mass_fractions
        e = gas_model.eos.internal_energy(cv) / cv.mass
        return make_obj_array(
            [pyro_mechanism.get_temperature_update_energy(e, temperature, y)]
        )

    from mirgecom.gas_model import make_fluid_state

    def get_fluid_state(cv, tseed):
        return make_fluid_state(cv=cv, gas_model=gas_model,
                                temperature_seed=tseed)

    compute_temperature_update = actx.compile(get_temperature_update)
    construct_fluid_state = actx.compile(get_fluid_state)

    # }}}

    # {{{ MIRGE-Com state initialization

    # Initialize the fluid/gas state with Cantera-consistent data:
    # (density, pressure, temperature, mass_fractions)
    print(f"Cantera state (rho,T,P,Y) = ({can_rho}, {can_t}, {can_p}, {can_y}")
    velocity = np.zeros(shape=(dim,))
    initializer = MixtureInitializer(dim=dim, nspecies=nspecies,
                                     pressure=can_p, temperature=can_t,
                                     massfractions=can_y, velocity=velocity)

    my_boundary = AdiabaticSlipBoundary()
    boundaries = {BTAG_ALL: my_boundary}

    if rst_filename:
        current_step = rst_step
        current_t = rst_time
        if logmgr:
            from mirgecom.logging_quantities import logmgr_set_time
            logmgr_set_time(logmgr, current_step, current_t)
        if order == rst_order:
            current_cv = restart_data["cv"]
            temperature_seed = restart_data["temperature_seed"]
        else:
            rst_cv = restart_data["cv"]
            old_discr = EagerDGDiscretization(actx, local_mesh, order=rst_order,
                                              mpi_communicator=comm)
            from meshmode.discretization.connection import make_same_mesh_connection
            connection = make_same_mesh_connection(actx, discr.discr_from_dd("vol"),
                                                   old_discr.discr_from_dd("vol"))
            current_cv = connection(rst_cv)
            temperature_seed = connection(restart_data["temperature_seed"])
    else:
        # Set the current state from time 0
        current_cv = initializer(eos=gas_model.eos, x_vec=nodes)
        temperature_seed = temperature_seed * ones

    # This bit memoizes the initial state's temperature onto the initial state
    # (assuming `initializer` just above didn't call eos.dv funcs.)
    #
    # The temperature_seed going into this function is:
    # - At time 0: the initial temperature input data (maybe from Cantera)
    # - On restart: the restarted temperature read from restart file
    #
    # Note that this means we *seed* the temperature calculation with the actual
    # temperature from the run. The resulting temperature may be different from the
    # seed (error commensurate with convergence of running temperature), potentially
    # meaning non-deterministic temperature restarts (i.e. one where the code gets a
    # slightly different answer for temperature than it would have without the
    # restart). In the absense of restart, the running temperature is that which was
    # computed with a temperature_seed that equals the running temperature from the
    # last step.
    # Potentially, we could move the restart writing to trigger at post_step_callback
    # and instead of writing the *current* running temperature to the restart file,
    # we could write the *temperature_seed*.  That could fix up the non-deterministic
    # restart issue.
    current_fluid_state = construct_fluid_state(current_cv, temperature_seed)
    current_dv = current_fluid_state.dv
    temperature_seed = current_dv.temperature
<<<<<<< HEAD

    # import ipdb
    # ipdb.set_trace()
=======
>>>>>>> 50d01591

    # Inspection at physics debugging time
    if debug:
        print("Initial MIRGE-Com state:")
        print(f"Initial DV pressure: {current_fluid_state.pressure}")
        print(f"Initial DV temperature: {current_fluid_state.temperature}")

    # }}}

    visualizer = make_visualizer(discr)
    initname = initializer.__class__.__name__
    eosname = gas_model.eos.__class__.__name__
    init_message = make_init_message(dim=dim, order=order,
                                     nelements=local_nelements,
                                     global_nelements=global_nelements,
                                     dt=current_dt, t_final=t_final, nstatus=nstatus,
                                     nviz=nviz, cfl=current_cfl,
                                     constant_cfl=constant_cfl, initname=initname,
                                     eosname=eosname, casename=casename)

    # Cantera equilibrate calculates the expected end state @ chemical equilibrium
    # i.e. the expected state after all reactions
    cantera_soln.equilibrate("UV")
    eq_temperature, eq_density, eq_mass_fractions = cantera_soln.TDY
    eq_pressure = cantera_soln.P

    # Report the expected final state to the user
    if rank == 0:
        logger.info(init_message)
        logger.info(f"Expected equilibrium state:"
                    f" {eq_pressure=}, {eq_temperature=},"
                    f" {eq_density=}, {eq_mass_fractions=}")

    def my_write_status(dt, cfl, dv=None):
        status_msg = f"------ {dt=}" if constant_cfl else f"----- {cfl=}"
        if ((dv is not None) and (not log_dependent)):
            temp = dv.temperature
            press = dv.pressure
            temp = thaw(freeze(temp, actx), actx)
            press = thaw(freeze(press, actx), actx)
            from grudge.op import nodal_min_loc, nodal_max_loc
            tmin = allsync(actx.to_numpy(nodal_min_loc(discr, "vol", temp)),
                           comm=comm, op=MPI.MIN)
            tmax = allsync(actx.to_numpy(nodal_max_loc(discr, "vol", temp)),
                           comm=comm, op=MPI.MAX)
            pmin = allsync(actx.to_numpy(nodal_min_loc(discr, "vol", press)),
                           comm=comm, op=MPI.MIN)
            pmax = allsync(actx.to_numpy(nodal_max_loc(discr, "vol", press)),
                           comm=comm, op=MPI.MAX)
            dv_status_msg = f"\nP({pmin}, {pmax}), T({tmin}, {tmax})"
            status_msg = status_msg + dv_status_msg

        if rank == 0:
            logger.info(status_msg)

    def my_write_viz(step, t, dt, state, ts_field, dv, production_rates, cfl):
        viz_fields = [("cv", state), ("dv", dv),
                      ("production_rates", production_rates),
                      ("dt" if constant_cfl else "cfl", ts_field)]
        write_visfile(discr, viz_fields, visualizer, vizname=casename,
                      step=step, t=t, overwrite=True, vis_timer=vis_timer)

    def my_write_restart(step, t, state, temperature_seed):
        rst_fname = rst_pattern.format(cname=casename, step=step, rank=rank)
        if rst_fname == rst_filename:
            if rank == 0:
                logger.info("Skipping overwrite of restart file.")
        else:
            rst_data = {
                "local_mesh": local_mesh,
                "cv": state.cv,
                "temperature_seed": temperature_seed,
                "t": t,
                "step": step,
                "order": order,
                "global_nelements": global_nelements,
                "num_parts": nproc
            }
            from mirgecom.restart import write_restart_file
            write_restart_file(actx, rst_data, rst_fname, comm)

    def my_health_check(cv, dv):
        import grudge.op as op
        health_error = False

        pressure = thaw(freeze(dv.pressure, actx), actx)
        temperature = thaw(freeze(dv.temperature, actx), actx)

        from mirgecom.simutil import check_naninf_local, check_range_local
        if check_naninf_local(discr, "vol", pressure):
            health_error = True
            logger.info(f"{rank=}: Invalid pressure data found.")

        if check_range_local(discr, "vol", pressure, 1e5, 2.6e5):
            health_error = True
            logger.info(f"{rank=}: Pressure range violation.")

        if check_naninf_local(discr, "vol", temperature):
            health_error = True
            logger.info(f"{rank=}: Invalid temperature data found.")
        if check_range_local(discr, "vol", temperature, 1.498e3, 1.6e3):
            health_error = True
            logger.info(f"{rank=}: Temperature range violation.")

        # This check is the temperature convergence check
        # The current *temperature* is what Pyrometheus gets
        # after a fixed number of Newton iterations, *n_iter*.
        # Calling `compute_temperature` here with *temperature*
        # input as the guess returns the calculated gas temperature after
        # yet another *n_iter*.
        # The difference between those two temperatures is the
        # temperature residual, which can be used as an indicator of
        # convergence in Pyrometheus `get_temperature`.
        # Note: The local max jig below works around a very long compile
        # in lazy mode.
        temp_update, = compute_temperature_update(cv, temperature)
        temp_resid = thaw(freeze(temp_update, actx), actx) / temperature
        temp_resid = (actx.to_numpy(op.nodal_max_loc(discr, "vol", temp_resid)))
        if temp_resid > 1e-8:
            health_error = True
            logger.info(f"{rank=}: Temperature is not converged {temp_resid=}.")

        return health_error

    from mirgecom.inviscid import get_inviscid_timestep

    def get_dt(state):
        return make_obj_array([get_inviscid_timestep(discr, state=state)])

    compute_dt = actx.compile(get_dt)

    from mirgecom.inviscid import get_inviscid_cfl

    def get_cfl(state, dt):
        return make_obj_array([get_inviscid_cfl(discr, dt=dt, state=state)])

    compute_cfl = actx.compile(get_cfl)

    def get_production_rates(cv, temperature):
        return make_obj_array([eos.get_production_rates(cv, temperature)])

    compute_production_rates = actx.compile(get_production_rates)

    def my_get_timestep(t, dt, state):
        #  richer interface to calculate {dt,cfl} returns node-local estimates
        t_remaining = max(0, t_final - t)

        if constant_cfl:
            ts_field = current_cfl * compute_dt(state)
            ts_field = thaw(freeze(ts_field, actx), actx)
            from grudge.op import nodal_min_loc
            dt = allsync(actx.to_numpy(nodal_min_loc(discr, "vol", ts_field)),
                         comm=comm, op=MPI.MIN)
            cfl = current_cfl
        else:
            ts_field = compute_cfl(state, current_dt)
            ts_field = thaw(freeze(ts_field, actx), actx)
            from grudge.op import nodal_max_loc
            cfl = allsync(actx.to_numpy(nodal_max_loc(discr, "vol", ts_field)),
                          comm=comm, op=MPI.MAX)
        return ts_field, cfl, min(t_remaining, dt)

    def my_pre_step(step, t, dt, state):
        cv, tseed = state
        fluid_state = construct_fluid_state(cv, tseed)
        dv = fluid_state.dv

        try:

            if logmgr:
                logmgr.tick_before()

            from mirgecom.simutil import check_step
            do_viz = check_step(step=step, interval=nviz)
            do_restart = check_step(step=step, interval=nrestart)
            do_health = check_step(step=step, interval=nhealth)
            do_status = check_step(step=step, interval=nstatus)

            if do_health:
                health_errors = global_reduce(my_health_check(cv, dv), op="lor")
                if health_errors:
                    if rank == 0:
                        logger.info("Fluid solution failed health check.")
                    raise MyRuntimeError("Failed simulation health check.")

            ts_field, cfl, dt = my_get_timestep(t=t, dt=dt, state=fluid_state)

            if do_status:
                my_write_status(dt=dt, cfl=cfl, dv=dv)

            if do_restart:
                my_write_restart(step=step, t=t, state=fluid_state,
                                 temperature_seed=tseed)

            if do_viz:
                production_rates, = compute_production_rates(fluid_state.cv,
                                                             fluid_state.temperature)
                my_write_viz(step=step, t=t, dt=dt, state=cv, dv=dv,
                             production_rates=production_rates,
                             ts_field=ts_field, cfl=cfl)

        except MyRuntimeError:
            if rank == 0:
                logger.info("Errors detected; attempting graceful exit.")
            # my_write_viz(step=step, t=t, dt=dt, state=cv)
            # my_write_restart(step=step, t=t, state=fluid_state)
            raise

        return state, dt

    def my_post_step(step, t, dt, state):
        cv, tseed = state
        fluid_state = construct_fluid_state(cv, tseed)

        # Logmgr needs to know about EOS, dt, dim?
        # imo this is a design/scope flaw
        if logmgr:
            set_dt(logmgr, dt)
            set_sim_state(logmgr, dim, cv, gas_model.eos)
            logmgr.tick_after()
        return make_obj_array([cv, fluid_state.temperature]), dt

<<<<<<< HEAD
    from mirgecom.inviscid import inviscid_flux_rusanov

=======
>>>>>>> 50d01591
    def my_rhs(t, state):
        cv, tseed = state
        from mirgecom.gas_model import make_fluid_state
        fluid_state = make_fluid_state(cv=cv, gas_model=gas_model,
                                       temperature_seed=tseed)
        return make_obj_array([
            euler_operator(discr, state=fluid_state, time=t, boundaries=boundaries,
<<<<<<< HEAD
                           gas_model=gas_model,
                           inviscid_numerical_flux_func=inviscid_flux_rusanov,
                           quadrature_tag=quadrature_tag)
=======
                           gas_model=gas_model)
>>>>>>> 50d01591
            + eos.get_species_source_terms(cv, fluid_state.temperature),
            0*tseed])

    current_dt = get_sim_timestep(discr, current_fluid_state, current_t, current_dt,
                                  current_cfl, t_final, constant_cfl)

    current_step, current_t, current_state = \
        advance_state(rhs=my_rhs, timestepper=timestepper,
                      pre_step_callback=my_pre_step,
                      post_step_callback=my_post_step, dt=current_dt,
                      state=make_obj_array([current_cv, temperature_seed]),
                      t=current_t, t_final=t_final)

    # Dump the final data
    if rank == 0:
        logger.info("Checkpointing final state ...")

    final_cv, tseed = current_state
    final_fluid_state = construct_fluid_state(final_cv, tseed)
    final_dv = final_fluid_state.dv
    final_dm, = compute_production_rates(final_cv, final_dv.temperature)
    ts_field, cfl, dt = my_get_timestep(t=current_t, dt=current_dt,
                                        state=final_fluid_state)
    my_write_viz(step=current_step, t=current_t, dt=dt, state=final_cv,
                 dv=final_dv, production_rates=final_dm, ts_field=ts_field, cfl=cfl)
    my_write_status(dt=dt, cfl=cfl, dv=final_dv)
    my_write_restart(step=current_step, t=current_t, state=final_fluid_state,
                     temperature_seed=tseed)

    if logmgr:
        logmgr.close()
    elif use_profiling:
        print(actx.tabulate_profiling_data())

    finish_tol = 1e-16
    assert np.abs(current_t - t_final) < finish_tol


if __name__ == "__main__":
    import argparse
    casename = "autoignition"
    parser = argparse.ArgumentParser(description=f"MIRGE-Com Example: {casename}")
    parser.add_argument("--overintegration", action="store_true",
        help="use overintegration in the RHS computations")
    parser.add_argument("--lazy", action="store_true",
        help="switch to a lazy computation mode")
    parser.add_argument("--profiling", action="store_true",
        help="turn on detailed performance profiling")
    parser.add_argument("--log", action="store_true", default=True,
        help="turn on logging")
    parser.add_argument("--leap", action="store_true",
        help="use leap timestepper")
    parser.add_argument("--restart_file", help="root name of restart file")
    parser.add_argument("--casename", help="casename to use for i/o")
    args = parser.parse_args()
    log_dependent = True
    if args.profiling:
        if args.lazy:
            raise ValueError("Can't use lazy and profiling together.")
        actx_class = PyOpenCLProfilingArrayContext
    else:
        if args.lazy:
            log_dependent = False
            actx_class = PytatoPyOpenCLArrayContext
        else:
            actx_class = PyOpenCLArrayContext

    logging.basicConfig(format="%(message)s", level=logging.INFO)
    if args.casename:
        casename = args.casename
    rst_filename = None
    if args.restart_file:
        rst_filename = args.restart_file

<<<<<<< HEAD
    main(use_logmgr=args.log, use_leap=args.leap,
         use_overintegration=args.overintegration,
         use_profiling=args.profiling,
=======
    main(use_logmgr=args.log, use_leap=args.leap, use_profiling=args.profiling,
>>>>>>> 50d01591
         casename=casename, rst_filename=rst_filename, actx_class=actx_class,
         log_dependent=log_dependent)

# vim: foldmethod=marker<|MERGE_RESOLUTION|>--- conflicted
+++ resolved
@@ -80,12 +80,8 @@
 
 @mpi_entry_point
 def main(ctx_factory=cl.create_some_context, use_logmgr=True,
-<<<<<<< HEAD
          use_leap=False, use_overintegration=False,
          use_profiling=False, casename=None,
-=======
-         use_leap=False, use_profiling=False, casename=None,
->>>>>>> 50d01591
          rst_filename=None, actx_class=PyOpenCLArrayContext,
          log_dependent=True):
     """Drive example."""
@@ -191,15 +187,13 @@
         mpi_communicator=comm
     )
     nodes = thaw(discr.nodes(), actx)
-<<<<<<< HEAD
+    ones = discr.zeros(actx) + 1.0
 
     if use_overintegration:
         quadrature_tag = DISCR_TAG_QUAD
     else:
         quadrature_tag = None
 
-=======
->>>>>>> 50d01591
     ones = discr.zeros(actx) + 1.0
 
     vis_timer = None
@@ -362,12 +356,6 @@
     current_fluid_state = construct_fluid_state(current_cv, temperature_seed)
     current_dv = current_fluid_state.dv
     temperature_seed = current_dv.temperature
-<<<<<<< HEAD
-
-    # import ipdb
-    # ipdb.set_trace()
-=======
->>>>>>> 50d01591
 
     # Inspection at physics debugging time
     if debug:
@@ -590,11 +578,8 @@
             logmgr.tick_after()
         return make_obj_array([cv, fluid_state.temperature]), dt
 
-<<<<<<< HEAD
     from mirgecom.inviscid import inviscid_flux_rusanov
 
-=======
->>>>>>> 50d01591
     def my_rhs(t, state):
         cv, tseed = state
         from mirgecom.gas_model import make_fluid_state
@@ -602,13 +587,9 @@
                                        temperature_seed=tseed)
         return make_obj_array([
             euler_operator(discr, state=fluid_state, time=t, boundaries=boundaries,
-<<<<<<< HEAD
                            gas_model=gas_model,
                            inviscid_numerical_flux_func=inviscid_flux_rusanov,
                            quadrature_tag=quadrature_tag)
-=======
-                           gas_model=gas_model)
->>>>>>> 50d01591
             + eos.get_species_source_terms(cv, fluid_state.temperature),
             0*tseed])
 
@@ -683,13 +664,9 @@
     if args.restart_file:
         rst_filename = args.restart_file
 
-<<<<<<< HEAD
     main(use_logmgr=args.log, use_leap=args.leap,
          use_overintegration=args.overintegration,
          use_profiling=args.profiling,
-=======
-    main(use_logmgr=args.log, use_leap=args.leap, use_profiling=args.profiling,
->>>>>>> 50d01591
          casename=casename, rst_filename=rst_filename, actx_class=actx_class,
          log_dependent=log_dependent)
 
