--- conflicted
+++ resolved
@@ -517,11 +517,7 @@
     viz_path = "viz_data/"
     vizname = viz_path+casename
 
-<<<<<<< HEAD
-    t_final = 4.0e-7
-=======
     t_final = 4.0e-6
->>>>>>> 36bd8d6a
 
     dim = 1
 
