#!/bin/bash

# set -e
set -o nounset

rm -f *.vtu *.pvtu

origin=$(pwd)
examples_dir=${1-$origin}
declare -i exitcode=0
<<<<<<< HEAD
echo "*** Running examples in $examples_dir ..."
=======
echo "Running examples in $examples_dir ..."
failed_examples=""
>>>>>>> 73602888
for example in $examples_dir/*.py
do
    if [[ "$example" == *"-mpi.py" ]]
    then
        echo "*** Running parallel example: $example"
        mpiexec -n 2 python -m mpi4py ${example}

        rm -f *.vtu *.pvtu

        echo "*** Running parallel example lazily (with a single rank only): $example"
        python -m mpi4py ${example} --lazy
    else
        echo "*** Running serial example: $example"
        python ${example}
        rm -f *.vtu *.pvtu
        echo "*** Running serial example lazily: $example"
        python ${example} --lazy
    fi
    if [[ $? -eq 0 ]]
    then
        echo "*** Example $example succeeded."
    else
        ((exitcode=exitcode+1))
<<<<<<< HEAD
        echo "*** Example $example failed."
=======
        echo "Example $example failed."
        failed_examples="$failed_examples $example"
>>>>>>> 73602888
    fi
done
echo "*** Done running examples!"
if [[ $exitcode -eq 0 ]]
then
    echo "*** No errors."
else
<<<<<<< HEAD
    echo "*** Errors detected ($exitcode)."
=======
    echo "Errors detected ($exitcode):($failed_examples )"
>>>>>>> 73602888
    exit $exitcode
fi
#rm -f examples/*.vtu<|MERGE_RESOLUTION|>--- conflicted
+++ resolved
@@ -8,12 +8,8 @@
 origin=$(pwd)
 examples_dir=${1-$origin}
 declare -i exitcode=0
-<<<<<<< HEAD
 echo "*** Running examples in $examples_dir ..."
-=======
-echo "Running examples in $examples_dir ..."
 failed_examples=""
->>>>>>> 73602888
 for example in $examples_dir/*.py
 do
     if [[ "$example" == *"-mpi.py" ]]
@@ -37,12 +33,8 @@
         echo "*** Example $example succeeded."
     else
         ((exitcode=exitcode+1))
-<<<<<<< HEAD
         echo "*** Example $example failed."
-=======
-        echo "Example $example failed."
         failed_examples="$failed_examples $example"
->>>>>>> 73602888
     fi
 done
 echo "*** Done running examples!"
@@ -50,11 +42,7 @@
 then
     echo "*** No errors."
 else
-<<<<<<< HEAD
-    echo "*** Errors detected ($exitcode)."
-=======
-    echo "Errors detected ($exitcode):($failed_examples )"
->>>>>>> 73602888
+    echo "*** Errors detected ($exitcode):($failed_examples )"
     exit $exitcode
 fi
 #rm -f examples/*.vtu