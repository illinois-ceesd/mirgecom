#!/bin/bash

# set -e
set -o nounset

rm -f *.vtu *.pvtu

origin=$(pwd)
examples_dir=${1-$origin}
declare -i numfail=0
declare -i numsuccess=0
echo "*** Running examples in $examples_dir ..."
failed_examples=""
succeeded_examples=""

<<<<<<< HEAD
examples=""
=======

if [[ $(hostname) == "porter" ]]; then
    mpi_launcher="bash $examples_dir/scripts/run_gpus_generic.sh"
else
    mpi_launcher=""
fi

>>>>>>> f8a0b475
for example in $examples_dir/*.py
do
    example_file=$(basename "$example")
    examples="$examples $example_file"
done

cd $examples_dir

for example in $examples
do
    if [[ "$example" == *"-mpi-lazy.py" ]]
    then
        echo "*** Running parallel lazy example (1 rank): $example"
        mpiexec -n 1 python -m mpi4py ${example} --lazy
    elif [[ "$example" == *"-mpi.py" ]]; then
        echo "*** Running parallel example (2 ranks): $example"
        mpiexec -n 2 $mpi_launcher python -m mpi4py ${example}
    elif [[ "$example" == *"-lazy.py" ]]; then
        echo "*** Running serial lazy example: $example"
        python ${example} --lazy
    else
        echo "*** Running serial example: $example"
        python ${example}
    fi
    if [[ $? -eq 0 ]]
    then
        ((numsuccess=numsuccess+1))
        echo "*** Example $example succeeded."
        succeeded_examples="$succeeded_examples $example"
    else
        ((numfail=numfail+1))
        echo "*** Example $example failed."
        failed_examples="$failed_examples $example"
    fi
    # FIXME: This could delete data from other runs
    # rm -rf *vtu *sqlite *pkl *-journal restart_data
done
((numtests=numsuccess+numfail))
echo "*** Done running examples!"
if [[ $numfail -eq 0 ]]
then
    echo "*** No errors."
else
    echo "*** Errors detected."
    echo "*** Failed tests: ($numfail/$numtests): $failed_examples"
fi
echo "*** Successful tests: ($numsuccess/$numtests): $succeeded_examples"
exit $numfail
#rm -f examples/*.vtu<|MERGE_RESOLUTION|>--- conflicted
+++ resolved
@@ -13,17 +13,13 @@
 failed_examples=""
 succeeded_examples=""
 
-<<<<<<< HEAD
-examples=""
-=======
-
 if [[ $(hostname) == "porter" ]]; then
     mpi_launcher="bash $examples_dir/scripts/run_gpus_generic.sh"
 else
     mpi_launcher=""
 fi
 
->>>>>>> f8a0b475
+examples=""
 for example in $examples_dir/*.py
 do
     example_file=$(basename "$example")
