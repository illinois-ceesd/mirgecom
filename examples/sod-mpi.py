"""Demonstrate Sod's 1D shock example."""

__copyright__ = """
Copyright (C) 2020 University of Illinois Board of Trustees
"""

__license__ = """
Permission is hereby granted, free of charge, to any person obtaining a copy
of this software and associated documentation files (the "Software"), to deal
in the Software without restriction, including without limitation the rights
to use, copy, modify, merge, publish, distribute, sublicense, and/or sell
copies of the Software, and to permit persons to whom the Software is
furnished to do so, subject to the following conditions:

The above copyright notice and this permission notice shall be included in
all copies or substantial portions of the Software.

THE SOFTWARE IS PROVIDED "AS IS", WITHOUT WARRANTY OF ANY KIND, EXPRESS OR
IMPLIED, INCLUDING BUT NOT LIMITED TO THE WARRANTIES OF MERCHANTABILITY,
FITNESS FOR A PARTICULAR PURPOSE AND NONINFRINGEMENT. IN NO EVENT SHALL THE
AUTHORS OR COPYRIGHT HOLDERS BE LIABLE FOR ANY CLAIM, DAMAGES OR OTHER
LIABILITY, WHETHER IN AN ACTION OF CONTRACT, TORT OR OTHERWISE, ARISING FROM,
OUT OF OR IN CONNECTION WITH THE SOFTWARE OR THE USE OR OTHER DEALINGS IN
THE SOFTWARE.
"""
import logging
import numpy as np  # noqa
import pyopencl as cl
import pyopencl.tools as cl_tools
from functools import partial

from meshmode.array_context import (PyOpenCLArrayContext,
    PytatoPyOpenCLArrayContext)
from meshmode.dof_array import thaw
from meshmode.mesh import BTAG_ALL, BTAG_NONE  # noqa
from grudge.eager import EagerDGDiscretization
from grudge.shortcuts import make_visualizer


from mirgecom.euler import euler_operator
from mirgecom.simutil import (
    get_sim_timestep,
    generate_and_distribute_mesh
)
from mirgecom.io import make_init_message
from mirgecom.mpi import mpi_entry_point

from mirgecom.integrators import rk4_step
from mirgecom.steppers import advance_state
from mirgecom.boundary import PrescribedBoundary
from mirgecom.initializers import SodShock1D
from mirgecom.eos import IdealSingleGas

from logpyle import IntervalTimer, set_dt
from mirgecom.euler import extract_vars_for_logging, units_for_logging
from mirgecom.profiling import PyOpenCLProfilingArrayContext
from mirgecom.logging_quantities import (
    initialize_logmgr,
    logmgr_add_many_discretization_quantities,
    logmgr_add_device_name,
    logmgr_add_device_memory_usage,
    set_sim_state
)

logger = logging.getLogger(__name__)


class MyRuntimeError(RuntimeError):
    """Simple exception to kill the simulation."""

    pass


@mpi_entry_point
<<<<<<< HEAD
def main(ctx_factory=cl.create_some_context, actx_class=PyOpenCLArrayContext,
         use_leap=False):
    """Drive the example."""
    cl_ctx = ctx_factory()
    queue = cl.CommandQueue(cl_ctx)
    actx = actx_class(queue,
                allocator=cl_tools.MemoryPool(cl_tools.ImmediateAllocator(queue)))
=======
def main(ctx_factory=cl.create_some_context, use_logmgr=True,
         use_leap=False, use_profiling=False, casename="sod1d",
         rst_filename=None):
    """Drive the example."""
    cl_ctx = ctx_factory()

    if casename is None:
        casename = "mirgecom"

    from mpi4py import MPI
    comm = MPI.COMM_WORLD
    rank = comm.Get_rank()
    num_parts = comm.Get_size()

    logmgr = initialize_logmgr(use_logmgr,
        filename=f"{casename}.sqlite", mode="wu", mpi_comm=comm)

    if use_profiling:
        queue = cl.CommandQueue(cl_ctx,
            properties=cl.command_queue_properties.PROFILING_ENABLE)
        actx = PyOpenCLProfilingArrayContext(queue,
            allocator=cl_tools.MemoryPool(cl_tools.ImmediateAllocator(queue)),
            logmgr=logmgr)
    else:
        queue = cl.CommandQueue(cl_ctx)
        actx = PyOpenCLArrayContext(queue,
            allocator=cl_tools.MemoryPool(cl_tools.ImmediateAllocator(queue)))
>>>>>>> 73602888

    dim = 1
    order = 1
    # tolerate large errors; case is unstable
    t_final = 0.01
    current_cfl = 1.0
    current_dt = .0001
    current_t = 0
    eos = IdealSingleGas()
    initializer = SodShock1D(dim=dim)
    boundaries = {BTAG_ALL: PrescribedBoundary(initializer)}
    constant_cfl = False
    nstatus = 10
    nrestart = 5
    nviz = 10
    nhealth = 10
    current_step = 0
    if use_leap:
        from leap.rk import RK4MethodBuilder
        timestepper = RK4MethodBuilder("state")
    else:
        timestepper = rk4_step

    rst_path = "restart_data/"
    rst_pattern = (
        rst_path + "{cname}-{step:04d}-{rank:04d}.pkl"
    )
    if rst_filename:  # read the grid from restart data
        rst_filename = f"{rst_filename}-{rank:04d}.pkl"
        from mirgecom.restart import read_restart_data
        restart_data = read_restart_data(actx, rst_filename)
        local_mesh = restart_data["local_mesh"]
        local_nelements = local_mesh.nelements
        global_nelements = restart_data["global_nelements"]
        assert restart_data["nparts"] == num_parts
    else:  # generate the grid from scratch
        from meshmode.mesh.generation import generate_regular_rect_mesh
        nel_1d = 24
        box_ll = -5.0
        box_ur = 5.0
        generate_mesh = partial(generate_regular_rect_mesh, a=(box_ll,)*dim,
                                b=(box_ur,) * dim, nelements_per_axis=(nel_1d,)*dim)
        local_mesh, global_nelements = generate_and_distribute_mesh(comm,
                                                                    generate_mesh)
        local_nelements = local_mesh.nelements

    discr = EagerDGDiscretization(
        actx, local_mesh, order=order, mpi_communicator=comm
    )
    nodes = thaw(actx, discr.nodes())

    vis_timer = None

    if logmgr:
        logmgr_add_device_name(logmgr, queue)
        logmgr_add_device_memory_usage(logmgr, queue)
        logmgr_add_many_discretization_quantities(logmgr, discr, dim,
                             extract_vars_for_logging, units_for_logging)

        vis_timer = IntervalTimer("t_vis", "Time spent visualizing")
        logmgr.add_quantity(vis_timer)

        logmgr.add_watches([
            ("step.max", "step = {value}, "),
            ("t_sim.max", "sim time: {value:1.6e} s\n"),
            ("min_pressure", "------- P (min, max) (Pa) = ({value:1.9e}, "),
            ("max_pressure",    "{value:1.9e})\n"),
            ("t_step.max", "------- step walltime: {value:6g} s, "),
            ("t_log.max", "log walltime: {value:6g} s")
        ])

    if rst_filename:
        current_t = restart_data["t"]
        current_step = restart_data["step"]
        current_state = restart_data["state"]
        if logmgr:
            from mirgecom.logging_quantities import logmgr_set_time
            logmgr_set_time(logmgr, current_step, current_t)
    else:
        # Set the current state from time 0
        current_state = initializer(nodes)

    visualizer = make_visualizer(discr)

    initname = initializer.__class__.__name__
    eosname = eos.__class__.__name__
    init_message = make_init_message(dim=dim, order=order,
                                     nelements=local_nelements,
                                     global_nelements=global_nelements,
                                     dt=current_dt, t_final=t_final, nstatus=nstatus,
                                     nviz=nviz, cfl=current_cfl,
                                     constant_cfl=constant_cfl, initname=initname,
                                     eosname=eosname, casename=casename)
    if rank == 0:
        logger.info(init_message)

    def my_write_status(component_errors):
        if rank == 0:
            logger.info(
                "------- errors="
                + ", ".join("%.3g" % en for en in component_errors)
            )

    def my_write_viz(step, t, state, dv=None, exact=None, resid=None):
        if dv is None:
            dv = eos.dependent_vars(state)
        if exact is None:
            exact = initializer(x_vec=nodes, eos=eos, t=t)
        if resid is None:
            resid = state - exact
        viz_fields = [("cv", state),
                      ("dv", dv),
                      ("exact", exact),
                      ("residual", resid)]
        from mirgecom.simutil import write_visfile
        write_visfile(discr, viz_fields, visualizer, vizname=casename,
                      step=step, t=t, overwrite=True, vis_timer=vis_timer)

    def my_write_restart(state, step, t):
        rst_fname = rst_pattern.format(cname=casename, step=step, rank=rank)
        if rst_fname != rst_filename:
            rst_data = {
                "local_mesh": local_mesh,
                "state": state,
                "t": t,
                "step": step,
                "order": order,
                "global_nelements": global_nelements,
                "num_parts": num_parts
            }
            from mirgecom.restart import write_restart_file
            write_restart_file(actx, rst_data, rst_fname, comm)

    def my_health_check(pressure, component_errors):
        health_error = False
        from mirgecom.simutil import check_naninf_local, check_range_local
        if check_naninf_local(discr, "vol", pressure) \
           or check_range_local(discr, "vol", pressure, .09, 1.1):
            health_error = True
            logger.info(f"{rank=}: Invalid pressure data found.")

        exittol = .09
        if max(component_errors) > exittol:
            health_error = True
            if rank == 0:
                logger.info("Solution diverged from exact soln.")

        return health_error

    def my_pre_step(step, t, dt, state):
        try:
            dv = None
            exact = None
            component_errors = None

            if logmgr:
                logmgr.tick_before()

            from mirgecom.simutil import check_step
            do_viz = check_step(step=step, interval=nviz)
            do_restart = check_step(step=step, interval=nrestart)
            do_health = check_step(step=step, interval=nhealth)
            do_status = check_step(step=step, interval=nstatus)

            if do_health:
                dv = eos.dependent_vars(state)
                exact = initializer(x_vec=nodes, eos=eos, t=t)
                from mirgecom.simutil import compare_fluid_solutions
                component_errors = compare_fluid_solutions(discr, state, exact)
                from mirgecom.simutil import allsync
                health_errors = allsync(
                    my_health_check(dv.pressure, component_errors),
                    comm, op=MPI.LOR
                )
                if health_errors:
                    if rank == 0:
                        logger.info("Fluid solution failed health check.")
                    raise MyRuntimeError("Failed simulation health check.")

            if do_restart:
                my_write_restart(step=step, t=t, state=state)

            if do_viz:
                if dv is None:
                    dv = eos.dependent_vars(state)
                if exact is None:
                    exact = initializer(x_vec=nodes, eos=eos, t=t)
                resid = state - exact
                my_write_viz(step=step, t=t, state=state, dv=dv, exact=exact,
                             resid=resid)

            if do_status:
                if component_errors is None:
                    if exact is None:
                        exact = initializer(x_vec=nodes, eos=eos, t=t)
                        from mirgecom.simutil import compare_fluid_solutions
                        component_errors = \
                            compare_fluid_solutions(discr, state, exact)
                my_write_status(component_errors)

        except MyRuntimeError:
            if rank == 0:
                logger.info("Errors detected; attempting graceful exit.")
            my_write_viz(step=step, t=t, state=state)
            my_write_restart(step=step, t=t, state=state)
            raise

        dt = get_sim_timestep(discr, state, t, dt, current_cfl, eos, t_final,
                              constant_cfl)
        return state, dt

    def my_post_step(step, t, dt, state):
        # Logmgr needs to know about EOS, dt, dim?
        # imo this is a design/scope flaw
        if logmgr:
            set_dt(logmgr, dt)
            set_sim_state(logmgr, dim, state, eos)
            logmgr.tick_after()
        return state, dt

    def my_rhs(t, state):
        return euler_operator(discr, cv=state, t=t,
                              boundaries=boundaries, eos=eos)

    current_dt = get_sim_timestep(discr, current_state, current_t, current_dt,
                                  current_cfl, eos, t_final, constant_cfl)

    current_step, current_t, current_state = \
        advance_state(rhs=my_rhs, timestepper=timestepper,
                      pre_step_callback=my_pre_step, dt=current_dt,
                      post_step_callback=my_post_step,
                      state=current_state, t=current_t, t_final=t_final)

    # Dump the final data
    if rank == 0:
        logger.info("Checkpointing final state ...")

    final_dv = eos.dependent_vars(current_state)
    final_exact = initializer(x_vec=nodes, eos=eos, t=current_t)
    final_resid = current_state - final_exact
    my_write_viz(step=current_step, t=current_t, state=current_state, dv=final_dv,
                 exact=final_exact, resid=final_resid)
    my_write_restart(step=current_step, t=current_t, state=current_state)

    if logmgr:
        logmgr.close()
    elif use_profiling:
        print(actx.tabulate_profiling_data())

    finish_tol = 1e-16
    assert np.abs(current_t - t_final) < finish_tol


if __name__ == "__main__":
    logging.basicConfig(format="%(message)s", level=logging.INFO)

    import argparse
    parser = argparse.ArgumentParser(description="Sod (MPI version)")
    parser.add_argument("--lazy", action="store_true",
        help="switch to a lazy computation mode")
    args = parser.parse_args()

    main(actx_class=PytatoPyOpenCLArrayContext if args.lazy else PyOpenCLArrayContext,
         use_leap=False)

# vim: foldmethod=marker<|MERGE_RESOLUTION|>--- conflicted
+++ resolved
@@ -72,18 +72,9 @@
 
 
 @mpi_entry_point
-<<<<<<< HEAD
-def main(ctx_factory=cl.create_some_context, actx_class=PyOpenCLArrayContext,
-         use_leap=False):
-    """Drive the example."""
-    cl_ctx = ctx_factory()
-    queue = cl.CommandQueue(cl_ctx)
-    actx = actx_class(queue,
-                allocator=cl_tools.MemoryPool(cl_tools.ImmediateAllocator(queue)))
-=======
-def main(ctx_factory=cl.create_some_context, use_logmgr=True,
+def main(ctx_factory=cl.create_some_context, use_logmgr=False,
          use_leap=False, use_profiling=False, casename="sod1d",
-         rst_filename=None):
+         rst_filename=None, actx_class=PyOpenCLArrayContext):
     """Drive the example."""
     cl_ctx = ctx_factory()
 
@@ -106,9 +97,8 @@
             logmgr=logmgr)
     else:
         queue = cl.CommandQueue(cl_ctx)
-        actx = PyOpenCLArrayContext(queue,
+        actx = actx_class(queue,
             allocator=cl_tools.MemoryPool(cl_tools.ImmediateAllocator(queue)))
->>>>>>> 73602888
 
     dim = 1
     order = 1
@@ -338,7 +328,7 @@
 
     current_step, current_t, current_state = \
         advance_state(rhs=my_rhs, timestepper=timestepper,
-                      pre_step_callback=my_pre_step, dt=current_dt,
+                      pre_step_callback=None, dt=current_dt,
                       post_step_callback=my_post_step,
                       state=current_state, t=current_t, t_final=t_final)
 
