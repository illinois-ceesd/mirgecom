--- conflicted
+++ resolved
@@ -413,14 +413,9 @@
         cv, tseed = state
         fluid_state = make_fluid_state(cv, gas_model, temperature_seed=tseed)
         return make_obj_array(
-<<<<<<< HEAD
-            [euler_operator(discr, state=fluid_state, time=t,
+            [euler_operator(dcoll, state=fluid_state, time=t,
                             boundaries=boundaries, gas_model=gas_model,
                             quadrature_tag=quadrature_tag),
-=======
-            [euler_operator(dcoll, state=fluid_state, time=t,
-                            boundaries=boundaries, gas_model=gas_model),
->>>>>>> 10aa2fd5
              0*tseed])
 
     current_dt = get_sim_timestep(dcoll, current_state, current_t, current_dt,
