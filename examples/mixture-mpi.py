"""Demonstrate simple gas mixture with Pyrometheus."""

__copyright__ = """
Copyright (C) 2020 University of Illinois Board of Trustees
"""

__license__ = """
Permission is hereby granted, free of charge, to any person obtaining a copy
of this software and associated documentation files (the "Software"), to deal
in the Software without restriction, including without limitation the rights
to use, copy, modify, merge, publish, distribute, sublicense, and/or sell
copies of the Software, and to permit persons to whom the Software is
furnished to do so, subject to the following conditions:

The above copyright notice and this permission notice shall be included in
all copies or substantial portions of the Software.

THE SOFTWARE IS PROVIDED "AS IS", WITHOUT WARRANTY OF ANY KIND, EXPRESS OR
IMPLIED, INCLUDING BUT NOT LIMITED TO THE WARRANTIES OF MERCHANTABILITY,
FITNESS FOR A PARTICULAR PURPOSE AND NONINFRINGEMENT. IN NO EVENT SHALL THE
AUTHORS OR COPYRIGHT HOLDERS BE LIABLE FOR ANY CLAIM, DAMAGES OR OTHER
LIABILITY, WHETHER IN AN ACTION OF CONTRACT, TORT OR OTHERWISE, ARISING FROM,
OUT OF OR IN CONNECTION WITH THE SOFTWARE OR THE USE OR OTHER DEALINGS IN
THE SOFTWARE.
"""
import logging
import numpy as np
import pyopencl as cl
import pyopencl.tools as cl_tools
from functools import partial

from meshmode.array_context import (
    PyOpenCLArrayContext,
    PytatoPyOpenCLArrayContext
)
from mirgecom.profiling import PyOpenCLProfilingArrayContext
from meshmode.dof_array import thaw
from meshmode.mesh import BTAG_ALL, BTAG_NONE  # noqa
from grudge.eager import EagerDGDiscretization
from grudge.shortcuts import make_visualizer


from mirgecom.euler import euler_operator
from mirgecom.simutil import (
    get_sim_timestep,
    generate_and_distribute_mesh
)
from mirgecom.io import make_init_message
from mirgecom.mpi import mpi_entry_point

from mirgecom.integrators import rk4_step
from mirgecom.steppers import advance_state
from mirgecom.boundary import PrescribedInviscidBoundary
from mirgecom.initializers import MixtureInitializer
from mirgecom.eos import PyrometheusMixture

import cantera
import pyrometheus as pyro

from logpyle import IntervalTimer, set_dt
from mirgecom.euler import extract_vars_for_logging, units_for_logging
from mirgecom.logging_quantities import (
    initialize_logmgr,
    logmgr_add_many_discretization_quantities,
    logmgr_add_device_name,
    logmgr_add_device_memory_usage,
    set_sim_state
)

logger = logging.getLogger(__name__)


class MyRuntimeError(RuntimeError):
    """Simple exception to kill the simulation."""

    pass


@mpi_entry_point
def main(ctx_factory=cl.create_some_context, use_logmgr=True,
         use_leap=False, use_profiling=False, casename=None,
         rst_filename=None, actx_class=PyOpenCLArrayContext):
    """Drive example."""
    cl_ctx = ctx_factory()

    if casename is None:
        casename = "mirgecom"

    from mpi4py import MPI
    comm = MPI.COMM_WORLD
    rank = comm.Get_rank()
    nparts = comm.Get_size()

    logmgr = initialize_logmgr(use_logmgr,
        filename=f"{casename}.sqlite", mode="wu", mpi_comm=comm)

    if use_profiling:
        queue = cl.CommandQueue(
            cl_ctx, properties=cl.command_queue_properties.PROFILING_ENABLE)
    else:
        queue = cl.CommandQueue(cl_ctx)

    actx = actx_class(
        queue,
        allocator=cl_tools.MemoryPool(cl_tools.ImmediateAllocator(queue)))

    # timestepping control
    if use_leap:
        from leap.rk import RK4MethodBuilder
        timestepper = RK4MethodBuilder("state")
    else:
        timestepper = rk4_step
    t_final = 0.002
    current_cfl = 1.0
    current_dt = .001
    current_t = 0
    current_step = 0
    constant_cfl = False

    # some i/o frequencies
    nstatus = 1
    nhealth = 1
    nrestart = 5
    nviz = 1

    dim = 3
    rst_path = "restart_data/"
    rst_pattern = (
        rst_path + "{cname}-{step:04d}-{rank:04d}.pkl"
    )
    if rst_filename:  # read the grid from restart data
        rst_filename = f"{rst_filename}-{rank:04d}.pkl"
        from mirgecom.restart import read_restart_data
        restart_data = read_restart_data(actx, rst_filename)
        local_mesh = restart_data["local_mesh"]
        local_nelements = local_mesh.nelements
        global_nelements = restart_data["global_nelements"]
        assert restart_data["nparts"] == nparts
    else:  # generate the grid from scratch
        nel_1d = 16
        box_ll = -5.0
        box_ur = 5.0
        from meshmode.mesh.generation import generate_regular_rect_mesh
        generate_mesh = partial(generate_regular_rect_mesh, a=(box_ll,)*dim,
                                b=(box_ur,) * dim, nelements_per_axis=(nel_1d,)*dim)
        local_mesh, global_nelements = generate_and_distribute_mesh(comm,
                                                                    generate_mesh)
        local_nelements = local_mesh.nelements

    order = 3
    discr = EagerDGDiscretization(
        actx, local_mesh, order=order, mpi_communicator=comm
    )
    nodes = thaw(actx, discr.nodes())

    vis_timer = None

    if logmgr:
        logmgr_add_device_name(logmgr, queue)
        logmgr_add_device_memory_usage(logmgr, queue)
        logmgr_add_many_discretization_quantities(logmgr, discr, dim,
                             extract_vars_for_logging, units_for_logging)

        vis_timer = IntervalTimer("t_vis", "Time spent visualizing")
        logmgr.add_quantity(vis_timer)

        logmgr.add_watches([
            ("step.max", "step = {value}, "),
            ("t_sim.max", "sim time: {value:1.6e} s\n"),
            ("min_pressure", "------- P (min, max) (Pa) = ({value:1.9e}, "),
            ("max_pressure",    "{value:1.9e})\n"),
            ("t_step.max", "------- step walltime: {value:6g} s, "),
            ("t_log.max", "log walltime: {value:6g} s")
        ])

    # Pyrometheus initialization
    from mirgecom.mechanisms import get_mechanism_cti
    mech_cti = get_mechanism_cti("uiuc")
    sol = cantera.Solution(phase_id="gas", source=mech_cti)
    pyrometheus_mechanism = pyro.get_thermochem_class(sol)(actx.np)

    nspecies = pyrometheus_mechanism.num_species
    eos = PyrometheusMixture(pyrometheus_mechanism)

    y0s = np.zeros(shape=(nspecies,))
    for i in range(nspecies-1):
        y0s[i] = 1.0 / (10.0 ** (i + 1))
    spec_sum = sum([y0s[i] for i in range(nspecies-1)])
    y0s[nspecies-1] = 1.0 - spec_sum

    # Mixture defaults to STP (p, T) = (1atm, 300K)
    velocity = np.zeros(shape=(dim,))
    velocity[:dim] = 1.0
    initializer = MixtureInitializer(dim=dim, nspecies=nspecies,
                                     massfractions=y0s, velocity=velocity)

    boundaries = {
<<<<<<< HEAD
        BTAG_ALL: PrescribedInviscidBoundary(fluid_solution_func=initializer)
=======
        BTAG_ALL: PrescribedBoundary(initializer)
>>>>>>> 51019d54
    }
    nodes = thaw(actx, discr.nodes())
    if rst_filename:
        current_t = restart_data["t"]
        current_step = restart_data["step"]
        current_state = restart_data["state"]
        if logmgr:
            from mirgecom.logging_quantities import logmgr_set_time
            logmgr_set_time(logmgr, current_step, current_t)
    else:
        # Set the current state from time 0
        current_state = initializer(x_vec=nodes, eos=eos)

    visualizer = make_visualizer(discr)
    initname = initializer.__class__.__name__
    eosname = eos.__class__.__name__
    init_message = make_init_message(dim=dim, order=order,
                                     nelements=local_nelements,
                                     global_nelements=global_nelements,
                                     dt=current_dt, t_final=t_final, nstatus=nstatus,
                                     nviz=nviz, cfl=current_cfl,
                                     constant_cfl=constant_cfl, initname=initname,
                                     eosname=eosname, casename=casename)
    if rank == 0:
        logger.info(init_message)

    def my_write_status(component_errors):
        status_msg = (
            "------- errors="
            + ", ".join("%.3g" % en for en in component_errors))
        if rank == 0:
            logger.info(status_msg)

    def my_write_viz(step, t, state, dv=None, exact=None, resid=None):
        viz_fields = [("cv", state)]
        if dv is None:
            dv = eos.dependent_vars(state)
        if exact is None:
            exact = initializer(x_vec=nodes, eos=eos, t=t)
        if resid is None:
            resid = state - exact
        viz_fields = [("cv", state),
                      ("dv", dv),
                      ("exact_soln", exact),
                      ("residual", resid)]
        from mirgecom.simutil import write_visfile
        write_visfile(discr, viz_fields, visualizer, vizname=casename,
                      step=step, t=t, overwrite=True, vis_timer=vis_timer)

    def my_write_restart(step, t, state):
        rst_fname = rst_pattern.format(cname=casename, step=step, rank=rank)
        if rst_fname != rst_filename:
            rst_data = {
                "local_mesh": local_mesh,
                "state": state,
                "t": t,
                "step": step,
                "order": order,
                "global_nelements": global_nelements,
                "num_parts": nparts
            }
            from mirgecom.restart import write_restart_file
            write_restart_file(actx, rst_data, rst_fname, comm)

    def my_health_check(dv, component_errors):
        health_error = False
        from mirgecom.simutil import check_naninf_local, check_range_local
        if check_naninf_local(discr, "vol", dv.pressure) \
           or check_range_local(discr, "vol", dv.pressure, 1e5, 1.1e5):
            health_error = True
            logger.info(f"{rank=}: Invalid pressure data found.")

        exittol = .09
        if max(component_errors) > exittol:
            health_error = True
            if rank == 0:
                logger.info("Solution diverged from exact soln.")

        return health_error

    def my_pre_step(step, t, dt, state):
        try:
            dv = None
            exact = None
            component_errors = None

            if logmgr:
                logmgr.tick_before()

            from mirgecom.simutil import check_step
            do_viz = check_step(step=step, interval=nviz)
            do_restart = check_step(step=step, interval=nrestart)
            do_health = check_step(step=step, interval=nhealth)
            do_status = check_step(step=step, interval=nstatus)

            if do_health:
                dv = eos.dependent_vars(state)
                exact = initializer(x_vec=nodes, eos=eos, t=t)
                from mirgecom.simutil import compare_fluid_solutions
                component_errors = compare_fluid_solutions(discr, state, exact)
                from mirgecom.simutil import allsync
                health_errors = allsync(my_health_check(dv, component_errors), comm,
                                        op=MPI.LOR)
                if health_errors:
                    if rank == 0:
                        logger.info("Fluid solution failed health check.")
                    raise MyRuntimeError("Failed simulation health check.")

            if do_restart:
                my_write_restart(step=step, t=t, state=state)

            if do_viz:
                if dv is None:
                    dv = eos.dependent_vars(state)
                if exact is None:
                    exact = initializer(x_vec=nodes, eos=eos, t=t)
                resid = state - exact
                my_write_viz(step=step, t=t, state=state, dv=dv, exact=exact,
                             resid=resid)

            if do_status:
                if component_errors is None:
                    if exact is None:
                        exact = initializer(x_vec=nodes, eos=eos, t=t)
                    from mirgecom.simutil import compare_fluid_solutions
                    component_errors = compare_fluid_solutions(discr, state, exact)
                my_write_status(component_errors)

        except MyRuntimeError:
            if rank == 0:
                logger.info("Errors detected; attempting graceful exit.")
            my_write_viz(step=step, t=t, state=state)
            my_write_restart(step=step, t=t, state=state)
            raise

        dt = get_sim_timestep(discr, state, t, dt, current_cfl, eos, t_final,
                              constant_cfl)
        return state, dt

    def my_post_step(step, t, dt, state):
        # Logmgr needs to know about EOS, dt, dim?
        # imo this is a design/scope flaw
        if logmgr:
            set_dt(logmgr, dt)
            set_sim_state(logmgr, dim, state, eos)
            logmgr.tick_after()
        return state, dt

    def my_rhs(t, state):
        return euler_operator(discr, cv=state, t=t,
                              boundaries=boundaries, eos=eos)

    current_dt = get_sim_timestep(discr, current_state, current_t, current_dt,
                                  current_cfl, eos, t_final, constant_cfl)

    current_step, current_t, current_state = \
        advance_state(rhs=my_rhs, timestepper=timestepper,
                      pre_step_callback=my_pre_step,
                      post_step_callback=my_post_step, dt=current_dt,
                      state=current_state, t=current_t, t_final=t_final, eos=eos,
                      dim=dim)

    # Dump the final data
    if rank == 0:
        logger.info("Checkpointing final state ...")
    final_dv = eos.dependent_vars(current_state)
    final_exact = initializer(x_vec=nodes, eos=eos, t=current_t)
    final_resid = current_state - final_exact
    my_write_viz(step=current_step, t=current_t, state=current_state, dv=final_dv,
                 exact=final_exact, resid=final_resid)
    my_write_restart(step=current_step, t=current_t, state=current_state)

    if logmgr:
        logmgr.close()
    elif use_profiling:
        print(actx.tabulate_profiling_data())

    finish_tol = 1e-16
    assert np.abs(current_t - t_final) < finish_tol


if __name__ == "__main__":
    import argparse
    casename = "uiuc-mixture"
    parser = argparse.ArgumentParser(description=f"MIRGE-Com Example: {casename}")
    parser.add_argument("--lazy", action="store_true",
        help="switch to a lazy computation mode")
    parser.add_argument("--profiling", action="store_true",
        help="turn on detailed performance profiling")
    parser.add_argument("--log", action="store_true", default=True,
        help="turn on logging")
    parser.add_argument("--leap", action="store_true",
        help="use leap timestepper")
    parser.add_argument("--restart_file", help="root name of restart file")
    parser.add_argument("--casename", help="casename to use for i/o")
    args = parser.parse_args()
    if args.profiling:
        if args.lazy:
            raise ValueError("Can't use lazy and profiling together.")
        actx_class = PyOpenCLProfilingArrayContext
    else:
        actx_class = PytatoPyOpenCLArrayContext if args.lazy \
            else PyOpenCLArrayContext

    logging.basicConfig(format="%(message)s", level=logging.INFO)
    if args.casename:
        casename = args.casename
    rst_filename = None
    if args.restart_file:
        rst_filename = args.restart_file

    main(use_logmgr=args.log, use_leap=args.leap, use_profiling=args.profiling,
         casename=casename, rst_filename=rst_filename, actx_class=actx_class)

# vim: foldmethod=marker<|MERGE_RESOLUTION|>--- conflicted
+++ resolved
@@ -195,11 +195,7 @@
                                      massfractions=y0s, velocity=velocity)
 
     boundaries = {
-<<<<<<< HEAD
         BTAG_ALL: PrescribedInviscidBoundary(fluid_solution_func=initializer)
-=======
-        BTAG_ALL: PrescribedBoundary(initializer)
->>>>>>> 51019d54
     }
     nodes = thaw(actx, discr.nodes())
     if rst_filename:
