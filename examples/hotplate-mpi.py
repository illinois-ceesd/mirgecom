"""Demonstrate a fluid between two hot plates in 2d."""

__copyright__ = """
Copyright (C) 2020 University of Illinois Board of Trustees
"""

__license__ = """
Permission is hereby granted, free of charge, to any person obtaining a copy
of this software and associated documentation files (the "Software"), to deal
in the Software without restriction, including without limitation the rights
to use, copy, modify, merge, publish, distribute, sublicense, and/or sell
copies of the Software, and to permit persons to whom the Software is
furnished to do so, subject to the following conditions:

The above copyright notice and this permission notice shall be included in
all copies or substantial portions of the Software.

THE SOFTWARE IS PROVIDED "AS IS", WITHOUT WARRANTY OF ANY KIND, EXPRESS OR
IMPLIED, INCLUDING BUT NOT LIMITED TO THE WARRANTIES OF MERCHANTABILITY,
FITNESS FOR A PARTICULAR PURPOSE AND NONINFRINGEMENT. IN NO EVENT SHALL THE
AUTHORS OR COPYRIGHT HOLDERS BE LIABLE FOR ANY CLAIM, DAMAGES OR OTHER
LIABILITY, WHETHER IN AN ACTION OF CONTRACT, TORT OR OTHERWISE, ARISING FROM,
OUT OF OR IN CONNECTION WITH THE SOFTWARE OR THE USE OR OTHER DEALINGS IN
THE SOFTWARE.
"""
import logging
import numpy as np
from functools import partial

from meshmode.mesh import BTAG_ALL, BTAG_NONE  # noqa

from grudge.shortcuts import make_visualizer
from grudge.dof_desc import BoundaryDomainTag

from mirgecom.discretization import create_discretization_collection
from mirgecom.fluid import make_conserved
from mirgecom.navierstokes import ns_operator
from mirgecom.simutil import get_sim_timestep

from mirgecom.io import make_init_message
from mirgecom.mpi import mpi_entry_point
from mirgecom.integrators import rk4_step
from mirgecom.steppers import advance_state
from mirgecom.boundary import (
    PrescribedFluidBoundary,
    IsothermalWallBoundary
)
from mirgecom.transport import SimpleTransport
from mirgecom.eos import IdealSingleGas
from mirgecom.gas_model import GasModel, make_fluid_state
from logpyle import IntervalTimer, set_dt
from mirgecom.euler import extract_vars_for_logging, units_for_logging
from mirgecom.logging_quantities import (
    initialize_logmgr,
    logmgr_add_many_discretization_quantities,
    logmgr_add_cl_device_info,
    logmgr_add_device_memory_usage,
    set_sim_state
)


logger = logging.getLogger(__name__)


class MyRuntimeError(RuntimeError):
    """Simple exception to kill the simulation."""

    pass


# Box grid generator widget lifted from @majosm and slightly bent
def _get_box_mesh(dim, a, b, n, t=None):
    dim_names = ["x", "y", "z"]
    bttf = {}
    for i in range(dim):
        bttf["-"+str(i+1)] = ["-"+dim_names[i]]
        bttf["+"+str(i+1)] = ["+"+dim_names[i]]
    from meshmode.mesh.generation import generate_regular_rect_mesh as gen
    return gen(a=a, b=b, n=n, boundary_tag_to_face=bttf, mesh_type=t)


@mpi_entry_point
<<<<<<< HEAD
def main(ctx_factory=cl.create_some_context, use_logmgr=True,
         use_leap=False, use_profiling=False, casename=None,
         rst_filename=None, actx_class=None, lazy=False,
         use_esdg=False, use_overintegration=False):
=======
def main(use_logmgr=True,
         use_leap=False, casename=None,
         rst_filename=None, actx_class=None):
>>>>>>> 36bb8989
    """Drive the example."""
    if actx_class is None:
        raise RuntimeError("Array context class missing.")

    if casename is None:
        casename = "mirgecom"

    from mpi4py import MPI
    comm = MPI.COMM_WORLD
    rank = comm.Get_rank()
    nparts = comm.Get_size()

    from mirgecom.simutil import global_reduce as _global_reduce
    global_reduce = partial(_global_reduce, comm=comm)

    logmgr = initialize_logmgr(use_logmgr,
        filename=f"{casename}.sqlite", mode="wu", mpi_comm=comm)

    from mirgecom.array_context import initialize_actx, actx_class_is_profiling
    actx = initialize_actx(actx_class, comm)
    queue = getattr(actx, "queue", None)
    use_profiling = actx_class_is_profiling(actx_class)

    # timestepping control
    timestepper = rk4_step
    t_final = 2e-7
    current_cfl = .1
    current_dt = 1e-8
    current_t = 0
    constant_cfl = False
    current_step = 0

    # some i/o frequencies
    nstatus = 1
    nviz = 1
    nrestart = 100
    nhealth = 1

    # some geometry setup
    dim = 2
    if dim != 2:
        raise ValueError("This example must be run with dim = 2.")
    left_boundary_location = 0
    right_boundary_location = 0.1
    bottom_boundary_location = 0
    top_boundary_location = .02
    rst_path = "restart_data/"
    rst_pattern = (
        rst_path + "{cname}-{step:04d}-{rank:04d}.pkl"
    )
    if rst_filename:  # read the grid from restart data
        rst_filename = f"{rst_filename}-{rank:04d}.pkl"

        from mirgecom.restart import read_restart_data
        restart_data = read_restart_data(actx, rst_filename)
        local_mesh = restart_data["local_mesh"]
        local_nelements = local_mesh.nelements
        global_nelements = restart_data["global_nelements"]
        assert restart_data["nparts"] == nparts
    else:  # generate the grid from scratch
        n_refine = 2
        npts_x = 6 * n_refine
        npts_y = 4 * n_refine
        npts_axis = (npts_x, npts_y)
        box_ll = (left_boundary_location, bottom_boundary_location)
        box_ur = (right_boundary_location, top_boundary_location)
        generate_mesh = partial(_get_box_mesh, 2, a=box_ll, b=box_ur, n=npts_axis)
        from mirgecom.simutil import generate_and_distribute_mesh
        local_mesh, global_nelements = generate_and_distribute_mesh(comm,
                                                                    generate_mesh)
        local_nelements = local_mesh.nelements

    order = 1
    dcoll = create_discretization_collection(actx, local_mesh, order=order)
    nodes = actx.thaw(dcoll.nodes())

    from grudge.dof_desc import DISCR_TAG_QUAD
    if use_overintegration:
        quadrature_tag = DISCR_TAG_QUAD
    else:
        quadrature_tag = None

    if logmgr:
        logmgr_add_cl_device_info(logmgr, queue)
        logmgr_add_device_memory_usage(logmgr, queue)
        logmgr_add_many_discretization_quantities(logmgr, dcoll, dim,
                             extract_vars_for_logging, units_for_logging)

        logmgr.add_watches([
            ("step.max", "step = {value}, "),
            ("t_sim.max", "sim time: {value:1.6e} s\n"),
            ("min_pressure", "------- P (min, max) (Pa) = ({value:1.9e}, "),
            ("max_pressure",    "{value:1.9e})\n"),
            ("min_temperature", "------- T (min, max) (K) = ({value:1.9e}, "),
            ("max_temperature",    "{value:1.9e})\n"),
            ("t_step.max", "------- step walltime: {value:6g} s, "),
            ("t_log.max", "log walltime: {value:6g} s")
        ])

        vis_timer = IntervalTimer("t_vis", "Time spent visualizing")
        logmgr.add_quantity(vis_timer)

    mu = 1.0
    kappa = 1.0

    top_boundary_temperature = 400
    bottom_boundary_temperature = 300

    def tramp_2d(x_vec, eos, cv=None, **kwargs):
        y = x_vec[1]
        ones = 0*y + 1.0
        l_y = top_boundary_location - bottom_boundary_location
        p0 = eos.gas_const() * bottom_boundary_temperature
        delta_temp = top_boundary_temperature - bottom_boundary_temperature
        dtdy = delta_temp / l_y
        temperature_y = bottom_boundary_temperature + dtdy*y
        mass = p0 / (eos.gas_const() * temperature_y)
        e0 = p0 / (eos.gamma() - 1.0)
        velocity = 0 * x_vec
        energy = e0 * ones
        momentum = mass * velocity
        return make_conserved(2, mass=mass, energy=energy, momentum=momentum)

    initializer = tramp_2d
    gas_model = GasModel(eos=IdealSingleGas(),
                         transport=SimpleTransport(viscosity=mu,
                                                   thermal_conductivity=kappa))

    exact = initializer(x_vec=nodes, eos=gas_model.eos)

    def _boundary_state(dcoll, dd_bdry, gas_model, state_minus, **kwargs):
        actx = state_minus.array_context
        bnd_discr = dcoll.discr_from_dd(dd_bdry)
        nodes = actx.thaw(bnd_discr.nodes())
        return make_fluid_state(initializer(x_vec=nodes, eos=gas_model.eos,
                                            **kwargs), gas_model)

    boundaries = {
        BoundaryDomainTag("-1"): PrescribedFluidBoundary(
            boundary_state_func=_boundary_state),
        BoundaryDomainTag("+1"): PrescribedFluidBoundary(
            boundary_state_func=_boundary_state),
        BoundaryDomainTag("-2"): IsothermalWallBoundary(
            wall_temperature=bottom_boundary_temperature),
        BoundaryDomainTag("+2"): IsothermalWallBoundary(
            wall_temperature=top_boundary_temperature)}

    if rst_filename:
        current_t = restart_data["t"]
        current_step = restart_data["step"]
        current_cv = restart_data["cv"]
        if logmgr:
            from mirgecom.logging_quantities import logmgr_set_time
            logmgr_set_time(logmgr, current_step, current_t)
    else:
        # Set the current state from time 0
        current_cv = exact
    current_state = make_fluid_state(cv=current_cv, gas_model=gas_model)

    vis_timer = None

    visualizer = make_visualizer(dcoll, order)

    eosname = gas_model.eos.__class__.__name__
    init_message = make_init_message(dim=dim, order=order,
                                     nelements=local_nelements,
                                     global_nelements=global_nelements,
                                     dt=current_dt, t_final=t_final, nstatus=nstatus,
                                     nviz=nviz, cfl=current_cfl,
                                     constant_cfl=constant_cfl, initname=casename,
                                     eosname=eosname, casename=casename)
    if rank == 0:
        logger.info(init_message)

    def my_write_status(step, t, dt, state, component_errors):
        from grudge.op import nodal_min, nodal_max
        dv = state.dv
        p_min = actx.to_numpy(nodal_min(dcoll, "vol", dv.pressure))
        p_max = actx.to_numpy(nodal_max(dcoll, "vol", dv.pressure))
        t_min = actx.to_numpy(nodal_min(dcoll, "vol", dv.temperature))
        t_max = actx.to_numpy(nodal_max(dcoll, "vol", dv.temperature))
        if constant_cfl:
            cfl = current_cfl
        else:
            from mirgecom.viscous import get_viscous_cfl
            cfl = actx.to_numpy(nodal_max(dcoll, "vol",
                                          get_viscous_cfl(dcoll, dt=current_dt,
                                                          state=state)))

        if rank == 0:
            logger.info(f"Step: {step}, T: {t}, DT: {dt}, CFL: {cfl}\n"
                        f"----- Pressure({p_min}, {p_max})\n"
                        f"----- Temperature({t_min}, {t_max})\n"
                        "----- errors="
                        + ", ".join("%.3g" % en for en in component_errors))

    def my_write_viz(step, t, state, dv):
        resid = state - exact
        viz_fields = [("cv", state),
                      ("dv", dv),
                      ("exact", exact),
                      ("resid", resid)]

        from mirgecom.simutil import write_visfile
        write_visfile(dcoll, viz_fields, visualizer, vizname=casename,
                      step=step, t=t, overwrite=True,
                      comm=comm)

    def my_write_restart(step, t, state):
        rst_fname = rst_pattern.format(cname=casename, step=step, rank=rank)
        if rst_fname != rst_filename:
            rst_data = {
                "local_mesh": local_mesh,
                "cv": state,
                "t": t,
                "step": step,
                "order": order,
                "global_nelements": global_nelements,
                "num_parts": nparts
            }
            from mirgecom.restart import write_restart_file
            write_restart_file(actx, rst_data, rst_fname, comm)

    def my_health_check(state, dv, component_errors):
        health_error = False
        from mirgecom.simutil import check_naninf_local, check_range_local
        if check_naninf_local(dcoll, "vol", dv.pressure):
            health_error = True
            logger.info(f"{rank=}: NANs/Infs in pressure data.")

        if global_reduce(check_range_local(dcoll, "vol", dv.pressure, 86129, 86131),
                         op="lor"):
            health_error = True
            from grudge.op import nodal_max, nodal_min
            p_min = nodal_min(dcoll, "vol", dv.pressure)
            p_max = nodal_max(dcoll, "vol", dv.pressure)
            logger.info(f"Pressure range violation ({p_min=}, {p_max=})")

        if check_naninf_local(dcoll, "vol", dv.temperature):
            health_error = True
            logger.info(f"{rank=}: NANs/INFs in temperature data.")

        if global_reduce(check_range_local(dcoll, "vol", dv.temperature, 299, 401),
                         op="lor"):
            health_error = True
            from grudge.op import nodal_max, nodal_min
            t_min = actx.to_numpy(nodal_min(dcoll, "vol", dv.temperature))
            t_max = actx.to_numpy(nodal_max(dcoll, "vol", dv.temperature))
            logger.info(f"Temperature range violation ({t_min=}, {t_max=})")

        exittol = .1
        if max(component_errors) > exittol:
            health_error = True
            if rank == 0:
                logger.info("Solution diverged from exact soln.")

        return health_error

    def my_pre_step(step, t, dt, state):
        fluid_state = make_fluid_state(state, gas_model)
        dv = fluid_state.dv

        try:
            component_errors = None

            if logmgr:
                logmgr.tick_before()

            from mirgecom.simutil import check_step
            do_viz = check_step(step=step, interval=nviz)
            do_restart = check_step(step=step, interval=nrestart)
            do_health = check_step(step=step, interval=nhealth)
            do_status = check_step(step=step, interval=nstatus)

            if do_health:
                from mirgecom.simutil import compare_fluid_solutions
                component_errors = compare_fluid_solutions(dcoll, state, exact)
                health_errors = global_reduce(
                    my_health_check(state, dv, component_errors), op="lor")
                if health_errors:
                    if rank == 0:
                        logger.info("Fluid solution failed health check.")
                    raise MyRuntimeError("Failed simulation health check.")

            if do_restart:
                my_write_restart(step=step, t=t, state=state)

            if do_viz:
                my_write_viz(step=step, t=t, state=state, dv=dv)

            dt = get_sim_timestep(dcoll, fluid_state, t, dt, current_cfl,
                                  t_final, constant_cfl)

            if do_status:
                if component_errors is None:
                    from mirgecom.simutil import compare_fluid_solutions
                    component_errors = compare_fluid_solutions(dcoll, state, exact)
                my_write_status(step=step, t=t, dt=dt, state=fluid_state,
                                component_errors=component_errors)

        except MyRuntimeError:
            if rank == 0:
                logger.info("Errors detected; attempting graceful exit.")
            my_write_viz(step=step, t=t, state=state, dv=dv)
            my_write_restart(step=step, t=t, state=state)
            raise

        return state, dt

    def my_post_step(step, t, dt, state):
        # Logmgr needs to know about EOS, dt, dim?
        # imo this is a design/scope flaw
        if logmgr:
            set_dt(logmgr, dt)
            set_sim_state(logmgr, dim, state, gas_model.eos)
            logmgr.tick_after()
        return state, dt

    def my_rhs(t, state):
        fluid_state = make_fluid_state(state, gas_model)
        return ns_operator(dcoll, boundaries=boundaries, state=fluid_state,
                           time=t, gas_model=gas_model, use_esdg=use_esdg,
                           quadrature_tag=quadrature_tag)

    current_dt = get_sim_timestep(dcoll, current_state, current_t, current_dt,
                                  current_cfl, t_final, constant_cfl)

    current_step, current_t, current_cv = \
        advance_state(rhs=my_rhs, timestepper=timestepper,
                      pre_step_callback=my_pre_step,
                      post_step_callback=my_post_step, dt=current_dt,
                      state=current_state.cv, t=current_t, t_final=t_final)
    current_state = make_fluid_state(current_cv, gas_model)

    # Dump the final data
    if rank == 0:
        logger.info("Checkpointing final state ...")
    final_dv = current_state.dv
    final_dt = get_sim_timestep(dcoll, current_state, current_t, current_dt,
                                current_cfl, t_final, constant_cfl)
    from mirgecom.simutil import compare_fluid_solutions
    component_errors = compare_fluid_solutions(dcoll, current_cv, exact)

    my_write_viz(step=current_step, t=current_t, state=current_cv, dv=final_dv)
    my_write_restart(step=current_step, t=current_t, state=current_cv)
    my_write_status(step=current_step, t=current_t, dt=final_dt,
                    state=current_state, component_errors=component_errors)

    if logmgr:
        logmgr.close()
    elif use_profiling:
        print(actx.tabulate_profiling_data())

    finish_tol = 1e-16
    assert np.abs(current_t - t_final) < finish_tol


if __name__ == "__main__":
    import argparse
    casename = "hotplate"
    parser = argparse.ArgumentParser(description=f"MIRGE-Com Example: {casename}")
    parser.add_argument("--lazy", action="store_true",
        help="switch to a lazy computation mode")
    parser.add_argument("--profiling", action="store_true",
        help="turn on detailed performance profiling")
    parser.add_argument("--log", action="store_true", default=True,
        help="turn on logging")
    parser.add_argument("--overintegration", action="store_true",
        help="use overintegration in the RHS computations")
    parser.add_argument("--esdg", action="store_true",
        help="use flux-differencing/entropy stable DG for inviscid computations.")
    parser.add_argument("--leap", action="store_true",
        help="use leap timestepper")
    parser.add_argument("--restart_file", help="root name of restart file")
    parser.add_argument("--casename", help="casename to use for i/o")
    args = parser.parse_args()

    from warnings import warn
    if args.esdg:
        if not args.lazy:
            warn("ESDG requires lazy-evaluation, enabling --lazy.")
        if not args.overintegration:
            warn("ESDG requires overintegration, enabling --overintegration.")

    lazy = args.lazy or args.esdg
    if args.profiling:
        if lazy:
            raise ValueError("Can't use lazy and profiling together.")

    from mirgecom.array_context import get_reasonable_array_context_class
    actx_class = get_reasonable_array_context_class(
        lazy=lazy, distributed=True, profiling=args.profiling)

    logging.basicConfig(format="%(message)s", level=logging.INFO)
    if args.casename:
        casename = args.casename
    rst_filename = None
    if args.restart_file:
        rst_filename = args.restart_file

<<<<<<< HEAD
    main(use_logmgr=args.log, use_leap=args.leap, use_profiling=args.profiling,
         casename=casename, rst_filename=rst_filename, actx_class=actx_class,
         lazy=lazy, use_overintegration=args.overintegration or args.esdg,
         use_esdg=args.esdg)
=======
    main(use_logmgr=args.log, use_leap=args.leap,
         casename=casename, rst_filename=rst_filename, actx_class=actx_class)
>>>>>>> 36bb8989

# vim: foldmethod=marker<|MERGE_RESOLUTION|>--- conflicted
+++ resolved
@@ -80,16 +80,10 @@
 
 
 @mpi_entry_point
-<<<<<<< HEAD
-def main(ctx_factory=cl.create_some_context, use_logmgr=True,
-         use_leap=False, use_profiling=False, casename=None,
-         rst_filename=None, actx_class=None, lazy=False,
-         use_esdg=False, use_overintegration=False):
-=======
-def main(use_logmgr=True,
+def main(use_logmgr=True, use_esdg=False,
          use_leap=False, casename=None,
+         use_overintegration=False,
          rst_filename=None, actx_class=None):
->>>>>>> 36bb8989
     """Drive the example."""
     if actx_class is None:
         raise RuntimeError("Array context class missing.")
@@ -490,14 +484,9 @@
     if args.restart_file:
         rst_filename = args.restart_file
 
-<<<<<<< HEAD
-    main(use_logmgr=args.log, use_leap=args.leap, use_profiling=args.profiling,
+    main(use_logmgr=args.log, use_leap=args.leap,
          casename=casename, rst_filename=rst_filename, actx_class=actx_class,
-         lazy=lazy, use_overintegration=args.overintegration or args.esdg,
+         use_overintegration=args.overintegration or args.esdg,
          use_esdg=args.esdg)
-=======
-    main(use_logmgr=args.log, use_leap=args.leap,
-         casename=casename, rst_filename=rst_filename, actx_class=actx_class)
->>>>>>> 36bb8989
 
 # vim: foldmethod=marker