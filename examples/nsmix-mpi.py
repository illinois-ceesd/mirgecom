--- conflicted
+++ resolved
@@ -160,19 +160,14 @@
     dcoll = create_discretization_collection(
         actx, local_mesh, order=order, mpi_communicator=comm
     )
-<<<<<<< HEAD
-    nodes = actx.thaw(discr.nodes())
+    nodes = actx.thaw(dcoll.nodes())
 
     if use_overintegration:
         quadrature_tag = DISCR_TAG_QUAD
     else:
         quadrature_tag = None
 
-    ones = discr.zeros(actx) + 1.0
-=======
-    nodes = actx.thaw(dcoll.nodes())
     ones = dcoll.zeros(actx) + 1.0
->>>>>>> 10aa2fd5
 
     if logmgr:
         logmgr_add_cl_device_info(logmgr, queue)
@@ -550,19 +545,13 @@
         cv, tseed = state
         fluid_state = make_fluid_state(cv=cv, gas_model=gas_model,
                                        temperature_seed=tseed)
-<<<<<<< HEAD
-        ns_rhs = ns_operator(discr, state=fluid_state, time=t,
+        ns_rhs = ns_operator(dcoll, state=fluid_state, time=t,
                              boundaries=visc_bnds, gas_model=gas_model,
                              gradient_numerical_flux_func=grad_num_flux_func,
                              viscous_numerical_flux_func=viscous_num_flux_func,
                              quadrature_tag=quadrature_tag)
         cv_rhs = ns_rhs + pyro_eos.get_species_source_terms(cv,
                                                             fluid_state.temperature)
-=======
-        ns_rhs = ns_operator(dcoll, state=fluid_state, time=t,
-                             boundaries=visc_bnds, gas_model=gas_model)
-        cv_rhs = ns_rhs + eos.get_species_source_terms(cv, fluid_state.temperature)
->>>>>>> 10aa2fd5
         return make_obj_array([cv_rhs, 0*tseed])
 
     current_dt = get_sim_timestep(dcoll, current_state, current_t,
