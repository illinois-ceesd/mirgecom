--- conflicted
+++ resolved
@@ -113,13 +113,6 @@
     current_cfl = 1.0
     current_dt = .01
     current_t = 0
-<<<<<<< HEAD
-    eos = IdealSingleGas()
-    initializer = Lump(dim=dim, center=orig, velocity=vel, rhoamp=0.0)
-    wall = AdiabaticSlipBoundary()
-    boundaries = {BTAG_ALL: wall}
-=======
->>>>>>> 09c86ee8
     constant_cfl = False
 
     # some i/o frequencies
@@ -177,7 +170,6 @@
     vel = np.zeros(shape=(dim,))
     orig = np.zeros(shape=(dim,))
     initializer = Lump(dim=dim, center=orig, velocity=vel, rhoamp=0.0)
-    boundaries = {BTAG_ALL: PrescribedBoundary(initializer)}
     wall = AdiabaticSlipBoundary()
     boundaries = {BTAG_ALL: wall}
     uniform_state = initializer(nodes)
