"""Demonstrate acoustic pulse, and adiabatic slip wall."""

__copyright__ = """
Copyright (C) 2020 University of Illinois Board of Trustees
"""

__license__ = """
Permission is hereby granted, free of charge, to any person obtaining a copy
of this software and associated documentation files (the "Software"), to deal
in the Software without restriction, including without limitation the rights
to use, copy, modify, merge, publish, distribute, sublicense, and/or sell
copies of the Software, and to permit persons to whom the Software is
furnished to do so, subject to the following conditions:

The above copyright notice and this permission notice shall be included in
all copies or substantial portions of the Software.

THE SOFTWARE IS PROVIDED "AS IS", WITHOUT WARRANTY OF ANY KIND, EXPRESS OR
IMPLIED, INCLUDING BUT NOT LIMITED TO THE WARRANTIES OF MERCHANTABILITY,
FITNESS FOR A PARTICULAR PURPOSE AND NONINFRINGEMENT. IN NO EVENT SHALL THE
AUTHORS OR COPYRIGHT HOLDERS BE LIABLE FOR ANY CLAIM, DAMAGES OR OTHER
LIABILITY, WHETHER IN AN ACTION OF CONTRACT, TORT OR OTHERWISE, ARISING FROM,
OUT OF OR IN CONNECTION WITH THE SOFTWARE OR THE USE OR OTHER DEALINGS IN
THE SOFTWARE.
"""

import logging
from mirgecom.mpi import mpi_entry_point
import numpy as np
from functools import partial
import pyopencl as cl
import pyopencl.tools as cl_tools

from meshmode.array_context import PyOpenCLArrayContext
from meshmode.dof_array import thaw
from meshmode.mesh import BTAG_ALL, BTAG_NONE  # noqa
from grudge.eager import EagerDGDiscretization
from grudge.shortcuts import make_visualizer

from mirgecom.euler import euler_operator
from mirgecom.simutil import generate_and_distribute_mesh
from mirgecom.io import make_init_message

from mirgecom.integrators import rk4_step
from mirgecom.steppers import advance_state
from mirgecom.boundary import AdiabaticSlipBoundary
from mirgecom.initializers import (
    Lump,
    AcousticPulse
)
from mirgecom.eos import IdealSingleGas

from logpyle import set_dt
from mirgecom.euler import extract_vars_for_logging, units_for_logging
from mirgecom.profiling import PyOpenCLProfilingArrayContext
from mirgecom.logging_quantities import (
    initialize_logmgr,
    logmgr_add_many_discretization_quantities,
    logmgr_add_device_name,
    logmgr_add_device_memory_usage,
    set_sim_state
)

logger = logging.getLogger(__name__)


class MyRuntimeError(RuntimeError):
    """Simple exception to kill the simulation."""

    pass


@mpi_entry_point
def main(ctx_factory=cl.create_some_context, use_logmgr=True,
         use_leap=False, use_profiling=False, casename="pulse",
         rst_step=None, rst_name=None):
    """Drive the example."""
    cl_ctx = ctx_factory()

    if casename is None:
        casename = "mirgecom"

    from mpi4py import MPI
    comm = MPI.COMM_WORLD
    rank = comm.Get_rank()
    num_parts = comm.Get_size()

    logmgr = initialize_logmgr(use_logmgr,
        filename=f"{casename}.sqlite", mode="wu", mpi_comm=comm)

    if use_profiling:
        queue = cl.CommandQueue(cl_ctx,
            properties=cl.command_queue_properties.PROFILING_ENABLE)
        actx = PyOpenCLProfilingArrayContext(queue,
            allocator=cl_tools.MemoryPool(cl_tools.ImmediateAllocator(queue)),
            logmgr=logmgr)
    else:
        queue = cl.CommandQueue(cl_ctx)
        actx = PyOpenCLArrayContext(queue,
            allocator=cl_tools.MemoryPool(cl_tools.ImmediateAllocator(queue)))

    dim = 2
    nel_1d = 16
    order = 1
    t_final = 0.1
    current_cfl = 1.0
    vel = np.zeros(shape=(dim,))
    orig = np.zeros(shape=(dim,))
    current_dt = .01
    current_t = 0
    eos = IdealSingleGas()
    initializer = Lump(dim=dim, center=orig, velocity=vel, rhoamp=0.0)
<<<<<<< HEAD
    casename = "pulse"
=======
    boundaries = {BTAG_ALL: PrescribedBoundary(initializer)}
>>>>>>> acf44586
    wall = AdiabaticSlipBoundary()
    boundaries = {BTAG_ALL: wall}
    constant_cfl = False
    nstatus = 1
    nrestart = 5
    nviz = 10
    nhealth = 1
    current_step = 0
    if use_leap:
        from leap.rk import RK4MethodBuilder
        timestepper = RK4MethodBuilder("state")
    else:
        timestepper = rk4_step

    rst_path = "restart_data/"
    rst_pattern = (
        rst_path + "{cname}-{step:04d}-{rank:04d}.pkl"
    )
    if rst_step:  # read the grid from restart data
        rst_fname = rst_pattern.format(cname=rst_name, step=rst_step, rank=rank)

        from mirgecom.restart import read_restart_data
        restart_data = read_restart_data(actx, rst_fname)
        local_mesh = restart_data["local_mesh"]
        local_nelements = local_mesh.nelements
        global_nelements = restart_data["global_nelements"]
        assert restart_data["nparts"] == num_parts
    else:  # generate the grid from scratch
        from meshmode.mesh.generation import generate_regular_rect_mesh
        box_ll = -0.5
        box_ur = 0.5
        generate_mesh = partial(generate_regular_rect_mesh, a=(box_ll,)*dim,
                                b=(box_ur,) * dim, nelements_per_axis=(nel_1d,)*dim)
        local_mesh, global_nelements = generate_and_distribute_mesh(comm,
                                                                    generate_mesh)
        local_nelements = local_mesh.nelements

    discr = EagerDGDiscretization(
        actx, local_mesh, order=order, mpi_communicator=comm
    )
    nodes = thaw(actx, discr.nodes())

    if logmgr:
        logmgr_add_device_name(logmgr, queue)
        logmgr_add_device_memory_usage(logmgr, queue)
        logmgr_add_many_discretization_quantities(logmgr, discr, dim,
                             extract_vars_for_logging, units_for_logging)

        logmgr.add_watches([
            ("step.max", "step = {value}, "),
            ("t_sim.max", "sim time: {value:1.6e} s\n"),
            ("min_pressure", "------- P (min, max) (Pa) = ({value:1.9e}, "),
            ("max_pressure",    "{value:1.9e})\n"),
            ("t_step.max", "------- step walltime: {value:6g} s, "),
            ("t_log.max", "log walltime: {value:6g} s")
        ])

    uniform_state = initializer(nodes)
    acoustic_pulse = AcousticPulse(dim=dim, amplitude=1.0, width=.1,
                                   center=orig)
    if rst_step:
        current_t = restart_data["t"]
        current_step = rst_step
        current_state = restart_data["state"]
        if logmgr:
            from mirgecom.logging_quantities import logmgr_set_time
            logmgr_set_time(logmgr, current_step, current_t)
    else:
        # Set the current state from time 0
        current_state = acoustic_pulse(x_vec=nodes, cv=uniform_state, eos=eos)

    visualizer = make_visualizer(discr)

    initname = "pulse"
    eosname = eos.__class__.__name__
    init_message = make_init_message(dim=dim, order=order,
                                     nelements=local_nelements,
                                     global_nelements=global_nelements,
                                     dt=current_dt, t_final=t_final, nstatus=nstatus,
                                     nviz=nviz, cfl=current_cfl,
                                     constant_cfl=constant_cfl, initname=initname,
                                     eosname=eosname, casename=casename)
    if rank == 0:
        logger.info(init_message)

    def my_write_viz(step, t, state, dv=None):
        if dv is None:
            dv = eos.dependent_vars(state)
        viz_fields = [("cv", state),
                      ("dv", dv)]
        from mirgecom.simutil import write_visfile
        write_visfile(discr, viz_fields, visualizer, vizname=casename,
                      step=step, t=t, overwrite=True)

    def my_write_restart(step, t, state):
        rst_fname = rst_pattern.format(cname=casename, step=step, rank=rank)
        rst_data = {
            "local_mesh": local_mesh,
            "state": state,
            "t": t,
            "step": step,
            "order": order,
            "global_nelements": global_nelements,
            "num_parts": num_parts
        }
        from mirgecom.restart import write_restart_file
        write_restart_file(actx, rst_data, rst_fname, comm)

    def my_health_check(pressure):
        health_error = False
        from mirgecom.simutil import check_naninf_local, check_range_local
        if check_naninf_local(discr, "vol", pressure) \
           or check_range_local(discr, "vol", pressure, .8, 1.5):
            health_error = True
            logger.info(f"{rank=}: Invalid pressure data found.")
        return health_error

    def my_pre_step(step, t, dt, state):
        try:
            dv = None

            if logmgr:
                logmgr.tick_before()

            from mirgecom.simutil import check_step
            do_viz = check_step(step=step, interval=nviz)
            do_restart = check_step(step=step, interval=nrestart)
            do_health = check_step(step=step, interval=nhealth)

            if do_health:
                dv = eos.dependent_vars(state)
                from mirgecom.simutil import allsync
                health_errors = allsync(my_health_check(dv.pressure), comm,
                                        op=MPI.LOR)
                if health_errors:
                    if rank == 0:
                        logger.info("Fluid solution failed health check.")
                    raise MyRuntimeError("Failed simulation health check.")

            if step == rst_step:  # don't do viz or restart @ restart
                do_viz = False
                do_restart = False

            if do_restart:
                my_write_restart(step=step, t=t, state=state)

            if do_viz:
                if dv is None:
                    dv = eos.dependent_vars(state)
                my_write_viz(step=step, t=t, state=state, dv=dv)

        except MyRuntimeError:
            if rank == 0:
                logger.info("Errors detected; attempting graceful exit.")
            my_write_viz(step=step, t=t, state=state)
            my_write_restart(step=step, t=t, state=state)
            raise

        t_remaining = max(0, t_final - t)
        return state, min(dt, t_remaining)

    def my_post_step(step, t, dt, state):
        # Logmgr needs to know about EOS, dt, dim?
        # imo this is a design/scope flaw
        if logmgr:
            set_dt(logmgr, dt)
            set_sim_state(logmgr, dim, state, eos)
            logmgr.tick_after()
        return state, dt

    def my_rhs(t, state):
        return euler_operator(discr, cv=state, t=t,
                              boundaries=boundaries, eos=eos)

    current_step, current_t, current_state = \
        advance_state(rhs=my_rhs, timestepper=timestepper,
                      pre_step_callback=my_pre_step,
                      post_step_callback=my_post_step, dt=current_dt,
                      state=current_state, t=current_t, t_final=t_final)

    # Dump the final data
    if rank == 0:
        logger.info("Checkpointing final state ...")
    final_dv = eos.dependent_vars(current_state)
    my_write_viz(step=current_step, t=current_t, state=current_state, dv=final_dv)
    my_write_restart(step=current_step, t=current_t, state=current_state)

    if logmgr:
        logmgr.close()
    elif use_profiling:
        print(actx.tabulate_profiling_data())

    finish_tol = 1e-16
    assert np.abs(current_t - t_final) < finish_tol


if __name__ == "__main__":
    logging.basicConfig(format="%(message)s", level=logging.INFO)

    main(use_leap=False)

# vim: foldmethod=marker<|MERGE_RESOLUTION|>--- conflicted
+++ resolved
@@ -110,11 +110,6 @@
     current_t = 0
     eos = IdealSingleGas()
     initializer = Lump(dim=dim, center=orig, velocity=vel, rhoamp=0.0)
-<<<<<<< HEAD
-    casename = "pulse"
-=======
-    boundaries = {BTAG_ALL: PrescribedBoundary(initializer)}
->>>>>>> acf44586
     wall = AdiabaticSlipBoundary()
     boundaries = {BTAG_ALL: wall}
     constant_cfl = False
