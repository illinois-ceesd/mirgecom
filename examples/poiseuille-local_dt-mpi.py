--- conflicted
+++ resolved
@@ -473,19 +473,13 @@
         help="turn on logging")
     parser.add_argument("--leap", action="store_true",
         help="use leap timestepper")
-<<<<<<< HEAD
     parser.add_argument("--esdg", action="store_true",
         help="use flux-differencing/entropy stable DG for inviscid computations.")
-=======
     parser.add_argument("--numpy", action="store_true",
         help="use numpy-based eager actx.")
->>>>>>> f602d083
     parser.add_argument("--restart_file", help="root name of restart file")
     parser.add_argument("--casename", help="casename to use for i/o")
-    parser.add_argument("--numpy", action="store_true",
-        help="use numpy-based eager actx.")
     args = parser.parse_args()
-<<<<<<< HEAD
 
     from warnings import warn
     from mirgecom.simutil import ApplicationOptionsError
@@ -494,8 +488,6 @@
             raise ApplicationOptionsError("ESDG requires lazy or numpy context.")
         if not args.overintegration:
             warn("ESDG requires overintegration, enabling --overintegration.")
-=======
->>>>>>> f602d083
 
     from mirgecom.array_context import get_reasonable_array_context_class
     actx_class = get_reasonable_array_context_class(
