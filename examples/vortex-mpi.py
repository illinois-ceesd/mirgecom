--- conflicted
+++ resolved
@@ -190,11 +190,8 @@
                               exact_soln=initializer, vizname=casename, step=step,
                               t=t, dt=dt, nstatus=nstatus, nviz=nviz,
                               exittol=exittol, constant_cfl=constant_cfl, comm=comm,
-<<<<<<< HEAD
-                              vis_timer=vis_timer, overwrite=True)
-=======
-                              vis_timer=vis_timer, viz_fields=viz_fields)
->>>>>>> 5377759a
+                              vis_timer=vis_timer, viz_fields=viz_fields,
+                              overwrite=True)
 
     try:
         (current_step, current_t, current_state) = \
