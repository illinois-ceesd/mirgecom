"""Demonstrate the isentropic vortex example."""

__copyright__ = """
Copyright (C) 2020 University of Illinois Board of Trustees
"""

__license__ = """
Permission is hereby granted, free of charge, to any person obtaining a copy
of this software and associated documentation files (the "Software"), to deal
in the Software without restriction, including without limitation the rights
to use, copy, modify, merge, publish, distribute, sublicense, and/or sell
copies of the Software, and to permit persons to whom the Software is
furnished to do so, subject to the following conditions:

The above copyright notice and this permission notice shall be included in
all copies or substantial portions of the Software.

THE SOFTWARE IS PROVIDED "AS IS", WITHOUT WARRANTY OF ANY KIND, EXPRESS OR
IMPLIED, INCLUDING BUT NOT LIMITED TO THE WARRANTIES OF MERCHANTABILITY,
FITNESS FOR A PARTICULAR PURPOSE AND NONINFRINGEMENT. IN NO EVENT SHALL THE
AUTHORS OR COPYRIGHT HOLDERS BE LIABLE FOR ANY CLAIM, DAMAGES OR OTHER
LIABILITY, WHETHER IN AN ACTION OF CONTRACT, TORT OR OTHERWISE, ARISING FROM,
OUT OF OR IN CONNECTION WITH THE SOFTWARE OR THE USE OR OTHER DEALINGS IN
THE SOFTWARE.
"""
import logging
import numpy as np
import pyopencl as cl
import pyopencl.tools as cl_tools
from functools import partial

from meshmode.array_context import (PyOpenCLArrayContext,
    PytatoPyOpenCLArrayContext)
from meshmode.dof_array import thaw, freeze
from meshmode.mesh import BTAG_ALL, BTAG_NONE  # noqa
from grudge.eager import EagerDGDiscretization
from grudge.shortcuts import make_visualizer

from mirgecom.profiling import PyOpenCLProfilingArrayContext

from mirgecom.euler import euler_operator
from mirgecom.simutil import (
    get_sim_timestep,
    generate_and_distribute_mesh,
    check_step
)
from mirgecom.io import make_init_message
from mirgecom.mpi import mpi_entry_point

from mirgecom.integrators import rk4_step
from mirgecom.steppers import advance_state
from mirgecom.boundary import PrescribedBoundary
from mirgecom.initializers import Vortex2D
from mirgecom.eos import IdealSingleGas

from logpyle import IntervalTimer, set_dt
from mirgecom.euler import extract_vars_for_logging, units_for_logging

from mirgecom.logging_quantities import (
    initialize_logmgr,
    logmgr_add_many_discretization_quantities,
    logmgr_add_device_name,
    logmgr_add_device_memory_usage,
    set_sim_state
)

logger = logging.getLogger(__name__)


class MyRuntimeError(RuntimeError):
    """Simple exception to kill the simulation."""

    pass


@mpi_entry_point
<<<<<<< HEAD
def main(ctx_factory=cl.create_some_context, use_profiling=False, use_logmgr=False,
         actx_class=PyOpenCLArrayContext, use_leap=False):
    """Drive the example."""
=======
def main(ctx_factory=cl.create_some_context, use_logmgr=True,
         use_leap=False, use_profiling=False, rst_filename=None,
         casename="vortex"):
    """Drive the example."""
    cl_ctx = ctx_factory()

    if casename is None:
        casename = "mirgecom"
>>>>>>> 73602888

    from mpi4py import MPI
    comm = MPI.COMM_WORLD
    rank = comm.Get_rank()
    num_parts = comm.Get_size()

    logmgr = initialize_logmgr(use_logmgr,
        filename=f"{casename}.sqlite", mode="wu", mpi_comm=comm)

    if use_profiling:
        if actx_class != PyOpenCLArrayContext:
            raise ValueError("profiling only allowed with pyopencl array context."
                    " (for now)")
        queue = cl.CommandQueue(cl_ctx,
            properties=cl.command_queue_properties.PROFILING_ENABLE)
        actx = PyOpenCLProfilingArrayContext(queue,
            allocator=cl_tools.MemoryPool(cl_tools.ImmediateAllocator(queue)),
            logmgr=logmgr)
    else:
        queue = cl.CommandQueue(cl_ctx)
        actx = actx_class(queue,
            allocator=cl_tools.MemoryPool(cl_tools.ImmediateAllocator(queue)))

    # timestepping control
    current_step = 0
    if use_leap:
        from leap.rk import RK4MethodBuilder
        timestepper = RK4MethodBuilder("state")
    else:
        timestepper = rk4_step
    t_final = 0.01
    current_cfl = 1.0
    current_dt = .001
    current_t = 0
    constant_cfl = False

    # some i/o frequencies
    nrestart = 10
    nstatus = 1
    nviz = 10
    nhealth = 10

    dim = 2
    if dim != 2:
        raise ValueError("This example must be run with dim = 2.")

    rst_path = "restart_data/"
    rst_pattern = (
        rst_path + "{cname}-{step:04d}-{rank:04d}.pkl"
    )
    if rst_filename:  # read the grid from restart data
        rst_filename = f"{rst_filename}-{rank:04d}.pkl"
        from mirgecom.restart import read_restart_data
        restart_data = read_restart_data(actx, rst_filename)
        local_mesh = restart_data["local_mesh"]
        local_nelements = local_mesh.nelements
        global_nelements = restart_data["global_nelements"]
        assert restart_data["nparts"] == num_parts
    else:  # generate the grid from scratch
        nel_1d = 16
        box_ll = -5.0
        box_ur = 5.0
        from meshmode.mesh.generation import generate_regular_rect_mesh
        generate_mesh = partial(generate_regular_rect_mesh, a=(box_ll,)*dim,
                                b=(box_ur,) * dim, nelements_per_axis=(nel_1d,)*dim)
        local_mesh, global_nelements = generate_and_distribute_mesh(comm,
                                                                    generate_mesh)
        local_nelements = local_mesh.nelements

    order = 3
    discr = EagerDGDiscretization(
        actx, local_mesh, order=order, mpi_communicator=comm
    )
    nodes = thaw(actx, discr.nodes())
<<<<<<< HEAD
    current_state = thaw(actx, freeze(initializer(nodes)))
=======
>>>>>>> 73602888

    vis_timer = None

    if logmgr:
        logmgr_add_device_name(logmgr, queue)
        logmgr_add_device_memory_usage(logmgr, queue)
        logmgr_add_many_discretization_quantities(logmgr, discr, dim,
                             extract_vars_for_logging, units_for_logging)

        vis_timer = IntervalTimer("t_vis", "Time spent visualizing")
        logmgr.add_quantity(vis_timer)

        logmgr.add_watches([
            ("step.max", "step = {value}, "),
            ("t_sim.max", "sim time: {value:1.6e} s\n"),
            ("min_pressure", "------- P (min, max) (Pa) = ({value:1.9e}, "),
            ("max_pressure",    "{value:1.9e})\n"),
            ("t_step.max", "------- step walltime: {value:6g} s, "),
            ("t_log.max", "log walltime: {value:6g} s")
        ])

        try:
            logmgr.add_watches(["memory_usage_python.max", "memory_usage_gpu.max"])
        except KeyError:
            pass

        if use_profiling:
            logmgr.add_watches(["multiply_time.max"])

    # soln setup and init
    eos = IdealSingleGas()
    vel = np.zeros(shape=(dim,))
    orig = np.zeros(shape=(dim,))
    vel[:dim] = 1.0
    initializer = Vortex2D(center=orig, velocity=vel)
    boundaries = {BTAG_ALL: PrescribedBoundary(initializer)}
    if rst_filename:
        current_t = restart_data["t"]
        current_step = restart_data["step"]
        current_state = restart_data["state"]
        if logmgr:
            from mirgecom.logging_quantities import logmgr_set_time
            logmgr_set_time(logmgr, current_step, current_t)
    else:
        # Set the current state from time 0
        current_state = initializer(nodes)

    visualizer = make_visualizer(discr)

    initname = initializer.__class__.__name__
    eosname = eos.__class__.__name__
    init_message = make_init_message(dim=dim, order=order,
                                     nelements=local_nelements,
                                     global_nelements=global_nelements,
                                     dt=current_dt, t_final=t_final, nstatus=nstatus,
                                     nviz=nviz, cfl=current_cfl,
                                     constant_cfl=constant_cfl, initname=initname,
                                     eosname=eosname, casename=casename)
    if rank == 0:
        logger.info(init_message)

    def my_write_status(state, component_errors, cfl=None):
        if cfl is None:
            from mirgecom.inviscid import get_inviscid_cfl
            cfl = current_cfl if constant_cfl else \
                get_inviscid_cfl(discr, eos, current_dt, state)
        if rank == 0:
            logger.info(
                f"------ {cfl=}\n"
                "------- errors="
                + ", ".join("%.3g" % en for en in component_errors))

    def my_write_viz(step, t, state, dv=None, exact=None, resid=None):
        if dv is None:
            dv = eos.dependent_vars(state)
        if exact is None:
            exact = initializer(x_vec=nodes, eos=eos, t=t)
        if resid is None:
            resid = state - exact
        viz_fields = [("cv", state),
                      ("dv", dv),
                      ("exact", exact),
                      ("residual", resid)]
        from mirgecom.simutil import write_visfile
        write_visfile(discr, viz_fields, visualizer, vizname=casename,
                      step=step, t=t, overwrite=True, vis_timer=vis_timer)

    def my_write_restart(step, t, state):
        rst_fname = rst_pattern.format(cname=casename, step=step, rank=rank)
        if rst_fname != rst_filename:
            rst_data = {
                "local_mesh": local_mesh,
                "state": state,
                "t": t,
                "step": step,
                "order": order,
                "global_nelements": global_nelements,
                "num_parts": num_parts
            }
            from mirgecom.restart import write_restart_file
            write_restart_file(actx, rst_data, rst_fname, comm)

    def my_health_check(pressure, component_errors):
        health_error = False
        from mirgecom.simutil import check_naninf_local, check_range_local
        if check_naninf_local(discr, "vol", pressure) \
           or check_range_local(discr, "vol", pressure, .2, 1.02):
            health_error = True
            logger.info(f"{rank=}: Invalid pressure data found.")

        exittol = .1
        if max(component_errors) > exittol:
            health_error = True
            if rank == 0:
                logger.info("Solution diverged from exact soln.")

        return health_error

    def my_pre_step(step, t, dt, state):
        try:
            dv = None
            exact = None
            component_errors = None

            if logmgr:
                logmgr.tick_before()

            do_viz = check_step(step=step, interval=nviz)
            do_restart = check_step(step=step, interval=nrestart)
            do_health = check_step(step=step, interval=nhealth)
            do_status = check_step(step=step, interval=nstatus)

            if do_health:
                dv = eos.dependent_vars(state)
                exact = initializer(x_vec=nodes, eos=eos, t=t)
                from mirgecom.simutil import compare_fluid_solutions
                component_errors = compare_fluid_solutions(discr, state, exact)
                from mirgecom.simutil import allsync
                health_errors = allsync(
                    my_health_check(dv.pressure, component_errors),
                    comm, op=MPI.LOR
                )
                if health_errors:
                    if rank == 0:
                        logger.info("Fluid solution failed health check.")
                    raise MyRuntimeError("Failed simulation health check.")

            if do_restart:
                my_write_restart(step=step, t=t, state=state)

            if do_status:
                if component_errors is None:
                    if exact is None:
                        exact = initializer(x_vec=nodes, eos=eos, t=t)
                    from mirgecom.simutil import compare_fluid_solutions
                    component_errors = compare_fluid_solutions(discr, state, exact)
                my_write_status(state, component_errors)

            if do_viz:
                if dv is None:
                    dv = eos.dependent_vars(state)
                if exact is None:
                    exact = initializer(x_vec=nodes, eos=eos, t=t)
                resid = state - exact
                my_write_viz(step=step, t=t, state=state, dv=dv, exact=exact,
                             resid=resid)

        except MyRuntimeError:
            if rank == 0:
                logger.info("Errors detected; attempting graceful exit.")
            my_write_viz(step=step, t=t, state=state)
            my_write_restart(step=step, t=t, state=state)
            raise

        dt = get_sim_timestep(discr, state, t, dt, current_cfl, eos, t_final,
                              constant_cfl)
        return state, dt

    def my_post_step(step, t, dt, state):
        # Logmgr needs to know about EOS, dt, dim?
        # imo this is a design/scope flaw
        if logmgr:
            set_dt(logmgr, dt)
            set_sim_state(logmgr, dim, state, eos)
            logmgr.tick_after()
        return state, dt

    def my_rhs(t, state):
        return euler_operator(discr, cv=state, t=t,
                              boundaries=boundaries, eos=eos)

<<<<<<< HEAD
    def my_checkpoint(step, t, dt, state):
        return
        # return sim_checkpoint(discr, visualizer, eos, cv=state,
        #                       exact_soln=initializer, vizname=casename, step=step,
        #                       t=t, dt=dt, nstatus=nstatus, nviz=nviz,
        #                       exittol=exittol, constant_cfl=constant_cfl, comm=comm,
        #                       vis_timer=vis_timer)

    try:
        (current_step, current_t, current_state) = \
            advance_state(rhs=my_rhs, timestepper=timestepper,
                checkpoint=my_checkpoint,
                get_timestep=get_timestep, state=current_state,
                t=current_t, t_final=t_final, logmgr=logmgr,
                eos=eos, dim=dim)
    except ExactSolutionMismatch as ex:
        current_step = ex.step
        current_t = ex.t
        current_state = ex.state

    #    if current_t != checkpoint_t:
=======
    current_dt = get_sim_timestep(discr, current_state, current_t, current_dt,
                                  current_cfl, eos, t_final, constant_cfl)

    current_step, current_t, current_state = \
        advance_state(rhs=my_rhs, timestepper=timestepper,
                      pre_step_callback=my_pre_step,
                      post_step_callback=my_post_step, dt=current_dt,
                      state=current_state, t=current_t, t_final=t_final)

    # Dump the final data
>>>>>>> 73602888
    if rank == 0:
        logger.info("Checkpointing final state ...")

<<<<<<< HEAD
    print(current_step, current_t,
          np.linalg.norm(actx.to_numpy(current_state[0][0])))

    if current_t - t_final < 0:
        raise ValueError("Simulation exited abnormally")
=======
    final_dv = eos.dependent_vars(current_state)
    final_exact = initializer(x_vec=nodes, eos=eos, t=current_t)
    final_resid = current_state - final_exact
    my_write_viz(step=current_step, t=current_t, state=current_state, dv=final_dv,
                 exact=final_exact, resid=final_resid)
    my_write_restart(step=current_step, t=current_t, state=current_state)
>>>>>>> 73602888

    if logmgr:
        logmgr.close()
    elif use_profiling:
        print(actx.tabulate_profiling_data())

    finish_tol = 1e-16
    assert np.abs(current_t - t_final) < finish_tol


if __name__ == "__main__":
    logging.basicConfig(format="%(message)s", level=logging.INFO)
<<<<<<< HEAD
    import argparse
    parser = argparse.ArgumentParser(description="Vortex (MPI version)")
    parser.add_argument("--lazy", action="store_true",
        help="switch to a lazy computation mode")
    args = parser.parse_args()

    use_profiling = False
    use_logging = False
=======
    use_profiling = False
    use_logging = True
>>>>>>> 73602888
    use_leap = False

    main(use_profiling=use_profiling, use_logmgr=use_logging,
         actx_class=PytatoPyOpenCLArrayContext if args.lazy else PyOpenCLArrayContext,
         use_leap=use_leap)

# vim: foldmethod=marker<|MERGE_RESOLUTION|>--- conflicted
+++ resolved
@@ -74,20 +74,14 @@
 
 
 @mpi_entry_point
-<<<<<<< HEAD
-def main(ctx_factory=cl.create_some_context, use_profiling=False, use_logmgr=False,
-         actx_class=PyOpenCLArrayContext, use_leap=False):
-    """Drive the example."""
-=======
 def main(ctx_factory=cl.create_some_context, use_logmgr=True,
          use_leap=False, use_profiling=False, rst_filename=None,
-         casename="vortex"):
+         casename="vortex", actx_class=PyOpenCLArrayContext):
     """Drive the example."""
     cl_ctx = ctx_factory()
 
     if casename is None:
         casename = "mirgecom"
->>>>>>> 73602888
 
     from mpi4py import MPI
     comm = MPI.COMM_WORLD
@@ -162,10 +156,6 @@
         actx, local_mesh, order=order, mpi_communicator=comm
     )
     nodes = thaw(actx, discr.nodes())
-<<<<<<< HEAD
-    current_state = thaw(actx, freeze(initializer(nodes)))
-=======
->>>>>>> 73602888
 
     vis_timer = None
 
@@ -357,57 +347,25 @@
         return euler_operator(discr, cv=state, t=t,
                               boundaries=boundaries, eos=eos)
 
-<<<<<<< HEAD
-    def my_checkpoint(step, t, dt, state):
-        return
-        # return sim_checkpoint(discr, visualizer, eos, cv=state,
-        #                       exact_soln=initializer, vizname=casename, step=step,
-        #                       t=t, dt=dt, nstatus=nstatus, nviz=nviz,
-        #                       exittol=exittol, constant_cfl=constant_cfl, comm=comm,
-        #                       vis_timer=vis_timer)
-
-    try:
-        (current_step, current_t, current_state) = \
-            advance_state(rhs=my_rhs, timestepper=timestepper,
-                checkpoint=my_checkpoint,
-                get_timestep=get_timestep, state=current_state,
-                t=current_t, t_final=t_final, logmgr=logmgr,
-                eos=eos, dim=dim)
-    except ExactSolutionMismatch as ex:
-        current_step = ex.step
-        current_t = ex.t
-        current_state = ex.state
-
-    #    if current_t != checkpoint_t:
-=======
     current_dt = get_sim_timestep(discr, current_state, current_t, current_dt,
                                   current_cfl, eos, t_final, constant_cfl)
 
     current_step, current_t, current_state = \
         advance_state(rhs=my_rhs, timestepper=timestepper,
-                      pre_step_callback=my_pre_step,
+                      pre_step_callback=None,
                       post_step_callback=my_post_step, dt=current_dt,
                       state=current_state, t=current_t, t_final=t_final)
 
     # Dump the final data
->>>>>>> 73602888
     if rank == 0:
         logger.info("Checkpointing final state ...")
 
-<<<<<<< HEAD
-    print(current_step, current_t,
-          np.linalg.norm(actx.to_numpy(current_state[0][0])))
-
-    if current_t - t_final < 0:
-        raise ValueError("Simulation exited abnormally")
-=======
     final_dv = eos.dependent_vars(current_state)
     final_exact = initializer(x_vec=nodes, eos=eos, t=current_t)
     final_resid = current_state - final_exact
     my_write_viz(step=current_step, t=current_t, state=current_state, dv=final_dv,
                  exact=final_exact, resid=final_resid)
     my_write_restart(step=current_step, t=current_t, state=current_state)
->>>>>>> 73602888
 
     if logmgr:
         logmgr.close()
@@ -420,7 +378,6 @@
 
 if __name__ == "__main__":
     logging.basicConfig(format="%(message)s", level=logging.INFO)
-<<<<<<< HEAD
     import argparse
     parser = argparse.ArgumentParser(description="Vortex (MPI version)")
     parser.add_argument("--lazy", action="store_true",
@@ -429,10 +386,6 @@
 
     use_profiling = False
     use_logging = False
-=======
-    use_profiling = False
-    use_logging = True
->>>>>>> 73602888
     use_leap = False
 
     main(use_profiling=use_profiling, use_logmgr=use_logging,
