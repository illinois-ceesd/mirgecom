"""Demonstrate the isentropic vortex example."""

__copyright__ = """
Copyright (C) 2020 University of Illinois Board of Trustees
"""

__license__ = """
Permission is hereby granted, free of charge, to any person obtaining a copy
of this software and associated documentation files (the "Software"), to deal
in the Software without restriction, including without limitation the rights
to use, copy, modify, merge, publish, distribute, sublicense, and/or sell
copies of the Software, and to permit persons to whom the Software is
furnished to do so, subject to the following conditions:

The above copyright notice and this permission notice shall be included in
all copies or substantial portions of the Software.

THE SOFTWARE IS PROVIDED "AS IS", WITHOUT WARRANTY OF ANY KIND, EXPRESS OR
IMPLIED, INCLUDING BUT NOT LIMITED TO THE WARRANTIES OF MERCHANTABILITY,
FITNESS FOR A PARTICULAR PURPOSE AND NONINFRINGEMENT. IN NO EVENT SHALL THE
AUTHORS OR COPYRIGHT HOLDERS BE LIABLE FOR ANY CLAIM, DAMAGES OR OTHER
LIABILITY, WHETHER IN AN ACTION OF CONTRACT, TORT OR OTHERWISE, ARISING FROM,
OUT OF OR IN CONNECTION WITH THE SOFTWARE OR THE USE OR OTHER DEALINGS IN
THE SOFTWARE.
"""
import logging
import numpy as np
import pyopencl as cl
import pyopencl.tools as cl_tools
from functools import partial

from meshmode.array_context import (
    PyOpenCLArrayContext,
    PytatoPyOpenCLArrayContext
)
from mirgecom.profiling import PyOpenCLProfilingArrayContext
from meshmode.dof_array import thaw
from meshmode.mesh import BTAG_ALL, BTAG_NONE  # noqa
from grudge.eager import EagerDGDiscretization
from grudge.shortcuts import make_visualizer

from mirgecom.euler import euler_operator

from mirgecom.simutil import (
    get_sim_timestep,
    generate_and_distribute_mesh,
    check_step
)
from mirgecom.io import make_init_message
from mirgecom.mpi import mpi_entry_point

from mirgecom.integrators import rk4_step
from mirgecom.steppers import advance_state
from mirgecom.boundary import PrescribedInviscidBoundary
from mirgecom.initializers import Vortex2D
from mirgecom.eos import IdealSingleGas

from logpyle import IntervalTimer, set_dt
from mirgecom.euler import extract_vars_for_logging, units_for_logging

from mirgecom.logging_quantities import (
    PushLogQuantity,
    initialize_logmgr,
    logmgr_add_many_discretization_quantities,
    logmgr_add_device_name,
    logmgr_add_device_memory_usage,
    set_sim_state
)

logger = logging.getLogger(__name__)


class MyRuntimeError(RuntimeError):
    """Simple exception to kill the simulation."""

    pass


@mpi_entry_point
def main(ctx_factory=cl.create_some_context, use_logmgr=True,
         use_leap=False, use_profiling=False, casename=None,
         rst_filename=None, actx_class=PyOpenCLArrayContext):
    """Drive the example."""
    cl_ctx = ctx_factory()

    if casename is None:
        casename = "mirgecom"

    from mpi4py import MPI
    comm = MPI.COMM_WORLD
    rank = comm.Get_rank()
    num_parts = comm.Get_size()

    logmgr = initialize_logmgr(use_logmgr,
        filename=f"{casename}.sqlite", mode="wu", mpi_comm=comm)

    if use_profiling:
        queue = cl.CommandQueue(
            cl_ctx, properties=cl.command_queue_properties.PROFILING_ENABLE)
    else:
        queue = cl.CommandQueue(cl_ctx)

    actx = actx_class(
        queue,
        allocator=cl_tools.MemoryPool(cl_tools.ImmediateAllocator(queue)))

    # timestepping control
    current_step = 0
    if use_leap:
        from leap.rk import RK4MethodBuilder
        timestepper = RK4MethodBuilder("state")
    else:
        timestepper = rk4_step
    t_final = 0.01
    current_cfl = 1.0
    current_dt = .001
    current_t = 0
    constant_cfl = False

    # some i/o frequencies
    nrestart = 10
    nstatus = 1
    nviz = 10
    nhealth = 10

    dim = 2
    if dim != 2:
        raise ValueError("This example must be run with dim = 2.")

    rst_path = "restart_data/"
    rst_pattern = (
        rst_path + "{cname}-{step:04d}-{rank:04d}.pkl"
    )
    if rst_filename:  # read the grid from restart data
        rst_filename = f"{rst_filename}-{rank:04d}.pkl"
        from mirgecom.restart import read_restart_data
        restart_data = read_restart_data(actx, rst_filename)
        local_mesh = restart_data["local_mesh"]
        local_nelements = local_mesh.nelements
        global_nelements = restart_data["global_nelements"]
        assert restart_data["nparts"] == num_parts
    else:  # generate the grid from scratch
        nel_1d = 16
        box_ll = -5.0
        box_ur = 5.0
        from meshmode.mesh.generation import generate_regular_rect_mesh
        generate_mesh = partial(generate_regular_rect_mesh, a=(box_ll,)*dim,
                                b=(box_ur,) * dim, nelements_per_axis=(nel_1d,)*dim)
        local_mesh, global_nelements = generate_and_distribute_mesh(comm,
                                                                    generate_mesh)
        local_nelements = local_mesh.nelements

    order = 3
    discr = EagerDGDiscretization(
        actx, local_mesh, order=order, mpi_communicator=comm
    )
    nodes = thaw(actx, discr.nodes())

    vis_timer = None

    if logmgr:
        logmgr_add_device_name(logmgr, queue)
        logmgr_add_device_memory_usage(logmgr, queue)
        logmgr_add_many_discretization_quantities(logmgr, discr, dim,
                             extract_vars_for_logging, units_for_logging)

        logmgr.add_quantity(PushLogQuantity(name="cfl", value=current_cfl))
        logmgr.add_quantity(PushLogQuantity(name="timestep", value=current_dt))
        vis_timer = IntervalTimer("t_vis", "Time spent visualizing")
        logmgr.add_quantity(vis_timer)

        logmgr.add_watches([
            ("step.max", "\nstep = {value}, "),
            ("timestep.max", "dt = {value}, "),
            ("cfl.max", "CFL number: {value:6g} {unit}\n"),
            ("t_sim.max", "        sim time: {value:1.6e} s\n"),
            ("min_pressure", "        P (min, max) (Pa) = ({value:1.9e}, "),
            ("max_pressure",    "{value:1.9e})\n"),
            ("t_step.max", "        step walltime: {value:6g} s\n"),
            ("t_log.max", "        log walltime: {value:6g} s")
        ])

        try:
            logmgr.add_watches([
                ("memory_usage_python.max",
<<<<<<< HEAD
                 "        memory_usage_gpu: {value:g} {unit}")
            ])
=======
                "        memory_usage_gpu: {value:g} {unit}")
                ])
>>>>>>> ac943265
        except KeyError:
            pass

        if use_profiling:
            logmgr.add_watches(["multiply_time.max"])

    # soln setup and init
    eos = IdealSingleGas()
    vel = np.zeros(shape=(dim,))
    orig = np.zeros(shape=(dim,))
    vel[:dim] = 1.0
    initializer = Vortex2D(center=orig, velocity=vel)
    boundaries = {
        BTAG_ALL: PrescribedInviscidBoundary(fluid_solution_func=initializer)
    }

    if rst_filename:
        current_t = restart_data["t"]
        current_step = restart_data["step"]
        current_state = restart_data["state"]
        if logmgr:
            from mirgecom.logging_quantities import logmgr_set_time
            logmgr_set_time(logmgr, current_step, current_t)
    else:
        # Set the current state from time 0
        current_state = initializer(nodes)

    visualizer = make_visualizer(discr)

    initname = initializer.__class__.__name__
    eosname = eos.__class__.__name__
    init_message = make_init_message(dim=dim, order=order,
                                     nelements=local_nelements,
                                     global_nelements=global_nelements,
                                     dt=current_dt, t_final=t_final, nstatus=nstatus,
                                     nviz=nviz, cfl=current_cfl,
                                     constant_cfl=constant_cfl, initname=initname,
                                     eosname=eosname, casename=casename)
    if rank == 0:
        logger.info(init_message)

    def my_write_status(state, component_errors, cfl=None):
        if cfl is None:
            if constant_cfl:
                cfl = current_cfl
                from grudge.op import nodal_max
                from mirgecom.inviscid import get_inviscid_timestep
                updated_dt = nodal_max(
                    discr, "vol",
                    get_inviscid_timestep(discr, eos, cv=state)
                )
                logmgr.set_quantity_value("timestep", updated_dt)
            else:
                from grudge.op import nodal_max
                from mirgecom.inviscid import get_inviscid_cfl
                cfl = nodal_max(discr, "vol",
                                get_inviscid_cfl(discr, eos, current_dt, cv=state))
                logmgr.set_quantity_value("cfl", cfl)

        if rank == 0:
            logger.info(
                "        errors = "
                + ", ".join("%.3g" % en for en in component_errors))

    def my_write_viz(step, t, state, dv=None, exact=None, resid=None):
        if dv is None:
            dv = eos.dependent_vars(state)
        if exact is None:
            exact = initializer(x_vec=nodes, eos=eos, time=t)
        if resid is None:
            resid = state - exact
        viz_fields = [("cv", state),
                      ("dv", dv),
                      ("exact", exact),
                      ("residual", resid)]
        from mirgecom.simutil import write_visfile
        write_visfile(discr, viz_fields, visualizer, vizname=casename,
                      step=step, t=t, overwrite=True, vis_timer=vis_timer)

    def my_write_restart(step, t, state):
        rst_fname = rst_pattern.format(cname=casename, step=step, rank=rank)
        if rst_fname != rst_filename:
            rst_data = {
                "local_mesh": local_mesh,
                "state": state,
                "t": t,
                "step": step,
                "order": order,
                "global_nelements": global_nelements,
                "num_parts": num_parts
            }
            from mirgecom.restart import write_restart_file
            write_restart_file(actx, rst_data, rst_fname, comm)

    def my_health_check(pressure, component_errors):
        health_error = False
        from mirgecom.simutil import check_naninf_local, check_range_local
        if check_naninf_local(discr, "vol", pressure) \
           or check_range_local(discr, "vol", pressure, .2, 1.02):
            health_error = True
            logger.info(f"{rank=}: Invalid pressure data found.")

        exittol = .1
        if max(component_errors) > exittol:
            health_error = True
            if rank == 0:
                logger.info("Solution diverged from exact soln.")

        return health_error

    def my_pre_step(step, t, dt, state):
        try:
            dv = None
            exact = None
            component_errors = None

            if logmgr:
                logmgr.tick_before()

            do_viz = check_step(step=step, interval=nviz)
            do_restart = check_step(step=step, interval=nrestart)
            do_health = check_step(step=step, interval=nhealth)
            do_status = check_step(step=step, interval=nstatus)

            if do_health:
                dv = eos.dependent_vars(state)
                exact = initializer(x_vec=nodes, eos=eos, time=t)
                from mirgecom.simutil import compare_fluid_solutions
                component_errors = compare_fluid_solutions(discr, state, exact)
                from mirgecom.simutil import allsync
                health_errors = allsync(
                    my_health_check(dv.pressure, component_errors),
                    comm, op=MPI.LOR
                )
                if health_errors:
                    if rank == 0:
                        logger.info("Fluid solution failed health check.")
                    raise MyRuntimeError("Failed simulation health check.")

            if do_restart:
                my_write_restart(step=step, t=t, state=state)

            if do_status:
                if component_errors is None:
                    if exact is None:
                        exact = initializer(x_vec=nodes, eos=eos, time=t)
                    from mirgecom.simutil import compare_fluid_solutions
                    component_errors = compare_fluid_solutions(discr, state, exact)
                my_write_status(state, component_errors)

            if do_viz:
                if dv is None:
                    dv = eos.dependent_vars(state)
                if exact is None:
                    exact = initializer(x_vec=nodes, eos=eos, time=t)
                resid = state - exact
                my_write_viz(step=step, t=t, state=state, dv=dv, exact=exact,
                             resid=resid)

        except MyRuntimeError:
            if rank == 0:
                logger.info("Errors detected; attempting graceful exit.")
            my_write_viz(step=step, t=t, state=state)
            my_write_restart(step=step, t=t, state=state)
            raise

        dt = get_sim_timestep(discr, state, t, dt, current_cfl, eos, t_final,
                              constant_cfl)
        return state, dt

    def my_post_step(step, t, dt, state):
        # Logmgr needs to know about EOS, dt?
        # imo this is a design/scope flaw
        if logmgr:
            set_dt(logmgr, dt)
            set_sim_state(logmgr, state, eos)
            logmgr.tick_after()
        return state, dt

    def my_rhs(t, state):
        return euler_operator(discr, cv=state, time=t,
                              boundaries=boundaries, eos=eos)

    current_dt = get_sim_timestep(discr, current_state, current_t, current_dt,
                                  current_cfl, eos, t_final, constant_cfl)

    current_step, current_t, current_state = \
        advance_state(rhs=my_rhs, timestepper=timestepper,
                      pre_step_callback=my_pre_step,
                      post_step_callback=my_post_step, dt=current_dt,
                      state=current_state, t=current_t, t_final=t_final)

    # Dump the final data
    if rank == 0:
        logger.info("Checkpointing final state ...")

    final_dv = eos.dependent_vars(current_state)
    final_exact = initializer(x_vec=nodes, eos=eos, time=current_t)
    final_resid = current_state - final_exact
    my_write_viz(step=current_step, t=current_t, state=current_state, dv=final_dv,
                 exact=final_exact, resid=final_resid)
    my_write_restart(step=current_step, t=current_t, state=current_state)

    if logmgr:
        logmgr.close()
    elif use_profiling:
        print(actx.tabulate_profiling_data())

    finish_tol = 1e-16
    assert np.abs(current_t - t_final) < finish_tol


if __name__ == "__main__":
    import argparse
    casename = "vortex"
    parser = argparse.ArgumentParser(description=f"MIRGE-Com Example: {casename}")
    parser.add_argument("--lazy", action="store_true",
        help="switch to a lazy computation mode")
    parser.add_argument("--profiling", action="store_true",
        help="turn on detailed performance profiling")
    parser.add_argument("--log", action="store_true", default=True,
        help="turn on logging")
    parser.add_argument("--leap", action="store_true",
        help="use leap timestepper")
    parser.add_argument("--restart_file", help="root name of restart file")
    parser.add_argument("--casename", help="casename to use for i/o")
    args = parser.parse_args()
    if args.profiling:
        if args.lazy:
            raise ValueError("Can't use lazy and profiling together.")
        actx_class = PyOpenCLProfilingArrayContext
    else:
        actx_class = PytatoPyOpenCLArrayContext if args.lazy \
            else PyOpenCLArrayContext

    logging.basicConfig(format="%(message)s", level=logging.INFO)
    if args.casename:
        casename = args.casename
    rst_filename = None
    if args.restart_file:
        rst_filename = args.restart_file

    main(use_logmgr=args.log, use_leap=args.leap, use_profiling=args.profiling,
         casename=casename, rst_filename=rst_filename, actx_class=actx_class)

# vim: foldmethod=marker<|MERGE_RESOLUTION|>--- conflicted
+++ resolved
@@ -183,13 +183,8 @@
         try:
             logmgr.add_watches([
                 ("memory_usage_python.max",
-<<<<<<< HEAD
-                 "        memory_usage_gpu: {value:g} {unit}")
-            ])
-=======
                 "        memory_usage_gpu: {value:g} {unit}")
                 ])
->>>>>>> ac943265
         except KeyError:
             pass
 
