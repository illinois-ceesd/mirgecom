--- conflicted
+++ resolved
@@ -187,13 +187,10 @@
     orig = np.zeros(shape=(dim,))
     vel[:dim] = 1.0
     initializer = Vortex2D(center=orig, velocity=vel)
-<<<<<<< HEAD
     boundaries = {
         BTAG_ALL: PrescribedInviscidBoundary(fluid_solution_func=initializer)
     }
-=======
-    boundaries = {BTAG_ALL: PrescribedBoundary(initializer)}
->>>>>>> 9e869c3e
+
     if rst_filename:
         current_t = restart_data["t"]
         current_step = restart_data["step"]
@@ -221,7 +218,6 @@
 
     def my_write_status(state, component_errors, cfl=None):
         if cfl is None:
-<<<<<<< HEAD
             if constant_cfl:
                 cfl = current_cfl
             else:
@@ -229,11 +225,6 @@
                 from mirgecom.inviscid import get_inviscid_cfl
                 cfl = nodal_max(discr, "vol",
                                 get_inviscid_cfl(discr, eos, current_dt, cv=state))
-=======
-            from mirgecom.inviscid import get_inviscid_cfl
-            cfl = current_cfl if constant_cfl else \
-                get_inviscid_cfl(discr, eos, current_dt, state)
->>>>>>> 9e869c3e
         if rank == 0:
             logger.info(
                 f"------ {cfl=}\n"
