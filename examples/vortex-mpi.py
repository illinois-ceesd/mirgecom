"""Demonstrate the isentropic vortex example."""

__copyright__ = """
Copyright (C) 2020 University of Illinois Board of Trustees
"""

__license__ = """
Permission is hereby granted, free of charge, to any person obtaining a copy
of this software and associated documentation files (the "Software"), to deal
in the Software without restriction, including without limitation the rights
to use, copy, modify, merge, publish, distribute, sublicense, and/or sell
copies of the Software, and to permit persons to whom the Software is
furnished to do so, subject to the following conditions:

The above copyright notice and this permission notice shall be included in
all copies or substantial portions of the Software.

THE SOFTWARE IS PROVIDED "AS IS", WITHOUT WARRANTY OF ANY KIND, EXPRESS OR
IMPLIED, INCLUDING BUT NOT LIMITED TO THE WARRANTIES OF MERCHANTABILITY,
FITNESS FOR A PARTICULAR PURPOSE AND NONINFRINGEMENT. IN NO EVENT SHALL THE
AUTHORS OR COPYRIGHT HOLDERS BE LIABLE FOR ANY CLAIM, DAMAGES OR OTHER
LIABILITY, WHETHER IN AN ACTION OF CONTRACT, TORT OR OTHERWISE, ARISING FROM,
OUT OF OR IN CONNECTION WITH THE SOFTWARE OR THE USE OR OTHER DEALINGS IN
THE SOFTWARE.
"""
import logging
import numpy as np
import pyopencl as cl
import pyopencl.tools as cl_tools
from functools import partial

from meshmode.array_context import PyOpenCLArrayContext
from meshmode.dof_array import thaw
from meshmode.mesh import BTAG_ALL, BTAG_NONE  # noqa
from grudge.eager import EagerDGDiscretization
from grudge.shortcuts import make_visualizer

from mirgecom.profiling import PyOpenCLProfilingArrayContext

from mirgecom.euler import (
    inviscid_operator,
    split_conserved,
    get_inviscid_timestep,
    InviscidTimestepError,
    get_inviscid_vis_fields,
)
from mirgecom.simutil import (
    create_parallel_grid,
    get_sim_timestep,
    sim_checkpoint,
)
from mirgecom.io import (
    make_init_message,
    write_visualization_file,
)
from mirgecom.mpi import mpi_entry_point, comm_any

from mirgecom.integrators import rk4_step
from mirgecom.steppers import advance_state
from mirgecom.boundary import PrescribedBoundary
from mirgecom.initializers import Vortex2D
from mirgecom.eos import IdealSingleGas

from logpyle import IntervalTimer

<<<<<<< HEAD
from mirgecom.logging_quantities import initialize_logmgr, logmgr_add_device_name
from mirgecom.euler import logmgr_add_inviscid_quantities
=======
from mirgecom.logging_quantities import (initialize_logmgr,
    logmgr_add_many_discretization_quantities, logmgr_add_device_name,
    logmgr_add_device_memory_usage)
>>>>>>> 5323de12


logger = logging.getLogger(__name__)


@mpi_entry_point
def main(ctx_factory=cl.create_some_context, use_profiling=False, use_logmgr=False):
    """Drive the example."""
    from mpi4py import MPI
    comm = MPI.COMM_WORLD

    logmgr = initialize_logmgr(use_logmgr,
        filename="vortex.sqlite", mode="wu", mpi_comm=comm)

    cl_ctx = ctx_factory()
    if use_profiling:
        queue = cl.CommandQueue(cl_ctx,
            properties=cl.command_queue_properties.PROFILING_ENABLE)
        actx = PyOpenCLProfilingArrayContext(queue,
            allocator=cl_tools.MemoryPool(cl_tools.ImmediateAllocator(queue)),
            logmgr=logmgr)
    else:
        queue = cl.CommandQueue(cl_ctx)
        actx = PyOpenCLArrayContext(queue,
            allocator=cl_tools.MemoryPool(cl_tools.ImmediateAllocator(queue)))

    dim = 2
    nel_1d = 16
    order = 3
    exittol = .09
    t_final = 0.1
    current_cfl = 1.0
    vel = np.zeros(shape=(dim,))
    orig = np.zeros(shape=(dim,))
    vel[:dim] = 1.0
    current_dt = .001
    current_t = 0
    eos = IdealSingleGas()
    initializer = Vortex2D(center=orig, velocity=vel)
    casename = "vortex"
    boundaries = {BTAG_ALL: PrescribedBoundary(initializer)}
    constant_cfl = False
    nviz = 10
    rank = 0
    current_step = 0
    timestepper = rk4_step
    box_ll = -5.0
    box_ur = 5.0

    rank = comm.Get_rank()

    if dim != 2:
        raise ValueError("This example must be run with dim = 2.")

    from meshmode.mesh.generation import generate_regular_rect_mesh
    generate_grid = partial(generate_regular_rect_mesh, a=(box_ll,) * dim,
                            b=(box_ur,) * dim, n=(nel_1d,) * dim)
    local_mesh, global_nelements = create_parallel_grid(comm, generate_grid)
    local_nelements = local_mesh.nelements

    discr = EagerDGDiscretization(
        actx, local_mesh, order=order, mpi_communicator=comm
    )
    nodes = thaw(actx, discr.nodes())
    current_state = initializer(nodes)

    vis_timer = None

    if logmgr:
        logmgr_add_device_name(logmgr, queue)
<<<<<<< HEAD
        logmgr_add_inviscid_quantities(logmgr, discr, eos)
=======
        logmgr_add_device_memory_usage(logmgr, queue)
        logmgr_add_many_discretization_quantities(logmgr, discr, dim,
                             extract_vars_for_logging, units_for_logging)
>>>>>>> 5323de12

        logmgr.add_watches(["step.max", "t_step.max", "t_log.max",
                            "min_temperature", "L2_norm_momentum1"])

        try:
            logmgr.add_watches(["memory_usage_python.max", "memory_usage_gpu.max"])
        except KeyError:
            pass

        if use_profiling:
            logmgr.add_watches(["multiply_time.max"])

        vis_timer = IntervalTimer("t_vis", "Time spent visualizing")
        logmgr.add_quantity(vis_timer)

    init_message = make_init_message(dim=dim, order=order, casename=casename,
                                     nelements=local_nelements,
                                     global_nelements=global_nelements)
    if rank == 0:
        logger.info(init_message)

    visualizer = make_visualizer(discr, order + 3 if dim == 2 else order)

    def write_vis(step, t, state):
        io_fields = get_inviscid_vis_fields(dim, state, eos)
        io_fields.append(
            ("exact_cv", split_conserved(dim, initializer(nodes, t=t))))
        return write_visualization_file(visualizer, fields=io_fields,
                    basename=casename, step=step, t=t, comm=comm, timer=vis_timer)

    def get_timestep(step, t, state):
        try:
            dt_max = get_inviscid_timestep(discr=discr, q=state, cfl=current_cfl,
                eos=eos) if constant_cfl else current_dt
        except InviscidTimestepError:
            write_vis(step, t, state)
            raise
        return get_sim_timestep(dt_max, t, t_final=t_final)

    def rhs(t, state):
        return inviscid_operator(discr, q=state, t=t,
                                 boundaries=boundaries, eos=eos)

    def checkpoint(step, t, dt, state):
        exact_state = initializer(nodes, t=t)
        if comm_any(comm, discr.norm(state - exact_state, np.inf) > exittol):
            write_vis(step, t, state)
            raise RuntimeError(f"Exact solution mismatch at step {step}.")
        return sim_checkpoint(step, t, dt, state, t_final=t_final,
            nvis=nviz, write_vis=write_vis)

    if current_step == 0:
        dt = get_timestep(0, current_t, current_state)
        done = checkpoint(0, current_t, dt, current_state)
        assert not done

    if rank == 0:
        logger.info("Timestepping started.")

    (current_step, current_t, current_state) = \
        advance_state(rhs=rhs, timestepper=timestepper, checkpoint=checkpoint,
            get_timestep=get_timestep, state=current_state, t=current_t,
            logmgr=logmgr)

    if rank == 0:
        logger.info("Timestepping finished.")

    if logmgr:
        logmgr.close()
    elif use_profiling:
        print(actx.tabulate_profiling_data())


if __name__ == "__main__":
    logging.basicConfig(format="%(message)s", level=logging.INFO)
    use_profiling = True
    use_logging = True

    main(use_profiling=use_profiling, use_logmgr=use_logging)

# vim: foldmethod=marker<|MERGE_RESOLUTION|>--- conflicted
+++ resolved
@@ -63,14 +63,11 @@
 
 from logpyle import IntervalTimer
 
-<<<<<<< HEAD
-from mirgecom.logging_quantities import initialize_logmgr, logmgr_add_device_name
+from mirgecom.logging_quantities import (
+    initialize_logmgr,
+    logmgr_add_device_name,
+    logmgr_add_device_memory_usage)
 from mirgecom.euler import logmgr_add_inviscid_quantities
-=======
-from mirgecom.logging_quantities import (initialize_logmgr,
-    logmgr_add_many_discretization_quantities, logmgr_add_device_name,
-    logmgr_add_device_memory_usage)
->>>>>>> 5323de12
 
 
 logger = logging.getLogger(__name__)
@@ -141,13 +138,8 @@
 
     if logmgr:
         logmgr_add_device_name(logmgr, queue)
-<<<<<<< HEAD
         logmgr_add_inviscid_quantities(logmgr, discr, eos)
-=======
         logmgr_add_device_memory_usage(logmgr, queue)
-        logmgr_add_many_discretization_quantities(logmgr, discr, dim,
-                             extract_vars_for_logging, units_for_logging)
->>>>>>> 5323de12
 
         logmgr.add_watches(["step.max", "t_step.max", "t_log.max",
                             "min_temperature", "L2_norm_momentum1"])
