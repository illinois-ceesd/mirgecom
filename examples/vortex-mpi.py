"""Demonstrate the isentropic vortex example."""

__copyright__ = """
Copyright (C) 2020 University of Illinois Board of Trustees
"""

__license__ = """
Permission is hereby granted, free of charge, to any person obtaining a copy
of this software and associated documentation files (the "Software"), to deal
in the Software without restriction, including without limitation the rights
to use, copy, modify, merge, publish, distribute, sublicense, and/or sell
copies of the Software, and to permit persons to whom the Software is
furnished to do so, subject to the following conditions:

The above copyright notice and this permission notice shall be included in
all copies or substantial portions of the Software.

THE SOFTWARE IS PROVIDED "AS IS", WITHOUT WARRANTY OF ANY KIND, EXPRESS OR
IMPLIED, INCLUDING BUT NOT LIMITED TO THE WARRANTIES OF MERCHANTABILITY,
FITNESS FOR A PARTICULAR PURPOSE AND NONINFRINGEMENT. IN NO EVENT SHALL THE
AUTHORS OR COPYRIGHT HOLDERS BE LIABLE FOR ANY CLAIM, DAMAGES OR OTHER
LIABILITY, WHETHER IN AN ACTION OF CONTRACT, TORT OR OTHERWISE, ARISING FROM,
OUT OF OR IN CONNECTION WITH THE SOFTWARE OR THE USE OR OTHER DEALINGS IN
THE SOFTWARE.
"""
import logging
import numpy as np
import pyopencl as cl
import pyopencl.tools as cl_tools
from functools import partial

from meshmode.array_context import PyOpenCLArrayContext
from meshmode.dof_array import thaw
from meshmode.mesh import BTAG_ALL, BTAG_NONE  # noqa
from grudge.eager import EagerDGDiscretization
from grudge.shortcuts import make_visualizer

from mirgecom.profiling import PyOpenCLProfilingArrayContext

from mirgecom.euler import inviscid_operator
from mirgecom.simutil import (
    inviscid_sim_timestep,
    sim_checkpoint,
    create_parallel_grid,
    ExactSolutionMismatch,
)
from mirgecom.io import make_init_message
from mirgecom.mpi import mpi_entry_point

from mirgecom.integrators import rk4_step
from mirgecom.steppers import advance_state
from mirgecom.boundary import PrescribedBoundary
from mirgecom.initializers import Vortex2D
from mirgecom.eos import IdealSingleGas

from logpyle import IntervalTimer
from mirgecom.euler import extract_vars_for_logging, units_for_logging

from mirgecom.logging_quantities import (initialize_logmgr,
<<<<<<< HEAD
    logmgr_add_default_discretization_quantities, logmgr_add_device_name)
=======
    logmgr_add_many_discretization_quantities, logmgr_add_device_name)
>>>>>>> bbaf0dc9


logger = logging.getLogger(__name__)


@mpi_entry_point
def main(ctx_factory=cl.create_some_context, use_profiling=False, use_logmgr=False):
    """Drive the example."""
    from mpi4py import MPI
    comm = MPI.COMM_WORLD

    logmgr = initialize_logmgr(use_logmgr,
        filename="vortex.sqlite", mode="wu", mpi_comm=comm)

    cl_ctx = ctx_factory()
    if use_profiling:
        queue = cl.CommandQueue(cl_ctx,
            properties=cl.command_queue_properties.PROFILING_ENABLE)
        actx = PyOpenCLProfilingArrayContext(queue,
            allocator=cl_tools.MemoryPool(cl_tools.ImmediateAllocator(queue)),
            logmgr=logmgr)
    else:
        queue = cl.CommandQueue(cl_ctx)
        actx = PyOpenCLArrayContext(queue,
            allocator=cl_tools.MemoryPool(cl_tools.ImmediateAllocator(queue)))

    dim = 2
    nel_1d = 16
    order = 3
    exittol = .09
    t_final = 0.1
    current_cfl = 1.0
    vel = np.zeros(shape=(dim,))
    orig = np.zeros(shape=(dim,))
    vel[:dim] = 1.0
    current_dt = .001
    current_t = 0
    eos = IdealSingleGas()
    initializer = Vortex2D(center=orig, velocity=vel)
    casename = "vortex"
    boundaries = {BTAG_ALL: PrescribedBoundary(initializer)}
    constant_cfl = False
    nstatus = 10
    nviz = 10
    rank = 0
    checkpoint_t = current_t
    current_step = 0
    timestepper = rk4_step
    box_ll = -5.0
    box_ur = 5.0

    rank = comm.Get_rank()

    if dim != 2:
        raise ValueError("This example must be run with dim = 2.")

    from meshmode.mesh.generation import generate_regular_rect_mesh
    generate_grid = partial(generate_regular_rect_mesh, a=(box_ll,) * dim,
                            b=(box_ur,) * dim, n=(nel_1d,) * dim)
    local_mesh, global_nelements = create_parallel_grid(comm, generate_grid)
    local_nelements = local_mesh.nelements

    discr = EagerDGDiscretization(
        actx, local_mesh, order=order, mpi_communicator=comm
    )
    nodes = thaw(actx, discr.nodes())
    current_state = initializer(nodes)

    vis_timer = None

    if logmgr:
        logmgr_add_device_name(logmgr, queue)
<<<<<<< HEAD
        logmgr_add_default_discretization_quantities(logmgr, discr, dim,
=======
        logmgr_add_many_discretization_quantities(logmgr, discr, dim,
>>>>>>> bbaf0dc9
                             extract_vars_for_logging, units_for_logging)

        logmgr.add_watches(["step.max", "t_step.max", "t_log.max",
                            "min_temperature", "L2_norm_momentum1"])

        try:
<<<<<<< HEAD
            logmgr.add_watches(["memory_usage_python.max", "memory_usage_gpu.max"])
=======
            logmgr.add_watches(["memory_usage.max"])
>>>>>>> bbaf0dc9
        except KeyError:
            pass

        if use_profiling:
            logmgr.add_watches(["multiply_time.max"])

        vis_timer = IntervalTimer("t_vis", "Time spent visualizing")
        logmgr.add_quantity(vis_timer)

    visualizer = make_visualizer(discr, order + 3 if dim == 2 else order)

    initname = initializer.__class__.__name__
    eosname = eos.__class__.__name__
    init_message = make_init_message(dim=dim, order=order,
                                     nelements=local_nelements,
                                     global_nelements=global_nelements,
                                     dt=current_dt, t_final=t_final, nstatus=nstatus,
                                     nviz=nviz, cfl=current_cfl,
                                     constant_cfl=constant_cfl, initname=initname,
                                     eosname=eosname, casename=casename)
    if rank == 0:
        logger.info(init_message)

    get_timestep = partial(inviscid_sim_timestep, discr=discr, t=current_t,
                           dt=current_dt, cfl=current_cfl, eos=eos,
                           t_final=t_final, constant_cfl=constant_cfl)

    def my_rhs(t, state):
        return inviscid_operator(discr, q=state, t=t,
                                 boundaries=boundaries, eos=eos)

    def my_checkpoint(step, t, dt, state):
        return sim_checkpoint(discr, visualizer, eos, q=state,
                              exact_soln=initializer, vizname=casename, step=step,
                              t=t, dt=dt, nstatus=nstatus, nviz=nviz,
                              exittol=exittol, constant_cfl=constant_cfl, comm=comm,
                              vis_timer=vis_timer)

    try:
        (current_step, current_t, current_state) = \
            advance_state(rhs=my_rhs, timestepper=timestepper,
                          checkpoint=my_checkpoint,
                          get_timestep=get_timestep, state=current_state,
                          t=current_t, t_final=t_final, logmgr=logmgr, eos=eos,
                          dim=dim)
    except ExactSolutionMismatch as ex:
        current_step = ex.step
        current_t = ex.t
        current_state = ex.state

    #    if current_t != checkpoint_t:
    if rank == 0:
        logger.info("Checkpointing final state ...")
    my_checkpoint(current_step, t=current_t,
                  dt=(current_t - checkpoint_t),
                  state=current_state)

    if current_t - t_final < 0:
        raise ValueError("Simulation exited abnormally")

    if logmgr:
        logmgr.close()
    elif use_profiling:
        print(actx.tabulate_profiling_data())


if __name__ == "__main__":
    logging.basicConfig(format="%(message)s", level=logging.INFO)
    use_profiling = True
    use_logging = True

    main(use_profiling=use_profiling, use_logmgr=use_logging)

# vim: foldmethod=marker<|MERGE_RESOLUTION|>--- conflicted
+++ resolved
@@ -57,11 +57,7 @@
 from mirgecom.euler import extract_vars_for_logging, units_for_logging
 
 from mirgecom.logging_quantities import (initialize_logmgr,
-<<<<<<< HEAD
-    logmgr_add_default_discretization_quantities, logmgr_add_device_name)
-=======
     logmgr_add_many_discretization_quantities, logmgr_add_device_name)
->>>>>>> bbaf0dc9
 
 
 logger = logging.getLogger(__name__)
@@ -134,22 +130,14 @@
 
     if logmgr:
         logmgr_add_device_name(logmgr, queue)
-<<<<<<< HEAD
-        logmgr_add_default_discretization_quantities(logmgr, discr, dim,
-=======
         logmgr_add_many_discretization_quantities(logmgr, discr, dim,
->>>>>>> bbaf0dc9
                              extract_vars_for_logging, units_for_logging)
 
         logmgr.add_watches(["step.max", "t_step.max", "t_log.max",
                             "min_temperature", "L2_norm_momentum1"])
 
         try:
-<<<<<<< HEAD
             logmgr.add_watches(["memory_usage_python.max", "memory_usage_gpu.max"])
-=======
-            logmgr.add_watches(["memory_usage.max"])
->>>>>>> bbaf0dc9
         except KeyError:
             pass
 
