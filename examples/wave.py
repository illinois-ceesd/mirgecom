--- conflicted
+++ resolved
@@ -37,17 +37,10 @@
 from mirgecom.wave import wave_operator
 from mirgecom.integrators import rk4_step
 
-<<<<<<< HEAD
-from meshmode.array_context import (PyOpenCLArrayContext,
-    PytatoPyOpenCLArrayContext)
-=======
 from meshmode.array_context import (
     PyOpenCLArrayContext,
     PytatoPyOpenCLArrayContext
 )
-
-from arraycontext import thaw, freeze
->>>>>>> 7b3f83d8
 
 from mirgecom.profiling import PyOpenCLProfilingArrayContext
 
