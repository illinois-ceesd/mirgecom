__copyright__ = "Copyright (C) 2020 CEESD Developers"

__license__ = """
Permission is hereby granted, free of charge, to any person obtaining a copy
of this software and associated documentation files (the "Software"), to deal
in the Software without restriction, including without limitation the rights
to use, copy, modify, merge, publish, distribute, sublicense, and/or sell
copies of the Software, and to permit persons to whom the Software is
furnished to do so, subject to the following conditions:

The above copyright notice and this permission notice shall be included in
all copies or substantial portions of the Software.

THE SOFTWARE IS PROVIDED "AS IS", WITHOUT WARRANTY OF ANY KIND, EXPRESS OR
IMPLIED, INCLUDING BUT NOT LIMITED TO THE WARRANTIES OF MERCHANTABILITY,
FITNESS FOR A PARTICULAR PURPOSE AND NONINFRINGEMENT. IN NO EVENT SHALL THE
AUTHORS OR COPYRIGHT HOLDERS BE LIABLE FOR ANY CLAIM, DAMAGES OR OTHER
LIABILITY, WHETHER IN AN ACTION OF CONTRACT, TORT OR OTHERWISE, ARISING FROM,
OUT OF OR IN CONNECTION WITH THE SOFTWARE OR THE USE OR OTHER DEALINGS IN
THE SOFTWARE.
"""

import numpy as np
import numpy.linalg as la  # noqa
import pyopencl as cl
import pyopencl.array as cla  # noqa
from pytools.obj_array import join_fields
from grudge.eager import EagerDGDiscretization
from grudge.shortcuts import make_visualizer
from mirgecom.wave import wave_operator
from mirgecom.integrators import rk4_step
from meshmode.dof_array import thaw
import pyopencl.tools as cl_tools

from mirgecom.profiling import PyOpenCLProfilingArrayContext


def bump(actx, discr, t=0):
    source_center = np.array([0.2, 0.35, 0.1])[:discr.dim]
    source_width = 0.05
    source_omega = 3

    nodes = thaw(actx, discr.nodes())
    center_dist = join_fields([
        nodes[i] - source_center[i]
        for i in range(discr.dim)
        ])

    return (
        np.cos(source_omega*t)
        * actx.np.exp(
            -np.dot(center_dist, center_dist)
            / source_width**2))


def main():
    cl_ctx = cl.create_some_context()
<<<<<<< HEAD
    queue = cl.CommandQueue(cl_ctx,
        properties=cl.command_queue_properties.PROFILING_ENABLE)
    actx = PyOpenCLProfilingArrayContext(queue)
=======
    queue = cl.CommandQueue(cl_ctx)
    actx = PyOpenCLArrayContext(queue,
        allocator=cl_tools.MemoryPool(cl_tools.ImmediateAllocator(queue)))
>>>>>>> 8eb0a2b4

    dim = 2
    nel_1d = 16
    from meshmode.mesh.generation import generate_regular_rect_mesh
    mesh = generate_regular_rect_mesh(
        a=(-0.5,)*dim,
        b=(0.5,)*dim,
        n=(nel_1d,)*dim)

    order = 3

    if dim == 2:
        # no deep meaning here, just a fudge factor
        dt = 0.75/(nel_1d*order**2)
    elif dim == 3:
        # no deep meaning here, just a fudge factor
        dt = 0.45/(nel_1d*order**2)
    else:
        raise ValueError("don't have a stable time step guesstimate")

    print("%d elements" % mesh.nelements)

    discr = EagerDGDiscretization(actx, mesh, order=order)

    fields = join_fields(
        bump(actx, discr),
        [discr.zeros(actx) for i in range(discr.dim)]
        )

    vis = make_visualizer(discr, discr.order+3 if dim == 2 else discr.order)

    def rhs(t, w):
        return wave_operator(discr, c=1, w=w)

    t = 0
    t_final = 3
    istep = 0
    while t < t_final:
        fields = rk4_step(fields, t, dt, rhs)

        if istep % 10 == 0:
            actx.print_profiling_data()
            print(istep, t, discr.norm(fields[0], np.inf))
            vis.write_vtk_file("fld-wave-eager-%04d.vtu" % istep,
                    [
                        ("u", fields[0]),
                        ("v", fields[1:]),
                        ])

        t += dt
        istep += 1


if __name__ == "__main__":
    main()

# vim: foldmethod=marker<|MERGE_RESOLUTION|>--- conflicted
+++ resolved
@@ -55,15 +55,10 @@
 
 def main():
     cl_ctx = cl.create_some_context()
-<<<<<<< HEAD
     queue = cl.CommandQueue(cl_ctx,
         properties=cl.command_queue_properties.PROFILING_ENABLE)
-    actx = PyOpenCLProfilingArrayContext(queue)
-=======
-    queue = cl.CommandQueue(cl_ctx)
     actx = PyOpenCLArrayContext(queue,
         allocator=cl_tools.MemoryPool(cl_tools.ImmediateAllocator(queue)))
->>>>>>> 8eb0a2b4
 
     dim = 2
     nel_1d = 16
