--- conflicted
+++ resolved
@@ -81,13 +81,8 @@
     discr = EagerDGDiscretization(actx, mesh, order=order)
 
     fields = join_fields(
-<<<<<<< HEAD
-        bump(discr, queue),
-        [discr.zeros(queue) for i in range(discr.dim)]
-=======
         bump(actx, discr),
         [discr.zeros(actx) for i in range(discr.dim)]
->>>>>>> d9c88b2e
         )
 
     vis = make_visualizer(discr, discr.order+3 if dim == 2 else discr.order)
