__copyright__ = """
Copyright (C) 2020 University of Illinois Board of Trustees
"""

__author__ = """
Center for Exascale-Enabled Scramjet Design
University of Illinois, Urbana, IL 61801
"""

__license__ = """
Permission is hereby granted, free of charge, to any person obtaining a copy
of this software and associated documentation files (the "Software"), to deal
in the Software without restriction, including without limitation the rights
to use, copy, modify, merge, publish, distribute, sublicense, and/or sell
copies of the Software, and to permit persons to whom the Software is
furnished to do so, subject to the following conditions:

The above copyright notice and this permission notice shall be included in
all copies or substantial portions of the Software.

THE SOFTWARE IS PROVIDED "AS IS", WITHOUT WARRANTY OF ANY KIND, EXPRESS OR
IMPLIED, INCLUDING BUT NOT LIMITED TO THE WARRANTIES OF MERCHANTABILITY,
FITNESS FOR A PARTICULAR PURPOSE AND NONINFRINGEMENT. IN NO EVENT SHALL THE
AUTHORS OR COPYRIGHT HOLDERS BE LIABLE FOR ANY CLAIM, DAMAGES OR OTHER
LIABILITY, WHETHER IN AN ACTION OF CONTRACT, TORT OR OTHERWISE, ARISING FROM,
OUT OF OR IN CONNECTION WITH THE SOFTWARE OR THE USE OR OTHER DEALINGS IN
THE SOFTWARE.
"""

import numpy as np
import numpy.linalg as la  # noqa
import pyopencl as cl
<<<<<<< HEAD
import pyopencl.array as cla  # noqa

# TODO: Remove grudge dependence?
=======
from mpi4py import MPI
>>>>>>> 3773e154
from grudge.eager import EagerDGDiscretization
from grudge.shortcuts import make_visualizer
from mirgecom.euler import get_inviscid_timestep
from mirgecom.euler import inviscid_operator
from mirgecom.initializers import Lump
from mirgecom.initializers import Vortex2D
from mirgecom.eos import IdealSingleGas
from mirgecom.integrators import rk4_step
from meshmode.mesh import BTAG_ALL, BTAG_NONE  # noqa
from meshmode.array_context import PyOpenCLArrayContext
from meshmode.dof_array import thaw


mirge_params = {
    "iotag": "EaEu] ",
    "numdim": 2,
    "nel_1d": 16,
    "box_lower_left": -5,
    "box_upper_right": 5,
    "order": 3,
    "origin": (0, 0, 0),
    "velocity": (0, 0.0),
    "t_final": 0.1,
    "cfl": 1.0,
    "dt": 0.001,
    "nstatus": 10,
    "constantcfl": False,
    "casename": "Vortex2D",
}


def main():
    cl_ctx = cl.create_some_context()
    queue = cl.CommandQueue(cl_ctx)
    actx = PyOpenCLArrayContext(queue)

    iotag = mirge_params["iotag"]
    dim = mirge_params["numdim"]
    nel_1d = mirge_params["nel_1d"]
    box_ll = mirge_params["box_lower_left"]
    box_ur = mirge_params["box_upper_right"]
    order = mirge_params["order"]
    t_final = mirge_params["t_final"]
    cfl = mirge_params["cfl"]
    dt = mirge_params["dt"]
    constantcfl = mirge_params["constant_cfl"]
    nstepstatus = mirge_params["nstatus"]
    casename = mirge_params["casename"]
    visfileroot = casename

    comm = MPI.COMM_WORLD
    nproc = comm.Get_size()
    rank = comm.Get_rank()
    num_parts = nproc

    from meshmode.distributed import (
        MPIMeshDistributor,
        get_partition_by_pymetis,
    )

    mesh_dist = MPIMeshDistributor(comm)

    if mesh_dist.is_mananger_rank():
        from meshmode.mesh.generation import generate_regular_rect_mesh

        mesh = generate_regular_rect_mesh(
            a=(box_ll,) * dim, b=(box_ur,) * dim, n=(nel_1d,) * dim
        )

        print(f"{iotag}Total {dim}d elements: {mesh.nelements}")

        part_per_element = get_partition_by_pymetis(mesh, num_parts)

        local_mesh = mesh_dist.send_mesh_parts(
            mesh, part_per_element, num_parts
        )
        del mesh

    else:
        local_mesh = mesh_dist.receive_mesh_part()

    discr = EagerDGDiscretization(
        actx, local_mesh, order=order, mpi_communicator=comm
    )
    nodes = thaw(actx, discr.nodes())

    t = 0
    istep = 0
    vel = np.zeros(shape=(dim,))
    orig = np.zeros(shape=(dim,))
<<<<<<< HEAD
    vel[0] = 1.0
    vel[1] = 1.0

    casename = 'Vortex'
    if casename == 'Vortex':
        initializer = Vortex2D(center=orig, velocity=vel)
    elif casename == 'Lump':
        initializer = Lump(center=orig, velocity=vel)
    else:
        print(f"{iotag}Error: Unknown init case ({casename})")
=======
    j = 0
    for veli in mirge_params["velocity"]:
        vel[j] = veli
        j += 1

    j = 0
    for origi in mirge_params["origin"]:
        orig[j] = origi
        j += 1

    if casename == "Vortex2D":
        initializer = Vortex2D(center=orig, velocity=vel)
    elif casename == "Lump":
        initializer = Lump(center=orig, velocity=vel)
    else:
        print(f"{iotag}Error: Unrecognized casename ({casename})")
>>>>>>> 3773e154
        assert(False)

    boundaries = {BTAG_ALL: initializer}
    eos = IdealSingleGas()

    fields = initializer(0, nodes)

    # todo: needs parallelization, maybe just reduction
    sdt = get_inviscid_timestep(discr, fields, c=cfl, eos=eos)

    initname = initializer.__class__.__name__
    eosname = eos.__class__.__name__

    # todo: should report min/max num elements / partition over procs
    message = (
        f"{iotag}Num partitions: {nproc}\n"
        f"{iotag}Num {dim}d elements: {local_mesh.nelements}\n"
        f"{iotag}Timestep:        {dt}\n"
        f"{iotag}Final time:      {t_final}\n"
        f"{iotag}Status freq:     {nstepstatus}\n"
        f"{iotag}Initialization:  {initname}\n"
        f"{iotag}EOS:             {eosname}"
    )
    comm.Barrier()
    if rank == 0:
        print(message)

    vis = make_visualizer(
        discr, discr.order + 3 if dim == 2 else discr.order
    )

    def write_soln():
        expected_result = initializer(t, nodes)
        result_resid = fields - expected_result
        maxerr = [
            np.max(np.abs(result_resid[i].get()))
            for i in range(dim + 2)
        ]

        dv = eos(fields)
        mindv = [np.min(dvfld.get()) for dvfld in dv]
        maxdv = [np.max(dvfld.get()) for dvfld in dv]

        statusmsg = (
            f"{iotag}Status: Step({istep}) Time({t})\n"
            f"{iotag}------   P({mindv[0]},{maxdv[0]})\n"
            f"{iotag}------   T({mindv[1]},{maxdv[1]})\n"
            f"{iotag}------   dt,cfl = ({dt},{cfl})\n"
            f"{iotag}------   Err({maxerr})"
        )
        if rank == 0:  # todo: need parallel status
            print(statusmsg)

        visfilename = visfileroot + "-{iorank:04d}-{iostep:04d}.vtu"
        visfilename.Format(iorank=rank, iostep=istep)
        # todo: post-processing stitching together multiple ranks viz
        vis.write_vtk_file(
            visfilename,
            [
                ("density", fields[0]),
                ("energy", fields[1]),
                ("momentum", fields[2:]),
                ("pressure", dv[0]),
                ("temperature", dv[1]),
                ("expected_solution", expected_result),
                ("residual", result_resid),
            ],
        )

    def rhs(t, w):
        return inviscid_operator(
            discr, w=w, t=t, boundaries=boundaries, eos=eos
        )

    while t < t_final:

        if constantcfl is True:
            dt = sdt
        else:
            cfl = dt / sdt

        if istep % nstepstatus == 0:
            write_soln()

        fields = rk4_step(fields, t, dt, rhs)
        t += dt
        istep += 1

        # todo: reduce min over ranks
        sdt = get_inviscid_timestep(discr, fields, c=cfl, eos=eos)

        comm.Barrier()

    if rank == 0:
        print(f"{iotag}Writing final dump.")
    write_soln()

    comm.Barrier()

    if rank == 0:
        print(f"{iotag}Goodbye!")


if __name__ == "__main__":
    main()

# vim: foldmethod=marker<|MERGE_RESOLUTION|>--- conflicted
+++ resolved
@@ -30,13 +30,7 @@
 import numpy as np
 import numpy.linalg as la  # noqa
 import pyopencl as cl
-<<<<<<< HEAD
-import pyopencl.array as cla  # noqa
-
-# TODO: Remove grudge dependence?
-=======
 from mpi4py import MPI
->>>>>>> 3773e154
 from grudge.eager import EagerDGDiscretization
 from grudge.shortcuts import make_visualizer
 from mirgecom.euler import get_inviscid_timestep
@@ -127,18 +121,7 @@
     istep = 0
     vel = np.zeros(shape=(dim,))
     orig = np.zeros(shape=(dim,))
-<<<<<<< HEAD
-    vel[0] = 1.0
-    vel[1] = 1.0
-
-    casename = 'Vortex'
-    if casename == 'Vortex':
-        initializer = Vortex2D(center=orig, velocity=vel)
-    elif casename == 'Lump':
-        initializer = Lump(center=orig, velocity=vel)
-    else:
-        print(f"{iotag}Error: Unknown init case ({casename})")
-=======
+    
     j = 0
     for veli in mirge_params["velocity"]:
         vel[j] = veli
@@ -149,13 +132,12 @@
         orig[j] = origi
         j += 1
 
-    if casename == "Vortex2D":
+    if casename == "Vortex":
         initializer = Vortex2D(center=orig, velocity=vel)
     elif casename == "Lump":
         initializer = Lump(center=orig, velocity=vel)
     else:
-        print(f"{iotag}Error: Unrecognized casename ({casename})")
->>>>>>> 3773e154
+        print(f"{iotag}Error: Unrecognized init casename ({casename})")
         assert(False)
 
     boundaries = {BTAG_ALL: initializer}
