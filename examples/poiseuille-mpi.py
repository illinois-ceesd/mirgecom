--- conflicted
+++ resolved
@@ -131,17 +131,10 @@
     current_step = 0
 
     # some i/o frequencies
-<<<<<<< HEAD
-    nstatus = 10000
-    nviz = 100
-    nrestart = 100
-    nhealth = 100
-=======
     nstatus = 1
     nviz = 1
     nrestart = 10
     nhealth = 1
->>>>>>> 7ba6d20e
 
     # some geometry setup
     dim = 2
@@ -353,21 +346,11 @@
 
     def my_health_check(state, dv, component_errors):
         health_error = False
-        # from mirgecom.simutil import check_naninf_local, check_range_local
-        from mirgecom.simutil import check_naninf_local
+        from mirgecom.simutil import check_naninf_local, check_range_local
         if check_naninf_local(dcoll, "vol", dv.pressure):
             health_error = True
             logger.info(f"{rank=}: NANs/Infs in pressure data.")
 
-<<<<<<< HEAD
-        # if global_reduce(check_range_local(dcoll, "vol", dv.pressure, 9.999e4,
-        #                                   1.00101e5), op="lor"):
-        #    health_error = True
-        #    from grudge.op import nodal_max, nodal_min
-        #    p_min = actx.to_numpy(nodal_min(dcoll, "vol", dv.pressure))
-        #    p_max = actx.to_numpy(nodal_max(dcoll, "vol", dv.pressure))
-        #    logger.info(f"Pressure range violation ({p_min=}, {p_max=})")
-=======
         if global_reduce(check_range_local(dcoll, "vol", dv.pressure, 9.999e4,
                                           1.00101e5), op="lor"):
             health_error = True
@@ -375,23 +358,11 @@
             p_min = actx.to_numpy(nodal_min(dcoll, "vol", dv.pressure))
             p_max = actx.to_numpy(nodal_max(dcoll, "vol", dv.pressure))
             logger.info(f"Pressure range violation ({p_min=}, {p_max=})")
->>>>>>> 7ba6d20e
 
         if check_naninf_local(dcoll, "vol", dv.temperature):
             health_error = True
             logger.info(f"{rank=}: NANs/INFs in temperature data.")
 
-<<<<<<< HEAD
-        # if global_reduce(check_range_local(dcoll, "vol", dv.temperature, 348, 350),
-        #                 op="lor"):
-        #    health_error = True
-        #    from grudge.op import nodal_max, nodal_min
-        #    t_min = actx.to_numpy(nodal_min(dcoll, "vol", dv.temperature))
-        #    t_max = actx.to_numpy(nodal_max(dcoll, "vol", dv.temperature))
-        #    logger.info(f"Temperature range violation ({t_min=}, {t_max=})")
-
-        exittol = 100.00
-=======
         if global_reduce(check_range_local(dcoll, "vol", dv.temperature, 348, 350),
                         op="lor"):
             health_error = True
@@ -401,7 +372,6 @@
             logger.info(f"Temperature range violation ({t_min=}, {t_max=})")
 
         exittol = 0.1
->>>>>>> 7ba6d20e
         if max(component_errors) > exittol:
             health_error = True
             if rank == 0:
