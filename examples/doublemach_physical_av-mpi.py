"""Demonstrate double mach reflection."""

__copyright__ = """
Copyright (C) 2020 University of Illinois Board of Trustees
"""

__license__ = """
Permission is hereby granted, free of charge, to any person obtaining a copy
of this software and associated documentation files (the "Software"), to deal
in the Software without restriction, including without limitation the rights
to use, copy, modify, merge, publish, distribute, sublicense, and/or sell
copies of the Software, and to permit persons to whom the Software is
furnished to do so, subject to the following conditions:

The above copyright notice and this permission notice shall be included in
all copies or substantial portions of the Software.

THE SOFTWARE IS PROVIDED "AS IS", WITHOUT WARRANTY OF ANY KIND, EXPRESS OR
IMPLIED, INCLUDING BUT NOT LIMITED TO THE WARRANTIES OF MERCHANTABILITY,
FITNESS FOR A PARTICULAR PURPOSE AND NONINFRINGEMENT. IN NO EVENT SHALL THE
AUTHORS OR COPYRIGHT HOLDERS BE LIABLE FOR ANY CLAIM, DAMAGES OR OTHER
LIABILITY, WHETHER IN AN ACTION OF CONTRACT, TORT OR OTHERWISE, ARISING FROM,
OUT OF OR IN CONNECTION WITH THE SOFTWARE OR THE USE OR OTHER DEALINGS IN
THE SOFTWARE.
"""

import logging
import numpy as np
from functools import partial

from meshmode.mesh import BTAG_ALL, BTAG_NONE  # noqa
from grudge.dof_desc import BoundaryDomainTag
from grudge.shortcuts import make_visualizer

from mirgecom.euler import euler_operator
from mirgecom.navierstokes import ns_operator
from mirgecom.artificial_viscosity import (
    av_laplacian_operator,
    smoothness_indicator
)
from mirgecom.io import make_init_message
from mirgecom.mpi import mpi_entry_point
from mirgecom.integrators import rk4_step, euler_step
from grudge.shortcuts import compiled_lsrk45_step
from mirgecom.steppers import advance_state
from mirgecom.boundary import (
    PrescribedFluidBoundary,
    PressureOutflowBoundary,
    AdiabaticSlipBoundary
)
from mirgecom.initializers import DoubleMachReflection
from mirgecom.eos import IdealSingleGas
from mirgecom.transport import (
    SimpleTransport,
    ArtificialViscosityTransportDiv
)
from mirgecom.simutil import get_sim_timestep
from mirgecom.utils import force_evaluation

from logpyle import set_dt
from mirgecom.logging_quantities import (
    initialize_logmgr,
    logmgr_add_cl_device_info,
    logmgr_add_device_memory_usage
)

logger = logging.getLogger(__name__)


class MyRuntimeError(RuntimeError):
    """Simple exception to kill the simulation."""

    pass


def get_doublemach_mesh():
    """Generate or import a grid using `gmsh`.

    Input required:
        doubleMach.msh (read existing mesh)

    This routine will generate a new grid if it does
    not find the grid file (doubleMach.msh).
    """
    from meshmode.mesh.io import (
        read_gmsh,
        generate_gmsh,
        ScriptSource,
    )
    import os
    meshfile = "doubleMach.msh"
    if not os.path.exists(meshfile):
        mesh = generate_gmsh(
            ScriptSource("""
                x0=1.0/6.0;
                setsize=0.025;
                Point(1) = {0, 0, 0, setsize};
                Point(2) = {x0,0, 0, setsize};
                Point(3) = {4, 0, 0, setsize};
                Point(4) = {4, 1, 0, setsize};
                Point(5) = {0, 1, 0, setsize};
                Line(1) = {1, 2};
                Line(2) = {2, 3};
                Line(5) = {3, 4};
                Line(6) = {4, 5};
                Line(7) = {5, 1};
                Line Loop(8) = {-5, -6, -7, -1, -2};
                Plane Surface(8) = {8};
                Physical Surface('domain') = {8};
                Physical Curve('flow') = {1, 6, 7};
                Physical Curve('wall') = {2};
                Physical Curve('out') = {5};
        """, "geo"), force_ambient_dim=2, dimensions=2, target_unit="M",
            output_file_name=meshfile)
    else:
        mesh = read_gmsh(meshfile, force_ambient_dim=2)

    return mesh


@mpi_entry_point
<<<<<<< HEAD
def main(ctx_factory=cl.create_some_context, use_logmgr=True,
         use_leap=False, use_profiling=False, use_overintegration=False,
         casename=None, rst_filename=None, actx_class=None, lazy=False,
         use_esdg=False):
=======
def main(use_logmgr=True,
         use_leap=False, use_overintegration=False,
         casename=None, rst_filename=None, actx_class=None):
>>>>>>> 36bb8989
    """Drive the example."""
    if actx_class is None:
        raise RuntimeError("Array context class missing.")

    if casename is None:
        casename = "mirgecom"

    from mpi4py import MPI
    comm = MPI.COMM_WORLD
    rank = comm.Get_rank()
    nparts = comm.Get_size()

    # logging and profiling
    log_path = "log_data/"
    logname = log_path + casename + ".sqlite"

    if rank == 0:
        import os
        log_dir = os.path.dirname(logname)
        if log_dir and not os.path.exists(log_dir):
            os.makedirs(log_dir)
    comm.Barrier()

    logmgr = initialize_logmgr(use_logmgr,
        filename=logname, mode="wo", mpi_comm=comm)

    from mirgecom.array_context import initialize_actx, actx_class_is_profiling
    actx = initialize_actx(actx_class, comm)
    queue = getattr(actx, "queue", None)
    use_profiling = actx_class_is_profiling(actx_class)

    # Timestepping control
    current_step = 0
    timestepper = rk4_step
    timestepper = euler_step
    force_eval = True
    t_final = 5.e-4
    current_cfl = 0.1
    current_dt = 2.5e-5
    current_t = 0
    constant_cfl = False

    def _compiled_stepper_wrapper(state, t, dt, rhs):
        return compiled_lsrk45_step(actx, state, t, dt, rhs)

    timestepper = _compiled_stepper_wrapper
    force_eval = False

    # default health status bounds
    health_pres_min = 0.7
    health_pres_max = 19.
    health_temp_min = 1e-4
    health_temp_max = 100

    # Some i/o frequencies
    nviz = 250
    nrestart = 1000
    nhealth = 1
    nstatus = 1

    viz_path = "viz_data/"
    vizname = viz_path + casename
    rst_path = "restart_data/"
    rst_pattern = (
        rst_path + "{cname}-{step:04d}-{rank:04d}.pkl"
    )
    if rst_filename:  # read the grid from restart data
        rst_filename = f"{rst_filename}-{rank:04d}.pkl"

        from mirgecom.restart import read_restart_data
        restart_data = read_restart_data(actx, rst_filename)
        local_mesh = restart_data["local_mesh"]
        local_nelements = local_mesh.nelements
        global_nelements = restart_data["global_nelements"]
        assert restart_data["nparts"] == nparts
    else:  # generate the grid from scratch
        gen_grid = partial(get_doublemach_mesh)
        from mirgecom.simutil import generate_and_distribute_mesh
        local_mesh, global_nelements = generate_and_distribute_mesh(comm,
                                                                    gen_grid)
        local_nelements = local_mesh.nelements

    from mirgecom.simutil import global_reduce as _global_reduce
    global_reduce = partial(_global_reduce, comm=comm)

    from mirgecom.discretization import create_discretization_collection
    order = 3
    dcoll = create_discretization_collection(actx, local_mesh, order=order)
    nodes = actx.thaw(dcoll.nodes())

    from grudge.dof_desc import DISCR_TAG_QUAD
    if use_overintegration:
        quadrature_tag = DISCR_TAG_QUAD
    else:
        quadrature_tag = None  # noqa

    dim = 2
    if logmgr:
        logmgr_add_cl_device_info(logmgr, queue)
        logmgr_add_device_memory_usage(logmgr, queue)

        logmgr.add_watches([
            ("step.max", "step = {value}, "),
            ("t_sim.max", "sim time: {value:1.6e} s\n"),
            ("t_step.max", "------- step walltime: {value:6g} s, ")
        ])

    # which kind of artificial viscosity?
    #    0 - none
    #    1 - laplacian diffusion
    #    2 - physical viscosity based, div(velocity) indicator
    use_av = 2

    # Solution setup and initialization
    # {{{ Initialize simple transport model
    kappa = 1.0
    s0 = np.log10(1.0e-4 / np.power(order, 4))
    alpha = 0.03
    kappa_t = 0.
    sigma_v = 0.
    # }}}

    # Shock strength
    shock_location = 1.0/6.0
    shock_speed = 4.0
    shock_sigma = 0.01

    initializer = DoubleMachReflection(shock_location=shock_location,
                                       shock_speed=shock_speed,
                                       shock_sigma=shock_sigma)

    from mirgecom.gas_model import GasModel, make_fluid_state
    physical_transport = SimpleTransport(
        viscosity=sigma_v, thermal_conductivity=kappa_t)
    if use_av < 2:
        transport_model = physical_transport
    else:
        transport_model = ArtificialViscosityTransportDiv(
            physical_transport=physical_transport,
            av_mu=1.0, av_prandtl=0.75)

    eos = IdealSingleGas()
    gas_model = GasModel(eos=eos, transport=transport_model)

    def get_fluid_state(cv, smoothness_mu=None):
        return make_fluid_state(cv=cv, gas_model=gas_model,
                                smoothness_mu=smoothness_mu)

    create_fluid_state = actx.compile(get_fluid_state)

    from grudge.dt_utils import characteristic_lengthscales
    length_scales = characteristic_lengthscales(actx, dcoll)

    from mirgecom.navierstokes import grad_cv_operator

    # compiled wrapper for grad_cv_operator
    def _grad_cv_operator(fluid_state, time):
        return grad_cv_operator(dcoll=dcoll, gas_model=gas_model,
                                boundaries=boundaries,
                                state=fluid_state,
                                time=time,
                                quadrature_tag=quadrature_tag)

    grad_cv_operator_compiled = actx.compile(_grad_cv_operator) # noqa

    def compute_smoothness(cv, grad_cv):

        actx = cv.array_context
        from mirgecom.fluid import velocity_gradient
        div_v = np.trace(velocity_gradient(cv, grad_cv))

        # kappa_h = 1.5
        kappa_h = 5
        gamma = gas_model.eos.gamma(cv)
        r = gas_model.eos.gas_const(cv)
        static_temp = 0.015
        c_star = actx.np.sqrt(gamma*r*(2/(gamma+1)*static_temp))
        indicator = -kappa_h*length_scales*div_v/c_star

        # steepness of the smoothed function
        alpha = 100
        # cutoff, smoothness below this value is ignored
        beta = 0.01
        smoothness = actx.np.log(
            1 + actx.np.exp(alpha*(indicator - beta)))/alpha
        return smoothness*kappa_h*length_scales

    compute_smoothness_compiled = actx.compile(compute_smoothness) # noqa

    if rst_filename:
        current_t = restart_data["t"]
        current_step = restart_data["step"]
        current_cv = restart_data["cv"]
        if logmgr:
            from mirgecom.logging_quantities import logmgr_set_time
            logmgr_set_time(logmgr, current_step, current_t)
    else:
        # Set the current state from time 0
        current_cv = initializer(nodes)

    smoothness = None
    no_smoothness = None
    if use_av > 0:
        smoothness = smoothness_indicator(dcoll, current_cv.mass,
                                          kappa=kappa, s0=s0)
        no_smoothness = 0.*smoothness

    current_state = make_fluid_state(cv=current_cv, gas_model=gas_model,
                                     smoothness_mu=smoothness)
    force_evaluation(actx, current_state)

    def _boundary_state(dcoll, dd_bdry, gas_model, state_minus, **kwargs):
        actx = state_minus.array_context
        bnd_discr = dcoll.discr_from_dd(dd_bdry)
        nodes = actx.thaw(bnd_discr.nodes())
        return make_fluid_state(cv=initializer(x_vec=nodes, eos=gas_model.eos,
                                               **kwargs),
                                gas_model=gas_model,
                                smoothness_mu=state_minus.dv.smoothness_mu)

    flow_boundary = PrescribedFluidBoundary(
        boundary_state_func=_boundary_state)

    boundaries = {
        BoundaryDomainTag("flow"): flow_boundary,
        BoundaryDomainTag("wall"): AdiabaticSlipBoundary(),
        BoundaryDomainTag("out"): PressureOutflowBoundary(boundary_pressure=1.0),
    }

    visualizer = make_visualizer(dcoll, order)

    initname = initializer.__class__.__name__
    eosname = eos.__class__.__name__
    init_message = make_init_message(
        dim=dim,
        order=order,
        nelements=local_nelements,
        global_nelements=global_nelements,
        dt=current_dt,
        t_final=t_final,
        nstatus=nstatus,
        nviz=nviz,
        cfl=current_cfl,
        constant_cfl=constant_cfl,
        initname=initname,
        eosname=eosname,
        casename=casename,
    )
    if rank == 0:
        logger.info(init_message)

    def vol_min(x):
        from grudge.op import nodal_min
        return actx.to_numpy(nodal_min(dcoll, "vol", x))[()]

    def vol_max(x):
        from grudge.op import nodal_max
        return actx.to_numpy(nodal_max(dcoll, "vol", x))[()]

    def my_write_status(cv, dv, dt, cfl):
        status_msg = f"-------- dt = {dt:1.3e}, cfl = {cfl:1.4f}"
        p_min = vol_min(dv.pressure)
        p_max = vol_max(dv.pressure)
        t_min = vol_min(dv.temperature)
        t_max = vol_max(dv.temperature)

        dv_status_msg = (
            f"\n-------- P (min, max) (Pa) = ({p_min:1.9e}, {p_max:1.9e})")
        dv_status_msg += (
            f"\n-------- T (min, max) (K)  = ({t_min:7g}, {t_max:7g})")

        status_msg += dv_status_msg
        status_msg += "\n"

        if rank == 0:
            logger.info(status_msg)

    from mirgecom.viscous import get_viscous_timestep, get_viscous_cfl

    def my_get_timestep(t, dt, state):
        t_remaining = max(0, t_final - t)
        if constant_cfl:
            ts_field = current_cfl * get_viscous_timestep(dcoll, state=state)
            from grudge.op import nodal_min
            dt = actx.to_numpy(nodal_min(dcoll, "vol", ts_field))
            cfl = current_cfl
        else:
            ts_field = get_viscous_cfl(dcoll, dt=dt, state=state)
            from grudge.op import nodal_max
            cfl = actx.to_numpy(nodal_max(dcoll, "vol", ts_field))

        return ts_field, cfl, min(t_remaining, dt)

    def my_write_viz(step, t, fluid_state):
        cv = fluid_state.cv
        dv = fluid_state.dv
        mu = fluid_state.viscosity

        """
        exact_cv = initializer(x_vec=nodes, eos=gas_model.eos, time=t)
        exact_smoothness = smoothness_indicator(dcoll, exact_cv.mass,
                                                  kappa=kappa, s0=s0)
        exact_state = create_fluid_state(cv=exact_cv,
                                         smoothness_mu=exact_smoothness)

        # try using the divergence to compute the smoothness field
        #exact_grad_cv = grad_cv_operator_compiled(fluid_state=exact_state,
                                                  #time=t)
        exact_grad_cv = grad_cv_operator(dcoll, gas_model, boundaries,
                                         exact_state, time=current_t,
                                         quadrature_tag=quadrature_tag)
        from mirgecom.fluid import velocity_gradient
        exact_grad_v = velocity_gradient(exact_cv, exact_grad_cv)

        # make a smoothness indicator
        # try using the divergence to compute the smoothness field
        exact_smoothness = compute_smoothness(exact_cv, exact_grad_cv)

        exact_state = create_fluid_state(cv=exact_cv,
                                         smoothness_mu=exact_smoothness)
        """

        viz_fields = [("cv", cv),
                      ("dv", dv),
                      # ("exact_cv", exact_state.cv),
                      # ("exact_grad_v_x", exact_grad_v[0]),
                      # ("exact_grad_v_y", exact_grad_v[1]),
                      # ("exact_dv", exact_state.dv),
                      ("mu", mu)]
        from mirgecom.simutil import write_visfile
        write_visfile(dcoll, viz_fields, visualizer, vizname=vizname,
                      step=step, t=t, overwrite=True)

    def my_write_restart(step, t, state):
        rst_fname = rst_pattern.format(cname=casename, step=step, rank=rank)
        if rst_fname != rst_filename:
            rst_data = {
                "local_mesh": local_mesh,
                "cv": state,
                "t": t,
                "step": step,
                "order": order,
                "global_nelements": global_nelements,
                "num_parts": nparts
            }
            from mirgecom.restart import write_restart_file
            write_restart_file(actx, rst_data, rst_fname, comm)

    def my_health_check(state, dv):
        # Note: This health check is tuned s.t. it is a test that
        #       the case gets the expected solution.  If dt,t_final or
        #       other run parameters are changed, this check should
        #       be changed accordingly.
        health_error = False
        from mirgecom.simutil import check_naninf_local, check_range_local
        if check_naninf_local(dcoll, "vol", dv.pressure):
            health_error = True
            logger.info(f"{rank=}: NANs/Infs in pressure data.")

        if global_reduce(check_range_local(dcoll, "vol", dv.pressure,
                                           health_pres_min, health_pres_max),
                         op="lor"):
            health_error = True
            from grudge.op import nodal_max, nodal_min
            p_min = actx.to_numpy(nodal_min(dcoll, "vol", dv.pressure))
            p_max = actx.to_numpy(nodal_max(dcoll, "vol", dv.pressure))
            logger.info(f"Pressure range violation ({p_min=}, {p_max=})")

        if check_naninf_local(dcoll, "vol", dv.temperature):
            health_error = True
            logger.info(f"{rank=}: NANs/INFs in temperature data.")

        if global_reduce(
                check_range_local(dcoll, "vol", dv.temperature,
                                  health_temp_min, health_temp_max),
                op="lor"):
            health_error = True
            from grudge.op import nodal_max, nodal_min
            t_min = actx.to_numpy(nodal_min(dcoll, "vol", dv.temperature))
            t_max = actx.to_numpy(nodal_max(dcoll, "vol", dv.temperature))
            logger.info(f"Temperature range violation ({t_min=}, {t_max=})")

        return health_error

    def my_pre_step(step, t, dt, state):
        try:

            if logmgr:
                logmgr.tick_before()

            from mirgecom.simutil import check_step
            do_viz = check_step(step=step, interval=nviz)
            do_restart = check_step(step=step, interval=nrestart)
            do_health = check_step(step=step, interval=nhealth)
            do_status = check_step(step=step, interval=nstatus)

            if any([do_viz, do_restart, do_health, do_status, constant_cfl]):
                fluid_state = create_fluid_state(cv=state,
                                                 smoothness_mu=no_smoothness)
                if use_av > 1:
                    # recompute the dv to have the correct smoothness
                    # this is forcing a recompile, only do it at dump time
                    # not sure why the compiled version of grad_cv doesn't work
                    if do_viz:
                        # use the divergence to compute the smoothness field
                        force_evaluation(actx, t)
                        grad_cv = grad_cv_operator_compiled(fluid_state, time=t)
                        smoothness = compute_smoothness_compiled(state, grad_cv)

                        # this works, but seems a lot of work,
                        # not sure if it's really faster
                        # avoids re-computing the temperature
                        from dataclasses import replace
                        new_dv = replace(fluid_state.dv, smoothness_mu=smoothness)
                        fluid_state = replace(fluid_state, dv=new_dv)
                        new_tv = gas_model.transport.transport_vars(
                            cv=state, dv=new_dv, eos=gas_model.eos)
                        fluid_state = replace(fluid_state, tv=new_tv)

                dv = fluid_state.dv
                # if the time integrator didn't force_eval, do so now
                if not force_eval:
                    fluid_state = force_evaluation(actx, fluid_state)
                dv = fluid_state.dv

                ts_field, cfl, dt = my_get_timestep(t, dt, fluid_state)

            if do_health:
                health_errors = \
                    global_reduce(my_health_check(state, dv), op="lor")

                if health_errors:
                    if rank == 0:
                        logger.info("Fluid solution failed health check.")
                    raise MyRuntimeError("Failed simulation health check.")

            if do_status:
                my_write_status(dt=dt, cfl=cfl, dv=dv, cv=state)

            if do_restart:
                my_write_restart(step=step, t=t, state=state)

            if do_viz:
                my_write_viz(step=step, t=t, fluid_state=fluid_state)

            if constant_cfl:
                dt = get_sim_timestep(dcoll, fluid_state, t, dt,
                                      current_cfl, t_final, constant_cfl)

        except MyRuntimeError:
            if rank == 0:
                logger.info("Errors detected; attempting graceful exit.")
            my_write_viz(step=step, t=t, fluid_state=fluid_state)
            my_write_restart(step=step, t=t, state=state)
            raise

        return state, dt

    def my_post_step(step, t, dt, state):
        # Logmgr needs to know about EOS, dt, dim?
        # imo this is a design/scope flaw
        if logmgr:
            set_dt(logmgr, dt)
            logmgr.tick_after()
        return state, dt

    def _my_rhs(t, state):

        fluid_state = make_fluid_state(cv=state, gas_model=gas_model)

        return (
            euler_operator(dcoll, state=fluid_state, time=t,
                           boundaries=boundaries,
                           gas_model=gas_model, quadrature_tag=quadrature_tag,
                           use_esdg=use_esdg)
        )

    def _my_rhs_av(t, state):

        fluid_state = make_fluid_state(cv=state, gas_model=gas_model)

        return (
            euler_operator(dcoll, state=fluid_state, time=t,
                           boundaries=boundaries,
                           gas_model=gas_model, quadrature_tag=quadrature_tag,
                           use_esdg=use_esdg)
            + av_laplacian_operator(dcoll, fluid_state=fluid_state,
                                    boundaries=boundaries,
                                    time=t, gas_model=gas_model,
                                    alpha=alpha, s0=s0, kappa=kappa,
                                    quadrature_tag=quadrature_tag)
        )

    def _my_rhs_phys_visc_av(t, state):

        smoothness = smoothness_indicator(dcoll, state.mass,
                                          kappa=kappa, s0=s0)
        fluid_state = make_fluid_state(cv=state, gas_model=gas_model,
                                       smoothness_mu=smoothness)

        return (
            ns_operator(dcoll, state=fluid_state, time=t,
                        boundaries=boundaries,
                        gas_model=gas_model, quadrature_tag=quadrature_tag,
                        use_esdg=use_esdg)
        )

    def _my_rhs_phys_visc_div_av(t, state):

        fluid_state = make_fluid_state(cv=state, gas_model=gas_model,
                                       smoothness_mu=no_smoothness)

        # use the divergence to compute the smoothness field
        grad_cv = grad_cv_operator(dcoll, gas_model, boundaries, fluid_state,
                                   time=t, quadrature_tag=quadrature_tag)
        smoothness = compute_smoothness(state, grad_cv)

        from dataclasses import replace
        new_dv = replace(fluid_state.dv, smoothness_mu=smoothness)
        fluid_state = replace(fluid_state, dv=new_dv)
        new_tv = gas_model.transport.transport_vars(
            cv=state, dv=new_dv, eos=gas_model.eos)
        fluid_state = replace(fluid_state, tv=new_tv)

        return (
            ns_operator(dcoll, state=fluid_state, time=t,
                        boundaries=boundaries,
                        gas_model=gas_model, quadrature_tag=quadrature_tag,
                        grad_cv=grad_cv, use_esdg=use_esdg)
        )

    my_rhs = (_my_rhs if use_av == 0 else _my_rhs_av if use_av == 1 else
              _my_rhs_phys_visc_div_av)

    current_dt = get_sim_timestep(dcoll, current_state, current_t, current_dt,
                                  current_cfl, t_final, constant_cfl)

    current_step, current_t, current_cv = \
        advance_state(rhs=my_rhs, timestepper=timestepper,
                      pre_step_callback=my_pre_step,
                      post_step_callback=my_post_step,
                      dt=current_dt,
                      state=current_state.cv, t=current_t, t_final=t_final)

    # Dump the final data
    if rank == 0:
        logger.info("Checkpointing final state ...")

    if use_av < 2:
        current_state = create_fluid_state(cv=current_cv)
    else:
        current_state = create_fluid_state(cv=current_cv,
                                           smoothness_mu=no_smoothness)

        # use the divergence to compute the smoothness field
        current_grad_cv = grad_cv_operator_compiled(current_state,
                                                    time=current_t)
        smoothness = compute_smoothness_compiled(current_cv,
                                                 current_grad_cv)
        from dataclasses import replace
        new_dv = replace(current_state.dv, smoothness_mu=smoothness)
        current_state = replace(current_state, dv=new_dv)

    final_dv = current_state.dv
    ts_field, cfl, dt = my_get_timestep(t=current_t, dt=current_dt,
                                        state=current_state)
    my_write_status(dt=dt, cfl=cfl, cv=current_cv, dv=final_dv)
    my_write_viz(step=current_step, t=current_t, fluid_state=current_state)
    my_write_restart(step=current_step, t=current_t, state=current_cv)

    if logmgr:
        logmgr.close()
    elif use_profiling:
        print(actx.tabulate_profiling_data())

    finish_tol = 1e-16
    assert np.abs(current_t - t_final) < finish_tol


if __name__ == "__main__":
    import argparse
    casename = "doublemach"
    parser = argparse.ArgumentParser(description=f"MIRGE-Com Example: {casename}")
    parser.add_argument("--overintegration", action="store_true",
        help="use overintegration in the RHS computations")
    parser.add_argument("--lazy", action="store_true",
        help="switch to a lazy computation mode")
    parser.add_argument("--profiling", action="store_true",
        help="turn on detailed performance profiling")
    parser.add_argument("--esdg", action="store_true",
        help="use flux-differencing/entropy stable DG for inviscid computations.")
    parser.add_argument("--log", action="store_true", default=True,
        help="turn on logging")
    parser.add_argument("--leap", action="store_true",
        help="use leap timestepper")
    parser.add_argument("--restart_file", help="root name of restart file")
    parser.add_argument("--casename", help="casename to use for i/o")
    args = parser.parse_args()

    from warnings import warn
    if args.esdg:
        if not args.lazy:
            warn("ESDG requires lazy-evaluation, enabling --lazy.")
        if not args.overintegration:
            warn("ESDG requires overintegration, enabling --overintegration.")

    lazy = args.lazy or args.esdg
    if args.profiling:
        if lazy:
            raise ValueError("Can't use lazy and profiling together.")

    from mirgecom.array_context import get_reasonable_array_context_class
    actx_class = get_reasonable_array_context_class(lazy=lazy,
                                                    distributed=True,
                                                    profiling=args.profiling)

    logging.basicConfig(format="%(message)s", level=logging.INFO)
    if args.casename:
        casename = args.casename
    rst_filename = None
    if args.restart_file:
        rst_filename = args.restart_file

<<<<<<< HEAD
    main(use_logmgr=args.log, use_leap=args.leap, use_profiling=args.profiling,
         use_overintegration=args.overintegration or args.esdg,
         use_esdg=args.esdg, lazy=lazy,
=======
    main(use_logmgr=args.log, use_leap=args.leap,
         use_overintegration=args.overintegration,
>>>>>>> 36bb8989
         casename=casename, rst_filename=rst_filename, actx_class=actx_class)

# vim: foldmethod=marker<|MERGE_RESOLUTION|>--- conflicted
+++ resolved
@@ -119,16 +119,9 @@
 
 
 @mpi_entry_point
-<<<<<<< HEAD
-def main(ctx_factory=cl.create_some_context, use_logmgr=True,
-         use_leap=False, use_profiling=False, use_overintegration=False,
-         casename=None, rst_filename=None, actx_class=None, lazy=False,
-         use_esdg=False):
-=======
-def main(use_logmgr=True,
+def main(use_logmgr=True, use_esdg=False,
          use_leap=False, use_overintegration=False,
          casename=None, rst_filename=None, actx_class=None):
->>>>>>> 36bb8989
     """Drive the example."""
     if actx_class is None:
         raise RuntimeError("Array context class missing.")
@@ -752,14 +745,8 @@
     if args.restart_file:
         rst_filename = args.restart_file
 
-<<<<<<< HEAD
-    main(use_logmgr=args.log, use_leap=args.leap, use_profiling=args.profiling,
+    main(use_logmgr=args.log, use_leap=args.leap, use_esdg=args.esdg,
          use_overintegration=args.overintegration or args.esdg,
-         use_esdg=args.esdg, lazy=lazy,
-=======
-    main(use_logmgr=args.log, use_leap=args.leap,
-         use_overintegration=args.overintegration,
->>>>>>> 36bb8989
          casename=casename, rst_filename=rst_filename, actx_class=actx_class)
 
 # vim: foldmethod=marker