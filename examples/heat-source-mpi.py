"""Demonstrate heat source example."""

__copyright__ = "Copyright (C) 2020 University of Illinois Board of Trustees"

__license__ = """
Permission is hereby granted, free of charge, to any person obtaining a copy
of this software and associated documentation files (the "Software"), to deal
in the Software without restriction, including without limitation the rights
to use, copy, modify, merge, publish, distribute, sublicense, and/or sell
copies of the Software, and to permit persons to whom the Software is
furnished to do so, subject to the following conditions:

The above copyright notice and this permission notice shall be included in
all copies or substantial portions of the Software.

THE SOFTWARE IS PROVIDED "AS IS", WITHOUT WARRANTY OF ANY KIND, EXPRESS OR
IMPLIED, INCLUDING BUT NOT LIMITED TO THE WARRANTIES OF MERCHANTABILITY,
FITNESS FOR A PARTICULAR PURPOSE AND NONINFRINGEMENT. IN NO EVENT SHALL THE
AUTHORS OR COPYRIGHT HOLDERS BE LIABLE FOR ANY CLAIM, DAMAGES OR OTHER
LIABILITY, WHETHER IN AN ACTION OF CONTRACT, TORT OR OTHERWISE, ARISING FROM,
OUT OF OR IN CONNECTION WITH THE SOFTWARE OR THE USE OR OTHER DEALINGS IN
THE SOFTWARE.
"""
import logging

import numpy as np
import numpy.linalg as la  # noqa
import pyopencl as cl

from meshmode.mesh import BTAG_ALL, BTAG_NONE  # noqa
import grudge.op as op
from grudge.shortcuts import make_visualizer
from grudge.dof_desc import BoundaryDomainTag
from mirgecom.discretization import create_discretization_collection
from mirgecom.integrators import rk4_step
from mirgecom.diffusion import (
    diffusion_operator,
    DirichletDiffusionBoundary,
    NeumannDiffusionBoundary)
from mirgecom.mpi import mpi_entry_point
from mirgecom.utils import force_evaluation
import pyopencl.tools as cl_tools

from mirgecom.logging_quantities import (initialize_logmgr,
                                         logmgr_add_cl_device_info,
                                         logmgr_add_device_memory_usage)

from logpyle import IntervalTimer, set_dt


@mpi_entry_point
def main(actx_class, ctx_factory=cl.create_some_context, use_logmgr=True,
         use_leap=False, use_profiling=False, casename=None, lazy=False,
         rst_filename=None):
    """Run the example."""
    cl_ctx = cl.create_some_context()
    queue = cl.CommandQueue(cl_ctx)

    from mpi4py import MPI
    comm = MPI.COMM_WORLD
    num_parts = comm.Get_size()

    logmgr = initialize_logmgr(use_logmgr,
        filename="heat-source.sqlite", mode="wu", mpi_comm=comm)

    if use_profiling:
        queue = cl.CommandQueue(
            cl_ctx, properties=cl.command_queue_properties.PROFILING_ENABLE)
    else:
        queue = cl.CommandQueue(cl_ctx)

    if lazy:
        actx = actx_class(comm, queue, mpi_base_tag=12000,
                allocator=cl_tools.MemoryPool(cl_tools.ImmediateAllocator(queue)))
    else:
        actx = actx_class(comm, queue,
                allocator=cl_tools.MemoryPool(cl_tools.ImmediateAllocator(queue)),
                force_device_scalars=True)

    from meshmode.distributed import MPIMeshDistributor, get_partition_by_pymetis
    mesh_dist = MPIMeshDistributor(comm)

    dim = 2
    nel_1d = 16

    t = 0
    t_final = 0.0002
    istep = 0

    if mesh_dist.is_mananger_rank():
        from meshmode.mesh.generation import generate_regular_rect_mesh
        mesh = generate_regular_rect_mesh(
            a=(-0.5,)*dim,
            b=(0.5,)*dim,
            nelements_per_axis=(nel_1d,)*dim,
            boundary_tag_to_face={
                "dirichlet": ["+x", "-x"],
                "neumann": ["+y", "-y"]
                }
            )

        print("%d elements" % mesh.nelements)

        part_per_element = get_partition_by_pymetis(mesh, num_parts)

        local_mesh = mesh_dist.send_mesh_parts(mesh, part_per_element, num_parts)

        del mesh

    else:
        local_mesh = mesh_dist.receive_mesh_part()

    order = 3

    discr = create_discretization_collection(actx, local_mesh, order=order,
                    mpi_communicator=comm)

    if dim == 2:
        # no deep meaning here, just a fudge factor
        dt = 0.0025/(nel_1d*order**2)
    else:
        raise ValueError("don't have a stable time step guesstimate")

    source_width = 0.2

    nodes = actx.thaw(discr.nodes())

    boundaries = {
        BoundaryDomainTag("dirichlet"): DirichletDiffusionBoundary(0.),
        BoundaryDomainTag("neumann"): NeumannDiffusionBoundary(0.)
    }

    u = discr.zeros(actx)

    if logmgr:
        logmgr_add_cl_device_info(logmgr, queue)
        logmgr_add_device_memory_usage(logmgr, queue)

        logmgr.add_watches(["step.max", "t_step.max", "t_log.max"])

        try:
            logmgr.add_watches(["memory_usage_python.max", "memory_usage_gpu.max"])
        except KeyError:
            pass

        if use_profiling:
            logmgr.add_watches(["multiply_time.max"])

        vis_timer = IntervalTimer("t_vis", "Time spent visualizing")
        logmgr.add_quantity(vis_timer)

    vis = make_visualizer(discr)

    def rhs(t, u):
        return (
            diffusion_operator(discr, kappa=1, boundaries=boundaries, u=u)
            + actx.np.exp(-np.dot(nodes, nodes)/source_width**2))

    compiled_rhs = actx.compile(rhs)

    rank = comm.Get_rank()

    while t < t_final:
        if logmgr:
            logmgr.tick_before()

        if istep % 10 == 0:
            print(istep, t, actx.to_numpy(actx.np.linalg.norm(u[0])))
            vis.write_vtk_file("fld-heat-source-mpi-%03d-%04d.vtu" % (rank, istep),
                    [
                        ("u", u)
                        ], overwrite=True)

        u = rk4_step(u, t, dt, compiled_rhs)
<<<<<<< HEAD
        # Force evaluation once per timestep
        u = actx.thaw(actx.freeze(u))
=======
        u = force_evaluation(actx, u)
>>>>>>> 386019e8

        t += dt
        istep += 1

        if logmgr:
            set_dt(logmgr, dt)
            logmgr.tick_after()
    final_answer = actx.to_numpy(op.norm(discr, u, np.inf))
    resid = abs(final_answer - 0.0002062062188374177)
    if resid > 1e-15:
        raise ValueError(f"Run did not produce the expected result {resid=}")


if __name__ == "__main__":
    import argparse
    casename = "heat-source"
    parser = argparse.ArgumentParser(description=f"MIRGE-Com Example: {casename}")
    parser.add_argument("--lazy", action="store_true",
        help="switch to a lazy computation mode")
    parser.add_argument("--profiling", action="store_true",
        help="turn on detailed performance profiling")
    parser.add_argument("--log", action="store_true", default=True,
        help="turn on logging")
    parser.add_argument("--leap", action="store_true",
        help="use leap timestepper")
    parser.add_argument("--restart_file", help="root name of restart file")
    parser.add_argument("--casename", help="casename to use for i/o")
    args = parser.parse_args()
    lazy = args.lazy
    if args.profiling:
        if lazy:
            raise ValueError("Can't use lazy and profiling together.")

    from grudge.array_context import get_reasonable_array_context_class
    actx_class = get_reasonable_array_context_class(lazy=lazy, distributed=True)

    logging.basicConfig(format="%(message)s", level=logging.INFO)
    if args.casename:
        casename = args.casename
    rst_filename = None
    if args.restart_file:
        rst_filename = args.restart_file

    main(actx_class, use_logmgr=args.log, use_leap=args.leap, lazy=lazy,
         use_profiling=args.profiling, casename=casename, rst_filename=rst_filename)

# vim: foldmethod=marker<|MERGE_RESOLUTION|>--- conflicted
+++ resolved
@@ -172,12 +172,7 @@
                         ], overwrite=True)
 
         u = rk4_step(u, t, dt, compiled_rhs)
-<<<<<<< HEAD
-        # Force evaluation once per timestep
-        u = actx.thaw(actx.freeze(u))
-=======
         u = force_evaluation(actx, u)
->>>>>>> 386019e8
 
         t += dt
         istep += 1
