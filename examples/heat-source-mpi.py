__copyright__ = "Copyright (C) 2020 University of Illinois Board of Trustees"

__license__ = """
Permission is hereby granted, free of charge, to any person obtaining a copy
of this software and associated documentation files (the "Software"), to deal
in the Software without restriction, including without limitation the rights
to use, copy, modify, merge, publish, distribute, sublicense, and/or sell
copies of the Software, and to permit persons to whom the Software is
furnished to do so, subject to the following conditions:

The above copyright notice and this permission notice shall be included in
all copies or substantial portions of the Software.

THE SOFTWARE IS PROVIDED "AS IS", WITHOUT WARRANTY OF ANY KIND, EXPRESS OR
IMPLIED, INCLUDING BUT NOT LIMITED TO THE WARRANTIES OF MERCHANTABILITY,
FITNESS FOR A PARTICULAR PURPOSE AND NONINFRINGEMENT. IN NO EVENT SHALL THE
AUTHORS OR COPYRIGHT HOLDERS BE LIABLE FOR ANY CLAIM, DAMAGES OR OTHER
LIABILITY, WHETHER IN AN ACTION OF CONTRACT, TORT OR OTHERWISE, ARISING FROM,
OUT OF OR IN CONNECTION WITH THE SOFTWARE OR THE USE OR OTHER DEALINGS IN
THE SOFTWARE.
"""
<<<<<<< HEAD

import logging
=======
import logging

>>>>>>> 73602888
import numpy as np
import numpy.linalg as la  # noqa
import pyopencl as cl

<<<<<<< HEAD
from meshmode.array_context import (PyOpenCLArrayContext,
    PytatoPyOpenCLArrayContext)
from meshmode.dof_array import thaw
=======
from meshmode.array_context import thaw, PyOpenCLArrayContext

from mirgecom.profiling import PyOpenCLProfilingArrayContext
>>>>>>> 73602888

from meshmode.mesh import BTAG_ALL, BTAG_NONE  # noqa

from grudge.eager import EagerDGDiscretization
from grudge.shortcuts import make_visualizer
from grudge.dof_desc import DISCR_TAG_BASE, DTAG_BOUNDARY
from mirgecom.integrators import rk4_step
from mirgecom.diffusion import (
    diffusion_operator,
    DirichletDiffusionBoundary,
    NeumannDiffusionBoundary)
from mirgecom.mpi import mpi_entry_point
import pyopencl.tools as cl_tools

from mirgecom.logging_quantities import (initialize_logmgr,
                                         logmgr_add_device_name,
                                         logmgr_add_device_memory_usage)

from logpyle import IntervalTimer, set_dt


@mpi_entry_point
<<<<<<< HEAD
def main(ctx_factory=cl.create_some_context, actx_class=PyOpenCLArrayContext):
    """Drive example."""
    cl_ctx = ctx_factory()
    queue = cl.CommandQueue(cl_ctx)
    actx = actx_class(queue,
        allocator=cl_tools.MemoryPool(cl_tools.ImmediateAllocator(queue)))
=======
def main(use_profiling=False, use_logmgr=False):
    cl_ctx = cl.create_some_context()
    queue = cl.CommandQueue(cl_ctx)
>>>>>>> 73602888

    from mpi4py import MPI
    comm = MPI.COMM_WORLD
    num_parts = comm.Get_size()

    logmgr = initialize_logmgr(use_logmgr,
        filename="heat-source.sqlite", mode="wu", mpi_comm=comm)

    if use_profiling:
        queue = cl.CommandQueue(cl_ctx,
            properties=cl.command_queue_properties.PROFILING_ENABLE)
        actx = PyOpenCLProfilingArrayContext(queue,
            allocator=cl_tools.MemoryPool(cl_tools.ImmediateAllocator(queue)),
            logmgr=logmgr)
    else:
        queue = cl.CommandQueue(cl_ctx)
        actx = PyOpenCLArrayContext(queue,
            allocator=cl_tools.MemoryPool(cl_tools.ImmediateAllocator(queue)))

    from meshmode.distributed import MPIMeshDistributor, get_partition_by_pymetis
    mesh_dist = MPIMeshDistributor(comm)

    dim = 2
    nel_1d = 16

    t = 0
    t_final = 0.01
    istep = 0

    if mesh_dist.is_mananger_rank():
        from meshmode.mesh.generation import generate_regular_rect_mesh
        mesh = generate_regular_rect_mesh(
            a=(-0.5,)*dim,
            b=(0.5,)*dim,
            nelements_per_axis=(nel_1d,)*dim,
            boundary_tag_to_face={
                "dirichlet": ["+x", "-x"],
                "neumann": ["+y", "-y"]
                }
            )

        print("%d elements" % mesh.nelements)

        part_per_element = get_partition_by_pymetis(mesh, num_parts)

        local_mesh = mesh_dist.send_mesh_parts(mesh, part_per_element, num_parts)

        del mesh

    else:
        local_mesh = mesh_dist.receive_mesh_part()

    order = 3

    discr = EagerDGDiscretization(actx, local_mesh, order=order,
                    mpi_communicator=comm)

    if dim == 2:
        # no deep meaning here, just a fudge factor
        dt = 0.0025/(nel_1d*order**2)
    else:
        raise ValueError("don't have a stable time step guesstimate")

    source_width = 0.2

    nodes = thaw(actx, discr.nodes())

    boundaries = {
        DTAG_BOUNDARY("dirichlet"): DirichletDiffusionBoundary(0.),
        DTAG_BOUNDARY("neumann"): NeumannDiffusionBoundary(0.)
    }

    u = discr.zeros(actx)

    if logmgr:
        logmgr_add_device_name(logmgr, queue)
        logmgr_add_device_memory_usage(logmgr, queue)

        logmgr.add_watches(["step.max", "t_step.max", "t_log.max"])

        try:
            logmgr.add_watches(["memory_usage_python.max", "memory_usage_gpu.max"])
        except KeyError:
            pass

        if use_profiling:
            logmgr.add_watches(["multiply_time.max"])

        vis_timer = IntervalTimer("t_vis", "Time spent visualizing")
        logmgr.add_quantity(vis_timer)

    vis = make_visualizer(discr)

    def rhs(t, u):
        return (
            diffusion_operator(
                discr, quad_tag=DISCR_TAG_BASE,
                alpha=1, boundaries=boundaries, u=u)
            + actx.np.exp(-np.dot(nodes, nodes)/source_width**2))

    rank = comm.Get_rank()

    while t < t_final:
        if logmgr:
            logmgr.tick_before()

        if istep % 10 == 0:
            print(istep, t, discr.norm(u))
            vis.write_vtk_file("fld-heat-source-mpi-%03d-%04d.vtu" % (rank, istep),
                    [
                        ("u", u)
                        ])

        u = rk4_step(u, t, dt, rhs)
        t += dt
        istep += 1

        if logmgr:
            set_dt(logmgr, dt)
            logmgr.tick_after()


if __name__ == "__main__":
    logging.basicConfig(format="%(message)s", level=logging.INFO)
<<<<<<< HEAD

    import argparse
    parser = argparse.ArgumentParser(description="Heat-source (MPI version)")
    parser.add_argument("--lazy", action="store_true",
        help="switch to a lazy computation mode")
    args = parser.parse_args()

    main(actx_class=PytatoPyOpenCLArrayContext if args.lazy else PyOpenCLArrayContext)
=======
    # Turn off profiling to not overwhelm CI
    use_profiling = False
    use_logging = True
    main(use_profiling=use_profiling, use_logmgr=use_logging)
>>>>>>> 73602888

# vim: foldmethod=marker<|MERGE_RESOLUTION|>--- conflicted
+++ resolved
@@ -19,26 +19,16 @@
 OUT OF OR IN CONNECTION WITH THE SOFTWARE OR THE USE OR OTHER DEALINGS IN
 THE SOFTWARE.
 """
-<<<<<<< HEAD
-
-import logging
-=======
 import logging
 
->>>>>>> 73602888
 import numpy as np
 import numpy.linalg as la  # noqa
 import pyopencl as cl
 
-<<<<<<< HEAD
 from meshmode.array_context import (PyOpenCLArrayContext,
     PytatoPyOpenCLArrayContext)
 from meshmode.dof_array import thaw
-=======
-from meshmode.array_context import thaw, PyOpenCLArrayContext
-
 from mirgecom.profiling import PyOpenCLProfilingArrayContext
->>>>>>> 73602888
 
 from meshmode.mesh import BTAG_ALL, BTAG_NONE  # noqa
 
@@ -61,18 +51,9 @@
 
 
 @mpi_entry_point
-<<<<<<< HEAD
-def main(ctx_factory=cl.create_some_context, actx_class=PyOpenCLArrayContext):
-    """Drive example."""
-    cl_ctx = ctx_factory()
-    queue = cl.CommandQueue(cl_ctx)
-    actx = actx_class(queue,
-        allocator=cl_tools.MemoryPool(cl_tools.ImmediateAllocator(queue)))
-=======
-def main(use_profiling=False, use_logmgr=False):
+def main(use_profiling=False, use_logmgr=False, actx_class=PyOpenCLArrayContext):
     cl_ctx = cl.create_some_context()
     queue = cl.CommandQueue(cl_ctx)
->>>>>>> 73602888
 
     from mpi4py import MPI
     comm = MPI.COMM_WORLD
@@ -89,7 +70,7 @@
             logmgr=logmgr)
     else:
         queue = cl.CommandQueue(cl_ctx)
-        actx = PyOpenCLArrayContext(queue,
+        actx = actx_class(queue,
             allocator=cl_tools.MemoryPool(cl_tools.ImmediateAllocator(queue)))
 
     from meshmode.distributed import MPIMeshDistributor, get_partition_by_pymetis
@@ -197,7 +178,6 @@
 
 if __name__ == "__main__":
     logging.basicConfig(format="%(message)s", level=logging.INFO)
-<<<<<<< HEAD
 
     import argparse
     parser = argparse.ArgumentParser(description="Heat-source (MPI version)")
@@ -205,12 +185,10 @@
         help="switch to a lazy computation mode")
     args = parser.parse_args()
 
-    main(actx_class=PytatoPyOpenCLArrayContext if args.lazy else PyOpenCLArrayContext)
-=======
     # Turn off profiling to not overwhelm CI
     use_profiling = False
-    use_logging = True
-    main(use_profiling=use_profiling, use_logmgr=use_logging)
->>>>>>> 73602888
+    use_logging = False
+    main(use_profiling=use_profiling, use_logmgr=use_logging,
+         actx_class=PytatoPyOpenCLArrayContext if args.lazy else PyOpenCLArrayContext)
 
 # vim: foldmethod=marker