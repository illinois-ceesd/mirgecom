--- conflicted
+++ resolved
@@ -32,11 +32,7 @@
 
 from grudge.eager import EagerDGDiscretization
 from grudge.shortcuts import make_visualizer
-<<<<<<< HEAD
-from grudge.dof_desc import QTAG_NONE, DTAG_BOUNDARY
-=======
 from grudge.dof_desc import DISCR_TAG_BASE, DTAG_BOUNDARY
->>>>>>> c0032f83
 from mirgecom.integrators import rk4_step
 from mirgecom.diffusion import (
     diffusion_operator,
