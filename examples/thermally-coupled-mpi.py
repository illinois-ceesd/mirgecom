"""Demonstrate multiple coupled volumes."""

__copyright__ = """
Copyright (C) 2020 University of Illinois Board of Trustees
"""

__license__ = """
Permission is hereby granted, free of charge, to any person obtaining a copy
of this software and associated documentation files (the "Software"), to deal
in the Software without restriction, including without limitation the rights
to use, copy, modify, merge, publish, distribute, sublicense, and/or sell
copies of the Software, and to permit persons to whom the Software is
furnished to do so, subject to the following conditions:

The above copyright notice and this permission notice shall be included in
all copies or substantial portions of the Software.

THE SOFTWARE IS PROVIDED "AS IS", WITHOUT WARRANTY OF ANY KIND, EXPRESS OR
IMPLIED, INCLUDING BUT NOT LIMITED TO THE WARRANTIES OF MERCHANTABILITY,
FITNESS FOR A PARTICULAR PURPOSE AND NONINFRINGEMENT. IN NO EVENT SHALL THE
AUTHORS OR COPYRIGHT HOLDERS BE LIABLE FOR ANY CLAIM, DAMAGES OR OTHER
LIABILITY, WHETHER IN AN ACTION OF CONTRACT, TORT OR OTHERWISE, ARISING FROM,
OUT OF OR IN CONNECTION WITH THE SOFTWARE OR THE USE OR OTHER DEALINGS IN
THE SOFTWARE.
"""

import logging
from mirgecom.mpi import mpi_entry_point
import numpy as np
from functools import partial, update_wrapper
from pytools.obj_array import make_obj_array

from meshmode.mesh import BTAG_ALL, BTAG_NONE  # noqa
from meshmode.discretization.connection import FACE_RESTR_ALL  # noqa
from grudge.shortcuts import make_visualizer
from grudge.op import nodal_min, nodal_max

from grudge.dof_desc import (
    VolumeDomainTag,
    DISCR_TAG_BASE,
    DISCR_TAG_QUAD,
    DOFDesc,
)
from mirgecom.diffusion import (
    NeumannDiffusionBoundary,
)
from mirgecom.discretization import create_discretization_collection
from mirgecom.simutil import (
    get_sim_timestep,
)
from mirgecom.io import make_init_message

from mirgecom.integrators import rk4_step
from mirgecom.steppers import advance_state
from mirgecom.boundary import (
    IsothermalWallBoundary,
)
from mirgecom.eos import IdealSingleGas
from mirgecom.transport import SimpleTransport
from mirgecom.fluid import make_conserved
from mirgecom.gas_model import (
    GasModel,
    make_fluid_state
)
from logpyle import IntervalTimer, set_dt
from mirgecom.euler import extract_vars_for_logging
from mirgecom.logging_quantities import (
    initialize_logmgr,
    logmgr_add_many_discretization_quantities,
    logmgr_add_cl_device_info,
    logmgr_add_device_memory_usage,
    set_sim_state
)
from mirgecom.navierstokes import ns_operator
from mirgecom.multiphysics.thermally_coupled_fluid_wall import (
    coupled_ns_heat_operator,
)

logger = logging.getLogger(__name__)


class MyRuntimeError(RuntimeError):
    """Simple exception to kill the simulation."""

    pass


@mpi_entry_point
<<<<<<< HEAD
def main(use_logmgr=True, use_esdg=False,
=======
def main(use_logmgr=True,
>>>>>>> 27130a33
         use_overintegration=False,
         use_leap=False, casename=None,
         rst_filename=None, actx_class=None):
    """Drive the example."""
    if casename is None:
        casename = "mirgecom"

    from mpi4py import MPI
    comm = MPI.COMM_WORLD
    rank = comm.Get_rank()
    num_ranks = comm.Get_size()

    from mirgecom.simutil import global_reduce as _global_reduce
    global_reduce = partial(_global_reduce, comm=comm)

    logmgr = initialize_logmgr(use_logmgr,
        filename=f"{casename}.sqlite", mode="wu", mpi_comm=comm)

<<<<<<< HEAD
    from mirgecom.inviscid import inviscid_facial_flux_rusanov
    from mirgecom.viscous import viscous_facial_flux_harmonic
    inviscid_numerical_flux_func = inviscid_facial_flux_rusanov
    viscous_numerical_flux_func = viscous_facial_flux_harmonic
    ns_op = partial(ns_operator, use_esdg=use_esdg,
                    inviscid_numerical_flux_func=inviscid_numerical_flux_func,
                    viscous_numerical_flux_func=viscous_numerical_flux_func)
    update_wrapper(ns_op, ns_operator)

=======
>>>>>>> 27130a33
    from mirgecom.array_context import initialize_actx, actx_class_is_profiling
    actx = initialize_actx(actx_class, comm)
    queue = getattr(actx, "queue", None)
    use_profiling = actx_class_is_profiling(actx_class)

    # timestepping control
    current_step = 0
    if use_leap:
        from leap.rk import RK4MethodBuilder
        timestepper = RK4MethodBuilder("state")
    else:
        timestepper = rk4_step
    t_final = 2e-7
    current_cfl = 1.0
    current_dt = 1e-8
    current_t = 0
    constant_cfl = False

    final_time_error = t_final/current_dt - np.around(t_final/current_dt)
    assert np.abs(final_time_error) < 1e-10, final_time_error

    # some i/o frequencies
    nstatus = 1
    nrestart = 500
    nviz = 25
    nhealth = 1

    dim = 2
    rst_path = "restart_data/"
    rst_pattern = (
        rst_path + "{cname}-{step:04d}-{rank:04d}.pkl"
    )
    if rst_filename:  # read the grid from restart data
        rst_filename = f"{rst_filename}-{rank:04d}.pkl"
        from mirgecom.restart import read_restart_data
        restart_data = read_restart_data(actx, rst_filename)
        volume_to_local_mesh = restart_data["volume_to_local_mesh"]
        global_nelements = restart_data["global_nelements"]
        assert restart_data["num_ranks"] == num_ranks
    else:  # generate the grid from scratch
        def get_mesh_data():
            from meshmode.mesh.io import read_gmsh
            mesh, tag_to_elements = read_gmsh(
                "multivolume.msh", force_ambient_dim=2,
                return_tag_to_elements_map=True)
            volume_to_tags = {
                "Fluid": ["Upper"],
                "Wall": ["Lower"]}
            return mesh, tag_to_elements, volume_to_tags

        def partition_generator_func(mesh, tag_to_elements, num_ranks):
            # assert num_ranks == 2
            # rank_per_element = np.empty(mesh.nelements)
            # rank_per_element[tag_to_elements["Lower"]] = 0
            # rank_per_element[tag_to_elements["Upper"]] = 1
            # return rank_per_element
            from meshmode.distributed import get_partition_by_pymetis
            return get_partition_by_pymetis(mesh, num_ranks)

        from mirgecom.simutil import distribute_mesh
        volume_to_local_mesh_data, global_nelements = distribute_mesh(
            comm, get_mesh_data, partition_generator_func)
        volume_to_local_mesh = {
            vol: mesh
            for vol, (mesh, _) in volume_to_local_mesh_data.items()}

    local_fluid_mesh = volume_to_local_mesh["Fluid"]
    local_wall_mesh = volume_to_local_mesh["Wall"]

    local_nelements = local_fluid_mesh.nelements + local_wall_mesh.nelements

    order = 3
    dcoll = create_discretization_collection(
        actx, volume_to_local_mesh, order=order,
        quadrature_order=order+2)

    dd_vol_fluid = DOFDesc(VolumeDomainTag("Fluid"), DISCR_TAG_BASE)
    dd_vol_wall = DOFDesc(VolumeDomainTag("Wall"), DISCR_TAG_BASE)

    fluid_nodes = actx.thaw(dcoll.nodes(dd_vol_fluid))
    wall_nodes = actx.thaw(dcoll.nodes(dd_vol_wall))

    fluid_ones = 0*fluid_nodes[0] + 1
    wall_ones = 0*wall_nodes[0] + 1

    if use_overintegration:
        quadrature_tag = DISCR_TAG_QUAD
    else:
        quadrature_tag = DISCR_TAG_BASE

    vis_timer = None

    if logmgr:
        logmgr_add_cl_device_info(logmgr, queue)
        logmgr_add_device_memory_usage(logmgr, queue)

        def extract_fluid_vars(dim, state, eos):
            cv = state[0]
            name_to_field = extract_vars_for_logging(dim, cv, eos)
            return {
                name + "_Fluid": field
                for name, field in name_to_field.items()}

        def units(quantity):
            return ""

        logmgr_add_many_discretization_quantities(
            logmgr, dcoll, dim, extract_fluid_vars, units, dd=dd_vol_fluid)

        vis_timer = IntervalTimer("t_vis", "Time spent visualizing")
        logmgr.add_quantity(vis_timer)

        logmgr.add_watches([
            ("step.max", "step = {value}, "),
            ("t_sim.max", "sim time: {value:1.6e} s\n"),
            ("min_pressure_Fluid", "------- P (min, max) (Pa) = ({value:1.9e}, "),
            ("max_pressure_Fluid",    "{value:1.9e})\n"),
            ("t_step.max", "------- step walltime: {value:6g} s, "),
            ("t_log.max", "log walltime: {value:6g} s")
        ])

    x_scale = 1

    gamma = 1.4
    r = 285.71300152552493
    mu = 4.216360056e-05/x_scale
    fluid_kappa = 0.05621788139856423*x_scale
    eos = IdealSingleGas(gamma=gamma, gas_const=r)
    transport = SimpleTransport(
        viscosity=mu,
        thermal_conductivity=fluid_kappa)
    gas_model = GasModel(eos=eos, transport=transport)

    fluid_pressure = 4935.22/x_scale
    fluid_temperature = 300
    fluid_density = fluid_pressure/fluid_temperature/r
    wall_density = fluid_density
    wall_heat_capacity = 50*eos.heat_capacity_cp()
    wall_kappa = 10*fluid_kappa*wall_ones

    wall_time_scale = 20

    isothermal_wall_temp = 300

    def smooth_step(actx, x, epsilon=1e-12):
        y = actx.np.minimum(actx.np.maximum(x, 0*x), 0*x+1)
        return (1 - actx.np.cos(np.pi*y))/2

    if rst_filename:
        current_t = restart_data["t"]
        current_step = restart_data["step"]
        current_cv = restart_data["cv"]
        current_wall_temperature = restart_data["wall_temperature"]
        if logmgr:
            from mirgecom.logging_quantities import logmgr_set_time
            logmgr_set_time(logmgr, current_step, current_t)
    else:
        # Set the current state from time 0
        pressure = 4935.22/x_scale
        temperature = isothermal_wall_temp * fluid_ones
        sigma = 500/x_scale
        offset = 0
        smoothing = (
            fluid_ones
            * smooth_step(actx, sigma*(fluid_nodes[1]+offset))
            * smooth_step(actx, sigma*(-(fluid_nodes[1]-0.02*x_scale)+offset))
            * smooth_step(actx, sigma*(fluid_nodes[0]+0.02*x_scale+offset))
            * smooth_step(actx, sigma*(-(fluid_nodes[0]-0.02*x_scale)+offset)))
        temperature = (
            isothermal_wall_temp
            + (temperature - isothermal_wall_temp) * smoothing)
        mass = pressure/temperature/r * fluid_ones
        mom = make_obj_array([0*mass]*dim)
        energy = (pressure/(gamma - 1.0)) + np.dot(mom, mom)/(2.0*mass)
        current_cv = make_conserved(
            dim=dim,
            mass=mass,
            momentum=mom,
            energy=energy)

        current_wall_temperature = isothermal_wall_temp * wall_ones

    current_state = make_obj_array([current_cv, current_wall_temperature])

    fluid_boundaries = {
        dd_vol_fluid.trace("Upper Sides").domain_tag:  # pylint: disable=no-member
        IsothermalWallBoundary(wall_temperature=isothermal_wall_temp)}
    wall_boundaries = {
        dd_vol_wall.trace("Lower Sides").domain_tag:  # pylint: disable=no-member
        NeumannDiffusionBoundary(0)}

    fluid_visualizer = make_visualizer(dcoll, volume_dd=dd_vol_fluid)
    wall_visualizer = make_visualizer(dcoll, volume_dd=dd_vol_wall)

    from grudge.dt_utils import characteristic_lengthscales
    wall_lengthscales = characteristic_lengthscales(actx, dcoll, dd=dd_vol_wall)

    initname = "thermally-coupled"
    eosname = eos.__class__.__name__
    init_message = make_init_message(dim=dim, order=order,
                                     nelements=local_nelements,
                                     global_nelements=global_nelements,
                                     dt=current_dt, t_final=t_final, nstatus=nstatus,
                                     nviz=nviz, cfl=current_cfl,
                                     constant_cfl=constant_cfl, initname=initname,
                                     eosname=eosname, casename=casename)
    if rank == 0:
        logger.info(init_message)

    def my_get_timestep(step, t, state):
        fluid_state = make_fluid_state(state[0], gas_model)
        fluid_dt = get_sim_timestep(
            dcoll, fluid_state, t, current_dt, current_cfl, t_final,
            constant_cfl, fluid_dd=dd_vol_fluid)
        if constant_cfl:
            wall_alpha = (
                wall_time_scale
                * wall_kappa/(wall_density * wall_heat_capacity))
            wall_dt = actx.to_numpy(
                nodal_min(
                    dcoll, dd_vol_wall,
                    wall_lengthscales**2 * current_cfl/wall_alpha))[()]
        else:
            wall_dt = current_dt
        return min(fluid_dt, wall_dt)

    def my_write_status(step, t, dt, fluid_state, wall_temperature):
        dv = fluid_state.dv
        p_min = actx.to_numpy(nodal_min(dcoll, dd_vol_fluid, dv.pressure))
        p_max = actx.to_numpy(nodal_max(dcoll, dd_vol_fluid, dv.pressure))
        fluid_t_min = actx.to_numpy(nodal_min(dcoll, dd_vol_fluid, dv.temperature))
        fluid_t_max = actx.to_numpy(nodal_max(dcoll, dd_vol_fluid, dv.temperature))
        wall_t_min = actx.to_numpy(nodal_min(dcoll, dd_vol_wall, wall_temperature))
        wall_t_max = actx.to_numpy(nodal_max(dcoll, dd_vol_wall, wall_temperature))
        if constant_cfl:
            fluid_cfl = current_cfl
            wall_cfl = current_cfl
        else:
            from mirgecom.viscous import get_viscous_cfl
            fluid_cfl = actx.to_numpy(
                nodal_max(
                    dcoll, dd_vol_fluid, get_viscous_cfl(
                        dcoll, dt, fluid_state, dd=dd_vol_fluid)))
            wall_alpha = (
                wall_time_scale
                * wall_kappa/(wall_density * wall_heat_capacity))
            wall_cfl = actx.to_numpy(
                nodal_max(
                    dcoll, dd_vol_wall,
                    wall_alpha * dt/wall_lengthscales**2))
        if rank == 0:
            logger.info(f"Step: {step}, T: {t}, DT: {dt}\n"
                        f"----- Fluid CFL: {fluid_cfl}, Wall CFL: {wall_cfl}\n"
                        f"----- Fluid Pressure({p_min}, {p_max})\n"
                        f"----- Fluid Temperature({fluid_t_min}, {fluid_t_max})\n"
                        f"----- Wall Temperature({wall_t_min}, {wall_t_max})\n")

    def _construct_fluid_state(cv):
        return make_fluid_state(cv, gas_model=gas_model)

    construct_fluid_state = actx.compile(_construct_fluid_state)

    def my_write_viz(step, t, state, fluid_state=None):
        cv = state[0]
        wall_temperature = state[1]
        if fluid_state is None:
            fluid_state = construct_fluid_state(cv)
        dv = fluid_state.dv

        (
            fluid_rhs, wall_rhs, grad_cv, fluid_grad_temperature,
            wall_grad_temperature) = construct_rhs_and_gradients(t, state)

        fluid_viz_fields = [
            ("cv", cv),
            ("dv", dv),
            ("grad_cv_mass", grad_cv.mass),
            ("grad_cv_energy", grad_cv.energy),
            ("grad_cv_momentum_x", grad_cv.momentum[0]),
            ("grad_cv_momentum_y", grad_cv.momentum[1]),
            ("grad_t", fluid_grad_temperature),
            ("rhs", fluid_rhs),
            ("kappa", fluid_state.thermal_conductivity),
        ]
        wall_viz_fields = [
            ("temperature", wall_temperature),
            ("grad_t", wall_grad_temperature),
            ("rhs", wall_rhs),
            ("kappa", wall_kappa),
        ]
        from mirgecom.simutil import write_visfile
        write_visfile(
            dcoll, fluid_viz_fields, fluid_visualizer, vizname=casename+"-fluid",
            step=step, t=t, overwrite=True, vis_timer=vis_timer, comm=comm)
        write_visfile(
            dcoll, wall_viz_fields, wall_visualizer, vizname=casename+"-wall",
            step=step, t=t, overwrite=True, vis_timer=vis_timer, comm=comm)

    def my_write_restart(step, t, state):
        rst_fname = rst_pattern.format(cname=casename, step=step, rank=rank)
        if rst_fname != rst_filename:
            rst_data = {
                "volume_to_local_mesh": volume_to_local_mesh,
                "cv": state[0],
                "wall_temperature": state[1],
                "t": t,
                "step": step,
                "order": order,
                "global_nelements": global_nelements,
                "num_ranks": num_ranks
            }
            from mirgecom.restart import write_restart_file
            write_restart_file(actx, rst_data, rst_fname, comm)

    def my_health_check(pressure):
        health_error = False
        from mirgecom.simutil import check_naninf_local, check_range_local
        if check_naninf_local(dcoll, dd_vol_fluid, pressure):
            health_error = True
            logger.info(f"{rank=}: NANs/Infs in pressure data.")

        # default health status bounds
        health_pres_min = 1.0e-1/x_scale
        health_pres_max = 2.0e6/x_scale

        if global_reduce(check_range_local(dcoll, dd_vol_fluid, pressure,
                                     health_pres_min, health_pres_max),
                                     op="lor"):
            health_error = True
            p_min = actx.to_numpy(nodal_min(dcoll, dd_vol_fluid, pressure))
            p_max = actx.to_numpy(nodal_max(dcoll, dd_vol_fluid, pressure))
            logger.info(f"Pressure range violation ({p_min=}, {p_max=})")

        # FIXME: Check wall state

        return health_error

    def my_pre_step(step, t, dt, state):
        fluid_state = make_fluid_state(state[0], gas_model)
        wall_temperature = state[1]
        dv = fluid_state.dv

        try:
            if logmgr:
                logmgr.tick_before()

            from mirgecom.simutil import check_step
            do_status = check_step(step=step, interval=nstatus)
            do_viz = check_step(step=step, interval=nviz)
            do_restart = check_step(step=step, interval=nrestart)
            do_health = check_step(step=step, interval=nhealth)

            if do_status:
                my_write_status(
                    step=step, t=t, dt=dt, fluid_state=fluid_state,
                    wall_temperature=wall_temperature)

            if do_health:
                health_errors = global_reduce(my_health_check(dv.pressure), op="lor")
                if health_errors:
                    if rank == 0:
                        logger.info("Fluid solution failed health check.")
                    raise MyRuntimeError("Failed simulation health check.")

            if do_restart:
                my_write_restart(step=step, t=t, state=state)

            if do_viz:
                my_write_viz(step=step, t=t, state=state, fluid_state=fluid_state)

        except MyRuntimeError:
            if rank == 0:
                logger.info("Errors detected; attempting graceful exit.")
            my_write_viz(step=step, t=t, state=state, fluid_state=fluid_state)
            my_write_restart(step=step, t=t, state=state)
            raise

        dt = my_get_timestep(step=step, t=t, state=state)

        return state, dt

    def my_post_step(step, t, dt, state):
        # Logmgr needs to know about EOS, dt, dim?
        # imo this is a design/scope flaw
        if logmgr:
            set_dt(logmgr, dt)
            set_sim_state(logmgr, dim, state, eos)
            logmgr.tick_after()
        return state, dt

    fluid_nodes = actx.thaw(dcoll.nodes(dd_vol_fluid))

    def my_rhs(t, state, return_gradients=False):
        fluid_state = make_fluid_state(cv=state[0], gas_model=gas_model)
        wall_temperature = state[1]
        ns_heat_result = coupled_ns_heat_operator(
            dcoll,
            gas_model,
            dd_vol_fluid, dd_vol_wall,
            fluid_boundaries, wall_boundaries,
            fluid_state,
            wall_kappa, wall_temperature,
            time=t,
            return_gradients=return_gradients,
            quadrature_tag=quadrature_tag,
            ns_operator=ns_op)

        if return_gradients:
            (
                fluid_rhs, wall_energy_rhs, fluid_grad_cv, fluid_grad_temperature,
                wall_grad_temperature) = ns_heat_result
        else:
            fluid_rhs, wall_energy_rhs = ns_heat_result

        wall_rhs = (
            wall_time_scale
            * wall_energy_rhs/(wall_density * wall_heat_capacity))
        from dataclasses import replace
        fluid_rhs = replace(
            fluid_rhs,
            energy=fluid_rhs.energy + (
                1e9
                * actx.np.exp(
                    -(fluid_nodes[0]**2+(fluid_nodes[1]-0.005)**2)/0.004**2)
                * actx.np.exp(-t/5e-6)))

        if return_gradients:
            return make_obj_array([
                fluid_rhs, wall_rhs, fluid_grad_cv, fluid_grad_temperature,
                wall_grad_temperature])
        else:
            return make_obj_array([fluid_rhs, wall_rhs])

    def my_rhs_and_gradients(t, state):
        return my_rhs(t, state, return_gradients=True)

    construct_rhs_and_gradients = actx.compile(my_rhs_and_gradients)

    current_dt = my_get_timestep(step=current_step, t=current_t, state=current_state)

    current_step, current_t, current_state = \
        advance_state(rhs=my_rhs, timestepper=timestepper,
                      pre_step_callback=my_pre_step,
                      post_step_callback=my_post_step, dt=current_dt,
                      istep=current_step, state=current_state, t=current_t,
                      t_final=t_final)

    # Dump the final data
    if rank == 0:
        logger.info("Checkpointing final state ...")
    my_write_viz(step=current_step, t=current_t, state=current_state)
    my_write_restart(step=current_step, t=current_t, state=current_state)

    if logmgr:
        logmgr.close()
    elif use_profiling:
        print(actx.tabulate_profiling_data())

    finish_tol = 1e-16
    assert np.abs(current_t - t_final) < finish_tol


if __name__ == "__main__":
    import argparse
    casename = "thermally-coupled"
    parser = argparse.ArgumentParser(description=f"MIRGE-Com Example: {casename}")
    parser.add_argument("--overintegration", action="store_true",
        help="use overintegration in the RHS computations")
    parser.add_argument("--lazy", action="store_true",
        help="switch to a lazy computation mode")
    parser.add_argument("--profiling", action="store_true",
        help="turn on detailed performance profiling")
    parser.add_argument("--log", action="store_true", default=True,
        help="turn on logging")
    parser.add_argument("--esdg", action="store_true",
        help="use entropy-stable operator")
    parser.add_argument("--leap", action="store_true",
        help="use leap timestepper")
    parser.add_argument("--restart_file", help="root name of restart file")
    parser.add_argument("--casename", help="casename to use for i/o")
    args = parser.parse_args()

    from warnings import warn
    if args.esdg:
        if not args.lazy:
            warn("ESDG requires lazy-evaluation, enabling --lazy.")
        if not args.overintegration:
            warn("ESDG requires overintegration, enabling --overintegration.")

    lazy = args.lazy or args.esdg

    if args.profiling:
        if lazy:
            raise ValueError("Can't use lazy and profiling together.")

    from mirgecom.array_context import get_reasonable_array_context_class
    actx_class = get_reasonable_array_context_class(
        lazy=args.lazy, distributed=True, profiling=args.profiling)

    logging.basicConfig(format="%(message)s", level=logging.INFO)
    if args.casename:
        casename = args.casename
    rst_filename = None
    if args.restart_file:
        rst_filename = args.restart_file

<<<<<<< HEAD
    main(use_logmgr=args.log, use_esdg=args.esdg,
         use_overintegration=args.overintegration or args.esdg,
         use_leap=args.leap,
         casename=casename, rst_filename=rst_filename, actx_class=actx_class)
=======
    main(use_logmgr=args.log, use_overintegration=args.overintegration,
         use_leap=args.leap,
         casename=casename, rst_filename=rst_filename, actx_class=actx_class,
         )
>>>>>>> 27130a33

# vim: foldmethod=marker<|MERGE_RESOLUTION|>--- conflicted
+++ resolved
@@ -86,14 +86,8 @@
 
 
 @mpi_entry_point
-<<<<<<< HEAD
-def main(use_logmgr=True, use_esdg=False,
-=======
-def main(use_logmgr=True,
->>>>>>> 27130a33
-         use_overintegration=False,
-         use_leap=False, casename=None,
-         rst_filename=None, actx_class=None):
+def main(actx_class, use_esdg=False, use_overintegration=False,
+         use_leap=False, casename=None, rst_filename=None):
     """Drive the example."""
     if casename is None:
         casename = "mirgecom"
@@ -106,10 +100,9 @@
     from mirgecom.simutil import global_reduce as _global_reduce
     global_reduce = partial(_global_reduce, comm=comm)
 
-    logmgr = initialize_logmgr(use_logmgr,
+    logmgr = initialize_logmgr(True,
         filename=f"{casename}.sqlite", mode="wu", mpi_comm=comm)
 
-<<<<<<< HEAD
     from mirgecom.inviscid import inviscid_facial_flux_rusanov
     from mirgecom.viscous import viscous_facial_flux_harmonic
     inviscid_numerical_flux_func = inviscid_facial_flux_rusanov
@@ -119,8 +112,6 @@
                     viscous_numerical_flux_func=viscous_numerical_flux_func)
     update_wrapper(ns_op, ns_operator)
 
-=======
->>>>>>> 27130a33
     from mirgecom.array_context import initialize_actx, actx_class_is_profiling
     actx = initialize_actx(actx_class, comm)
     queue = getattr(actx, "queue", None)
@@ -593,8 +584,6 @@
         help="switch to a lazy computation mode")
     parser.add_argument("--profiling", action="store_true",
         help="turn on detailed performance profiling")
-    parser.add_argument("--log", action="store_true", default=True,
-        help="turn on logging")
     parser.add_argument("--esdg", action="store_true",
         help="use entropy-stable operator")
     parser.add_argument("--leap", action="store_true",
@@ -627,16 +616,9 @@
     if args.restart_file:
         rst_filename = args.restart_file
 
-<<<<<<< HEAD
-    main(use_logmgr=args.log, use_esdg=args.esdg,
+    main(actx_class, use_esdg=args.esdg,
          use_overintegration=args.overintegration or args.esdg,
          use_leap=args.leap,
          casename=casename, rst_filename=rst_filename, actx_class=actx_class)
-=======
-    main(use_logmgr=args.log, use_overintegration=args.overintegration,
-         use_leap=args.leap,
-         casename=casename, rst_filename=rst_filename, actx_class=actx_class,
-         )
->>>>>>> 27130a33
 
 # vim: foldmethod=marker