"""Demonstrate multiple coupled volumes."""

__copyright__ = """
Copyright (C) 2020 University of Illinois Board of Trustees
"""

__license__ = """
Permission is hereby granted, free of charge, to any person obtaining a copy
of this software and associated documentation files (the "Software"), to deal
in the Software without restriction, including without limitation the rights
to use, copy, modify, merge, publish, distribute, sublicense, and/or sell
copies of the Software, and to permit persons to whom the Software is
furnished to do so, subject to the following conditions:

The above copyright notice and this permission notice shall be included in
all copies or substantial portions of the Software.

THE SOFTWARE IS PROVIDED "AS IS", WITHOUT WARRANTY OF ANY KIND, EXPRESS OR
IMPLIED, INCLUDING BUT NOT LIMITED TO THE WARRANTIES OF MERCHANTABILITY,
FITNESS FOR A PARTICULAR PURPOSE AND NONINFRINGEMENT. IN NO EVENT SHALL THE
AUTHORS OR COPYRIGHT HOLDERS BE LIABLE FOR ANY CLAIM, DAMAGES OR OTHER
LIABILITY, WHETHER IN AN ACTION OF CONTRACT, TORT OR OTHERWISE, ARISING FROM,
OUT OF OR IN CONNECTION WITH THE SOFTWARE OR THE USE OR OTHER DEALINGS IN
THE SOFTWARE.
"""

import logging
from mirgecom.mpi import mpi_entry_point
import numpy as np
from functools import partial, update_wrapper
from pytools.obj_array import make_obj_array

from meshmode.mesh import BTAG_ALL, BTAG_NONE  # noqa
from meshmode.discretization.connection import FACE_RESTR_ALL  # noqa
from grudge.shortcuts import make_visualizer
from grudge.op import nodal_min, nodal_max

from grudge.dof_desc import (
    VolumeDomainTag,
    DISCR_TAG_BASE,
    DISCR_TAG_QUAD,
    DOFDesc,
)
from mirgecom.diffusion import NeumannDiffusionBoundary
from mirgecom.discretization import create_discretization_collection
from mirgecom.simutil import (
    get_sim_timestep,
)
from mirgecom.io import make_init_message

from mirgecom.integrators import rk4_step
from mirgecom.steppers import advance_state
from mirgecom.boundary import (
    IsothermalWallBoundary,
)
from mirgecom.eos import IdealSingleGas
from mirgecom.transport import SimpleTransport
from mirgecom.fluid import make_conserved
from mirgecom.gas_model import (
    GasModel,
    make_fluid_state,
)
from logpyle import IntervalTimer, set_dt
from mirgecom.euler import extract_vars_for_logging
from mirgecom.logging_quantities import (
    initialize_logmgr,
    logmgr_add_many_discretization_quantities,
    logmgr_add_cl_device_info,
    logmgr_add_device_memory_usage,
    set_sim_state
)
<<<<<<< HEAD
from mirgecom.navierstokes import ns_operator
=======
>>>>>>> f1602e9f
from mirgecom.multiphysics.thermally_coupled_fluid_wall import (
    basic_coupled_ns_heat_operator as coupled_ns_heat_operator,
)

logger = logging.getLogger(__name__)


class MyRuntimeError(RuntimeError):
    """Simple exception to kill the simulation."""

    pass


@mpi_entry_point
def main(actx_class, use_esdg=False, use_overintegration=False,
         use_leap=False, casename=None, rst_filename=None):
    """Drive the example."""
    if casename is None:
        casename = "mirgecom"

    from mpi4py import MPI
    comm = MPI.COMM_WORLD
    rank = comm.Get_rank()
    num_ranks = comm.Get_size()

    from mirgecom.simutil import global_reduce as _global_reduce
    global_reduce = partial(_global_reduce, comm=comm)

    logmgr = initialize_logmgr(True,
        filename=f"{casename}.sqlite", mode="wu", mpi_comm=comm)

    from mirgecom.inviscid import inviscid_facial_flux_rusanov
    from mirgecom.viscous import viscous_facial_flux_harmonic
    inviscid_numerical_flux_func = inviscid_facial_flux_rusanov
    viscous_numerical_flux_func = viscous_facial_flux_harmonic
    ns_op = partial(ns_operator, use_esdg=use_esdg,
                    inviscid_numerical_flux_func=inviscid_numerical_flux_func,
                    viscous_numerical_flux_func=viscous_numerical_flux_func)
    update_wrapper(ns_op, ns_operator)

    from mirgecom.array_context import initialize_actx, actx_class_is_profiling
    actx = initialize_actx(actx_class, comm)
    queue = getattr(actx, "queue", None)
    use_profiling = actx_class_is_profiling(actx_class)

    # timestepping control
    current_step = 0
    if use_leap:
        from leap.rk import RK4MethodBuilder
        timestepper = RK4MethodBuilder("state")
    else:
        timestepper = rk4_step
    t_final = 2e-7
    current_cfl = 1.0
    current_dt = 1e-8
    current_t = 0
    constant_cfl = False

    final_time_error = t_final/current_dt - np.around(t_final/current_dt)
    assert np.abs(final_time_error) < 1e-10, final_time_error

    # some i/o frequencies
    nstatus = 1
    nrestart = 500
    nviz = 25
    nhealth = 1

    dim = 2
    rst_path = "restart_data/"
    rst_pattern = (
        rst_path + "{cname}-{step:04d}-{rank:04d}.pkl"
    )
    if rst_filename:  # read the grid from restart data
        rst_filename = f"{rst_filename}-{rank:04d}.pkl"
        from mirgecom.restart import read_restart_data
        restart_data = read_restart_data(actx, rst_filename)
        volume_to_local_mesh = restart_data["volume_to_local_mesh"]
        global_nelements = restart_data["global_nelements"]
        assert restart_data["num_ranks"] == num_ranks
    else:  # generate the grid from scratch
        def get_mesh_data():
            from meshmode.mesh.io import read_gmsh
            mesh, tag_to_elements = read_gmsh(
                "multivolume.msh", force_ambient_dim=2,
                return_tag_to_elements_map=True)
            volume_to_tags = {
                "Fluid": ["Upper"],
                "Wall": ["Lower"]}
            return mesh, tag_to_elements, volume_to_tags

        def partition_generator_func(mesh, tag_to_elements, num_ranks):
            # assert num_ranks == 2
            # rank_per_element = np.empty(mesh.nelements)
            # rank_per_element[tag_to_elements["Lower"]] = 0
            # rank_per_element[tag_to_elements["Upper"]] = 1
            # return rank_per_element
            from meshmode.distributed import get_partition_by_pymetis
            return get_partition_by_pymetis(mesh, num_ranks)

        from mirgecom.simutil import distribute_mesh
        volume_to_local_mesh_data, global_nelements = distribute_mesh(
            comm, get_mesh_data, partition_generator_func)
        volume_to_local_mesh = {
            vol: mesh
            for vol, (mesh, _) in volume_to_local_mesh_data.items()}

    local_fluid_mesh = volume_to_local_mesh["Fluid"]
    local_wall_mesh = volume_to_local_mesh["Wall"]

    local_nelements = local_fluid_mesh.nelements + local_wall_mesh.nelements

    order = 3
    dcoll = create_discretization_collection(
        actx, volume_to_local_mesh, order=order,
        quadrature_order=order+2)

    dd_vol_fluid = DOFDesc(VolumeDomainTag("Fluid"), DISCR_TAG_BASE)
    dd_vol_wall = DOFDesc(VolumeDomainTag("Wall"), DISCR_TAG_BASE)

    fluid_nodes = actx.thaw(dcoll.nodes(dd_vol_fluid))
    wall_nodes = actx.thaw(dcoll.nodes(dd_vol_wall))

    fluid_ones = 0*fluid_nodes[0] + 1
    wall_ones = 0*wall_nodes[0] + 1

    if use_overintegration:
        quadrature_tag = DISCR_TAG_QUAD
    else:
        quadrature_tag = DISCR_TAG_BASE

    vis_timer = None

    if logmgr:
        logmgr_add_cl_device_info(logmgr, queue)
        logmgr_add_device_memory_usage(logmgr, queue)

        def extract_fluid_vars(dim, state, eos):
            cv = state[0]
            name_to_field = extract_vars_for_logging(dim, cv, eos)
            return {
                name + "_Fluid": field
                for name, field in name_to_field.items()}

        def units(quantity):
            return ""

        logmgr_add_many_discretization_quantities(
            logmgr, dcoll, dim, extract_fluid_vars, units, dd=dd_vol_fluid)

        vis_timer = IntervalTimer("t_vis", "Time spent visualizing")
        logmgr.add_quantity(vis_timer)

        logmgr.add_watches([
            ("step.max", "step = {value}, "),
            ("t_sim.max", "sim time: {value:1.6e} s\n"),
            ("min_pressure_Fluid", "------- P (min, max) (Pa) = ({value:1.9e}, "),
            ("max_pressure_Fluid",    "{value:1.9e})\n"),
            ("t_step.max", "------- step walltime: {value:6g} s, "),
            ("t_log.max", "log walltime: {value:6g} s")
        ])

    x_scale = 1

    gamma = 1.4
    r = 285.71300152552493
    mu = 4.216360056e-05/x_scale
    fluid_kappa = 0.05621788139856423*x_scale
    eos = IdealSingleGas(gamma=gamma, gas_const=r)
    transport = SimpleTransport(
        viscosity=mu,
        thermal_conductivity=fluid_kappa)
    gas_model = GasModel(eos=eos, transport=transport)

    fluid_pressure = 4935.22/x_scale
    fluid_temperature = 300
    fluid_density = fluid_pressure/fluid_temperature/r
    wall_density = fluid_density
    wall_heat_capacity = 50*eos.heat_capacity_cp()
    wall_kappa = 10*fluid_kappa*wall_ones

    wall_time_scale = 20

    isothermal_wall_temp = 300

    def smooth_step(actx, x, epsilon=1e-12):
        y = actx.np.minimum(actx.np.maximum(x, 0*x), 0*x+1)
        return (1 - actx.np.cos(np.pi*y))/2

    if rst_filename:
        current_t = restart_data["t"]
        current_step = restart_data["step"]
        current_cv = restart_data["cv"]
        current_wall_temperature = restart_data["wall_temperature"]
        if logmgr:
            from mirgecom.logging_quantities import logmgr_set_time
            logmgr_set_time(logmgr, current_step, current_t)
    else:
        # Set the current state from time 0
        pressure = 4935.22/x_scale
        temperature = isothermal_wall_temp * fluid_ones
        sigma = 500/x_scale
        offset = 0
        smoothing = (
            fluid_ones
            * smooth_step(actx, sigma*(fluid_nodes[1]+offset))
            * smooth_step(actx, sigma*(-(fluid_nodes[1]-0.02*x_scale)+offset))
            * smooth_step(actx, sigma*(fluid_nodes[0]+0.02*x_scale+offset))
            * smooth_step(actx, sigma*(-(fluid_nodes[0]-0.02*x_scale)+offset)))
        temperature = (
            isothermal_wall_temp
            + (temperature - isothermal_wall_temp) * smoothing)
        mass = pressure/temperature/r * fluid_ones
        mom = make_obj_array([0*mass]*dim)
        energy = (pressure/(gamma - 1.0)) + np.dot(mom, mom)/(2.0*mass)
        current_cv = make_conserved(
            dim=dim,
            mass=mass,
            momentum=mom,
            energy=energy)

        current_wall_temperature = isothermal_wall_temp * wall_ones

    current_state = make_obj_array([current_cv, current_wall_temperature])

    fluid_boundaries = {
        dd_vol_fluid.trace("Upper Sides").domain_tag:  # pylint: disable=no-member
        IsothermalWallBoundary(wall_temperature=isothermal_wall_temp)}
    wall_boundaries = {
        dd_vol_wall.trace("Lower Sides").domain_tag:  # pylint: disable=no-member
        NeumannDiffusionBoundary(0)}

    fluid_visualizer = make_visualizer(dcoll, volume_dd=dd_vol_fluid)
    wall_visualizer = make_visualizer(dcoll, volume_dd=dd_vol_wall)

    from grudge.dt_utils import characteristic_lengthscales
    wall_lengthscales = characteristic_lengthscales(actx, dcoll, dd=dd_vol_wall)

    initname = "thermally-coupled"
    eosname = eos.__class__.__name__
    init_message = make_init_message(dim=dim, order=order,
                                     nelements=local_nelements,
                                     global_nelements=global_nelements,
                                     dt=current_dt, t_final=t_final, nstatus=nstatus,
                                     nviz=nviz, cfl=current_cfl,
                                     constant_cfl=constant_cfl, initname=initname,
                                     eosname=eosname, casename=casename)
    if rank == 0:
        logger.info(init_message)

    def my_get_timestep(step, t, state):
        fluid_state = make_fluid_state(state[0], gas_model)
        fluid_dt = get_sim_timestep(
            dcoll, fluid_state, t, current_dt, current_cfl, t_final,
            constant_cfl, fluid_dd=dd_vol_fluid)
        if constant_cfl:
            wall_alpha = (
                wall_time_scale
                * wall_kappa/(wall_density * wall_heat_capacity))
            wall_dt = actx.to_numpy(
                nodal_min(
                    dcoll, dd_vol_wall,
                    wall_lengthscales**2 * current_cfl/wall_alpha))[()]
        else:
            wall_dt = current_dt
        return min(fluid_dt, wall_dt)

    def my_write_status(step, t, dt, fluid_state, wall_temperature):
        dv = fluid_state.dv
        p_min = actx.to_numpy(nodal_min(dcoll, dd_vol_fluid, dv.pressure))
        p_max = actx.to_numpy(nodal_max(dcoll, dd_vol_fluid, dv.pressure))
        fluid_t_min = actx.to_numpy(nodal_min(dcoll, dd_vol_fluid, dv.temperature))
        fluid_t_max = actx.to_numpy(nodal_max(dcoll, dd_vol_fluid, dv.temperature))
        wall_t_min = actx.to_numpy(nodal_min(dcoll, dd_vol_wall, wall_temperature))
        wall_t_max = actx.to_numpy(nodal_max(dcoll, dd_vol_wall, wall_temperature))
        if constant_cfl:
            fluid_cfl = current_cfl
            wall_cfl = current_cfl
        else:
            from mirgecom.viscous import get_viscous_cfl
            fluid_cfl = actx.to_numpy(
                nodal_max(
                    dcoll, dd_vol_fluid, get_viscous_cfl(
                        dcoll, dt, fluid_state, dd=dd_vol_fluid)))
            wall_alpha = (
                wall_time_scale
                * wall_kappa/(wall_density * wall_heat_capacity))
            wall_cfl = actx.to_numpy(
                nodal_max(
                    dcoll, dd_vol_wall,
                    wall_alpha * dt/wall_lengthscales**2))
        if rank == 0:
            logger.info(f"Step: {step}, T: {t}, DT: {dt}\n"
                        f"----- Fluid CFL: {fluid_cfl}, Wall CFL: {wall_cfl}\n"
                        f"----- Fluid Pressure({p_min}, {p_max})\n"
                        f"----- Fluid Temperature({fluid_t_min}, {fluid_t_max})\n"
                        f"----- Wall Temperature({wall_t_min}, {wall_t_max})\n")

    def _construct_fluid_state(cv):
        return make_fluid_state(cv, gas_model=gas_model)

    construct_fluid_state = actx.compile(_construct_fluid_state)

    def my_write_viz(step, t, state, fluid_state=None):
        cv = state[0]
        wall_temperature = state[1]
        if fluid_state is None:
            fluid_state = construct_fluid_state(cv)
        dv = fluid_state.dv

        (
            fluid_rhs, wall_rhs, grad_cv, fluid_grad_temperature,
            wall_grad_temperature) = construct_rhs_and_gradients(t, state)

        fluid_viz_fields = [
            ("cv", cv),
            ("dv", dv),
            ("grad_cv_mass", grad_cv.mass),
            ("grad_cv_energy", grad_cv.energy),
            ("grad_cv_momentum_x", grad_cv.momentum[0]),
            ("grad_cv_momentum_y", grad_cv.momentum[1]),
            ("grad_t", fluid_grad_temperature),
            ("rhs", fluid_rhs),
            ("kappa", fluid_state.thermal_conductivity),
        ]
        wall_viz_fields = [
            ("temperature", wall_temperature),
            ("grad_t", wall_grad_temperature),
            ("rhs", wall_rhs),
            ("kappa", wall_kappa),
        ]
        from mirgecom.simutil import write_visfile
        write_visfile(
            dcoll, fluid_viz_fields, fluid_visualizer, vizname=casename+"-fluid",
            step=step, t=t, overwrite=True, vis_timer=vis_timer, comm=comm)
        write_visfile(
            dcoll, wall_viz_fields, wall_visualizer, vizname=casename+"-wall",
            step=step, t=t, overwrite=True, vis_timer=vis_timer, comm=comm)

    def my_write_restart(step, t, state):
        rst_fname = rst_pattern.format(cname=casename, step=step, rank=rank)
        if rst_fname != rst_filename:
            rst_data = {
                "volume_to_local_mesh": volume_to_local_mesh,
                "cv": state[0],
                "wall_temperature": state[1],
                "t": t,
                "step": step,
                "order": order,
                "global_nelements": global_nelements,
                "num_ranks": num_ranks
            }
            from mirgecom.restart import write_restart_file
            write_restart_file(actx, rst_data, rst_fname, comm)

    def my_health_check(pressure):
        health_error = False
        from mirgecom.simutil import check_naninf_local, check_range_local
        if check_naninf_local(dcoll, dd_vol_fluid, pressure):
            health_error = True
            logger.info(f"{rank=}: NANs/Infs in pressure data.")

        # default health status bounds
        health_pres_min = 1.0e-1/x_scale
        health_pres_max = 2.0e6/x_scale

        if global_reduce(check_range_local(dcoll, dd_vol_fluid, pressure,
                                     health_pres_min, health_pres_max),
                                     op="lor"):
            health_error = True
            p_min = actx.to_numpy(nodal_min(dcoll, dd_vol_fluid, pressure))
            p_max = actx.to_numpy(nodal_max(dcoll, dd_vol_fluid, pressure))
            logger.info(f"Pressure range violation ({p_min=}, {p_max=})")

        # FIXME: Check wall state

        return health_error

    def my_pre_step(step, t, dt, state):
        fluid_state = make_fluid_state(state[0], gas_model)
        wall_temperature = state[1]
        dv = fluid_state.dv

        try:
            if logmgr:
                logmgr.tick_before()

            from mirgecom.simutil import check_step
            do_status = check_step(step=step, interval=nstatus)
            do_viz = check_step(step=step, interval=nviz)
            do_restart = check_step(step=step, interval=nrestart)
            do_health = check_step(step=step, interval=nhealth)

            if do_status:
                my_write_status(
                    step=step, t=t, dt=dt, fluid_state=fluid_state,
                    wall_temperature=wall_temperature)

            if do_health:
                health_errors = global_reduce(my_health_check(dv.pressure), op="lor")
                if health_errors:
                    if rank == 0:
                        logger.info("Fluid solution failed health check.")
                    raise MyRuntimeError("Failed simulation health check.")

            if do_restart:
                my_write_restart(step=step, t=t, state=state)

            if do_viz:
                my_write_viz(step=step, t=t, state=state, fluid_state=fluid_state)

        except MyRuntimeError:
            if rank == 0:
                logger.info("Errors detected; attempting graceful exit.")
            my_write_viz(step=step, t=t, state=state, fluid_state=fluid_state)
            my_write_restart(step=step, t=t, state=state)
            raise

        dt = my_get_timestep(step=step, t=t, state=state)

        return state, dt

    def my_post_step(step, t, dt, state):
        # Logmgr needs to know about EOS, dt, dim?
        # imo this is a design/scope flaw
        if logmgr:
            set_dt(logmgr, dt)
            set_sim_state(logmgr, dim, state, eos)
            logmgr.tick_after()
        return state, dt

    fluid_nodes = actx.thaw(dcoll.nodes(dd_vol_fluid))

    def my_rhs(t, state, return_gradients=False):
        fluid_state = make_fluid_state(cv=state[0], gas_model=gas_model)
        wall_temperature = state[1]

        ns_heat_result = coupled_ns_heat_operator(
            dcoll,
            gas_model,
            dd_vol_fluid, dd_vol_wall,
            fluid_boundaries, wall_boundaries,
            fluid_state, wall_kappa, wall_temperature,
            time=t,
            return_gradients=return_gradients,
            quadrature_tag=quadrature_tag,
            ns_operator=ns_op)

        if return_gradients:
            (
                fluid_rhs, wall_energy_rhs, fluid_grad_cv, fluid_grad_temperature,
                wall_grad_temperature) = ns_heat_result
        else:
            fluid_rhs, wall_energy_rhs = ns_heat_result

        wall_rhs = (
            wall_time_scale
            * wall_energy_rhs/(wall_density * wall_heat_capacity))
        from dataclasses import replace
        fluid_rhs = replace(
            fluid_rhs,
            energy=fluid_rhs.energy + (
                1e9
                * actx.np.exp(
                    -(fluid_nodes[0]**2+(fluid_nodes[1]-0.005)**2)/0.004**2)
                * actx.np.exp(-t/5e-6)))

        if return_gradients:
            return make_obj_array([
                fluid_rhs, wall_rhs, fluid_grad_cv, fluid_grad_temperature,
                wall_grad_temperature])
        else:
            return make_obj_array([fluid_rhs, wall_rhs])

    def my_rhs_and_gradients(t, state):
        return my_rhs(t, state, return_gradients=True)

    construct_rhs_and_gradients = actx.compile(my_rhs_and_gradients)

    current_dt = my_get_timestep(step=current_step, t=current_t, state=current_state)

    current_step, current_t, current_state = \
        advance_state(rhs=my_rhs, timestepper=timestepper,
                      pre_step_callback=my_pre_step,
                      post_step_callback=my_post_step, dt=current_dt,
                      istep=current_step, state=current_state, t=current_t,
                      t_final=t_final)

    # Dump the final data
    if rank == 0:
        logger.info("Checkpointing final state ...")
    my_write_viz(step=current_step, t=current_t, state=current_state)
    my_write_restart(step=current_step, t=current_t, state=current_state)

    if logmgr:
        logmgr.close()
    elif use_profiling:
        print(actx.tabulate_profiling_data())

    finish_tol = 1e-16
    assert np.abs(current_t - t_final) < finish_tol


if __name__ == "__main__":
    import argparse
    casename = "thermally-coupled"
    parser = argparse.ArgumentParser(description=f"MIRGE-Com Example: {casename}")
    parser.add_argument("--overintegration", action="store_true",
        help="use overintegration in the RHS computations")
    parser.add_argument("--lazy", action="store_true",
        help="switch to a lazy computation mode")
    parser.add_argument("--profiling", action="store_true",
        help="turn on detailed performance profiling")
    parser.add_argument("--esdg", action="store_true",
        help="use entropy-stable operator")
    parser.add_argument("--leap", action="store_true",
        help="use leap timestepper")
    parser.add_argument("--restart_file", help="root name of restart file")
    parser.add_argument("--casename", help="casename to use for i/o")
    args = parser.parse_args()

    from warnings import warn
    if args.esdg:
        if not args.lazy:
            warn("ESDG requires lazy-evaluation, enabling --lazy.")
        if not args.overintegration:
            warn("ESDG requires overintegration, enabling --overintegration.")

    lazy = args.lazy or args.esdg

    if args.profiling:
        if lazy:
            raise ValueError("Can't use lazy and profiling together.")

    from mirgecom.array_context import get_reasonable_array_context_class
    actx_class = get_reasonable_array_context_class(
        lazy=args.lazy, distributed=True, profiling=args.profiling)

    logging.basicConfig(format="%(message)s", level=logging.INFO)
    if args.casename:
        casename = args.casename
    rst_filename = None
    if args.restart_file:
        rst_filename = args.restart_file

    main(actx_class, use_esdg=args.esdg,
         use_overintegration=args.overintegration or args.esdg,
         use_leap=args.leap,
         casename=casename, rst_filename=rst_filename)

# vim: foldmethod=marker<|MERGE_RESOLUTION|>--- conflicted
+++ resolved
@@ -27,7 +27,7 @@
 import logging
 from mirgecom.mpi import mpi_entry_point
 import numpy as np
-from functools import partial, update_wrapper
+from functools import partial
 from pytools.obj_array import make_obj_array
 
 from meshmode.mesh import BTAG_ALL, BTAG_NONE  # noqa
@@ -69,10 +69,6 @@
     logmgr_add_device_memory_usage,
     set_sim_state
 )
-<<<<<<< HEAD
-from mirgecom.navierstokes import ns_operator
-=======
->>>>>>> f1602e9f
 from mirgecom.multiphysics.thermally_coupled_fluid_wall import (
     basic_coupled_ns_heat_operator as coupled_ns_heat_operator,
 )
@@ -103,15 +99,6 @@
 
     logmgr = initialize_logmgr(True,
         filename=f"{casename}.sqlite", mode="wu", mpi_comm=comm)
-
-    from mirgecom.inviscid import inviscid_facial_flux_rusanov
-    from mirgecom.viscous import viscous_facial_flux_harmonic
-    inviscid_numerical_flux_func = inviscid_facial_flux_rusanov
-    viscous_numerical_flux_func = viscous_facial_flux_harmonic
-    ns_op = partial(ns_operator, use_esdg=use_esdg,
-                    inviscid_numerical_flux_func=inviscid_numerical_flux_func,
-                    viscous_numerical_flux_func=viscous_numerical_flux_func)
-    update_wrapper(ns_op, ns_operator)
 
     from mirgecom.array_context import initialize_actx, actx_class_is_profiling
     actx = initialize_actx(actx_class, comm)
@@ -516,9 +503,9 @@
             fluid_boundaries, wall_boundaries,
             fluid_state, wall_kappa, wall_temperature,
             time=t,
-            return_gradients=return_gradients,
             quadrature_tag=quadrature_tag,
-            ns_operator=ns_op)
+            use_esdg=use_esdg,
+            return_gradients=return_gradients)
 
         if return_gradients:
             (
