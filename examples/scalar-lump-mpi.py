--- conflicted
+++ resolved
@@ -73,17 +73,9 @@
 
 
 @mpi_entry_point
-<<<<<<< HEAD
-def main(ctx_factory=cl.create_some_context, actx_class=PyOpenCLArrayContext,
-         use_leap=False):
-    """Drive example."""
-    cl_ctx = ctx_factory()
-    queue = cl.CommandQueue(cl_ctx)
-    actx = actx_class(queue,
-=======
 def main(ctx_factory=cl.create_some_context, use_leap=False,
          use_profiling=False, rst_filename=None,
-         casename="lumpy-scalars", use_logmgr=True):
+         casename="lumpy-scalars", use_logmgr=False, actx_class=PyOpenCLArrayContext):
     """Drive example."""
     cl_ctx = ctx_factory()
 
@@ -106,8 +98,7 @@
             logmgr=logmgr)
     else:
         queue = cl.CommandQueue(cl_ctx)
-        actx = PyOpenCLArrayContext(queue,
->>>>>>> 73602888
+        actx = actx_class(queue,
             allocator=cl_tools.MemoryPool(cl_tools.ImmediateAllocator(queue)))
 
     # timestepping control
@@ -347,7 +338,7 @@
 
     current_step, current_t, current_state = \
         advance_state(rhs=my_rhs, timestepper=timestepper,
-                      pre_step_callback=my_pre_step, dt=current_dt,
+                      pre_step_callback=None, dt=current_dt,
                       post_step_callback=my_post_step,
                       state=current_state, t=current_t, t_final=t_final)
 
